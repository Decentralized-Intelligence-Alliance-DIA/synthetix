'use strict';

const w3utils = require('web3-utils');
const abiDecoder = require('abi-decoder');

// load the data in explicitly (not programmatically) so webpack knows what to bundle
const data = {
	kovan: require('./publish/deployed/kovan'),
	rinkeby: require('./publish/deployed/rinkeby'),
	ropsten: require('./publish/deployed/ropsten'),
	mainnet: require('./publish/deployed/mainnet'),
	goerli: require('./publish/deployed/goerli'),
	'goerli-ovm': require('./publish/deployed/goerli-ovm'),
	'kovan-ovm': require('./publish/deployed/kovan-ovm-futures'),
	'mainnet-ovm': require('./publish/deployed/mainnet-ovm'),
	// 'kovan-ovm-futures': require('./publish/deployed/kovan-ovm-futures'),
};

const assets = require('./publish/assets.json');
const ovmIgnored = require('./publish/ovm-ignore.json');
const nonUpgradeable = require('./publish/non-upgradeable.json');
const releases = require('./publish/releases.json');

<<<<<<< HEAD
const networks = ['local', 'kovan', 'rinkeby', 'ropsten', 'mainnet', 'goerli'];
=======
const networks = [
	'local',
	'local-ovm',
	'kovan',
	'rinkeby',
	'ropsten',
	'mainnet',
	'goerli',
	'kovan-ovm-futures',
];
>>>>>>> 581f6b00

const chainIdMapping = Object.entries({
	1: {
		network: 'mainnet',
	},
	3: {
		network: 'ropsten',
	},
	4: {
		network: 'rinkeby',
	},
	5: {
		network: 'goerli',
	},
	42: {
		network: 'kovan',
	},
	420: {
		network: 'local',
		useOvm: true,
	},

	// Hardhat fork of mainnet: https://hardhat.org/config/#hardhat-network
	31337: {
		network: 'mainnet',
		fork: true,
	},

	// OVM networks: see https://github.com/ethereum-optimism/regenesis/
	10: {
		network: 'mainnet',
		useOvm: true,
	},
	69: {
		network: 'kovan',
		useOvm: true,
	},
	'-1': {
		// no chain ID for this currently
		network: 'goerli',
		useOvm: true,
	},
	// now append any defaults
}).reduce((memo, [id, body]) => {
	memo[id] = Object.assign({ useOvm: false, fork: false }, body);
	return memo;
}, {});

const getNetworkFromId = ({ id }) => chainIdMapping[id];

const networkToChainId = Object.entries(chainIdMapping).reduce(
	(memo, [id, { network, useOvm, fork }]) => {
		memo[network + (useOvm ? '-ovm' : '') + (fork ? '-fork' : '')] = id;
		return memo;
	},
	{}
);

const constants = {
	BUILD_FOLDER: 'build',
	CONTRACTS_FOLDER: 'contracts',
	MIGRATIONS_FOLDER: 'migrations',
	COMPILED_FOLDER: 'compiled',
	FLATTENED_FOLDER: 'flattened',
	AST_FOLDER: 'ast',

	CONFIG_FILENAME: 'config.json',
	PARAMS_FILENAME: 'params.json',
	SYNTHS_FILENAME: 'synths.json',
	STAKING_REWARDS_FILENAME: 'rewards.json',
	SHORTING_REWARDS_FILENAME: 'shorting-rewards.json',
	OWNER_ACTIONS_FILENAME: 'owner-actions.json',
	DEPLOYMENT_FILENAME: 'deployment.json',
	VERSIONS_FILENAME: 'versions.json',
	FEEDS_FILENAME: 'feeds.json',
	FUTURES_MARKETS_FILENAME: 'futures-markets.json',

	AST_FILENAME: 'asts.json',

	ZERO_ADDRESS: '0x' + '0'.repeat(40),
	ZERO_BYTES32: '0x' + '0'.repeat(64),

	OVM_GAS_PRICE_GWEI: '0.015',

	inflationStartTimestampInSecs: 1551830400, // 2019-03-06T00:00:00Z
};

const knownAccounts = {
	mainnet: [
		{
			name: 'binance', // Binance 8 Wallet
			address: '0xF977814e90dA44bFA03b6295A0616a897441aceC',
		},
		{
			name: 'renBTCWallet', // KeeperDAO wallet (has renBTC and ETH)
			address: '0x35ffd6e268610e764ff6944d07760d0efe5e40e5',
		},
		{
			name: 'loansAccount',
			address: '0x62f7A1F94aba23eD2dD108F8D23Aa3e7d452565B',
		},
	],
	rinkeby: [],
	kovan: [],
};

// The solidity defaults are managed here in the same format they will be stored, hence all
// numbers are converted to strings and those with 18 decimals are also converted to wei amounts
const defaults = {
	WAITING_PERIOD_SECS: (60 * 5).toString(), // 5 mins
	PRICE_DEVIATION_THRESHOLD_FACTOR: w3utils.toWei('3'),
	TRADING_REWARDS_ENABLED: false,
	ISSUANCE_RATIO: w3utils
		.toBN(1)
		.mul(w3utils.toBN(1e18))
		.div(w3utils.toBN(6))
		.toString(), // 1/6 = 0.16666666667
	FEE_PERIOD_DURATION: (3600 * 24 * 7).toString(), // 1 week
	TARGET_THRESHOLD: '1', // 1% target threshold (it will be converted to a decimal when set)
	LIQUIDATION_DELAY: (3600 * 24 * 3).toString(), // 3 days
	LIQUIDATION_RATIO: w3utils.toWei('0.5'), // 200% cratio
	LIQUIDATION_PENALTY: w3utils.toWei('0.1'), // 10% penalty
	RATE_STALE_PERIOD: (3600 * 25).toString(), // 25 hours
	EXCHANGE_FEE_RATES: {
		forex: w3utils.toWei('0.003'),
		commodity: w3utils.toWei('0.003'),
		equities: w3utils.toWei('0.003'),
		crypto: w3utils.toWei('0.01'),
		index: w3utils.toWei('0.01'),
	},
	MINIMUM_STAKE_TIME: (3600 * 24).toString(), // 1 days
	DEBT_SNAPSHOT_STALE_TIME: (43800).toString(), // 12 hour heartbeat + 10 minutes mining time
	AGGREGATOR_WARNING_FLAGS: {
		mainnet: '0x4A5b9B4aD08616D11F3A402FF7cBEAcB732a76C6',
		kovan: '0x6292aa9a6650ae14fbf974e5029f36f95a1848fd',
	},
	RENBTC_ERC20_ADDRESSES: {
		mainnet: '0xEB4C2781e4ebA804CE9a9803C67d0893436bB27D',
		kovan: '0x9B2fE385cEDea62D839E4dE89B0A23EF4eacC717',
		rinkeby: '0xEDC0C23864B041607D624E2d9a67916B6cf40F7a',
		'kovan-ovm-futures': constants.ZERO_ADDRESS,
	},
	WETH_ERC20_ADDRESSES: {
		mainnet: '0xC02aaA39b223FE8D0A0e5C4F27eAD9083C756Cc2',
		kovan: '0xd0A1E359811322d97991E03f863a0C30C2cF029C',
		rinkeby: '0xc778417E063141139Fce010982780140Aa0cD5Ab',
		ropsten: '0xc778417E063141139Fce010982780140Aa0cD5Ab',
		goerli: '0xB4FBF271143F4FBf7B91A5ded31805e42b2208d6',
		'mainnet-ovm': '0x4200000000000000000000000000000000000006',
		'kovan-ovm': '0x4200000000000000000000000000000000000006',
		'kovan-ovm-futures': '0x4200000000000000000000000000000000000006',
	},
	INITIAL_ISSUANCE: w3utils.toWei(`${100e6}`),
	CROSS_DOMAIN_DEPOSIT_GAS_LIMIT: `${3e6}`,
	CROSS_DOMAIN_ESCROW_GAS_LIMIT: `${8e6}`,
	CROSS_DOMAIN_REWARD_GAS_LIMIT: `${3e6}`,
	CROSS_DOMAIN_WITHDRAWAL_GAS_LIMIT: `${3e6}`,

	COLLATERAL_MANAGER: {
		SYNTHS: ['sUSD', 'sBTC', 'sETH'],
		SHORTS: [
			{ long: 'sBTC', short: 'iBTC' },
			{ long: 'sETH', short: 'iETH' },
		],
		MAX_DEBT: w3utils.toWei('75000000'), // 75 million sUSD
		BASE_BORROW_RATE: Math.round((0.005 * 1e18) / 31556926).toString(), // 31556926 is CollateralManager seconds per year
		BASE_SHORT_RATE: Math.round((0.005 * 1e18) / 31556926).toString(),
	},
	COLLATERAL_ETH: {
		SYNTHS: ['sUSD', 'sETH'],
		MIN_CRATIO: w3utils.toWei('1.3'),
		MIN_COLLATERAL: w3utils.toWei('2'),
		ISSUE_FEE_RATE: w3utils.toWei('0.001'),
	},
	COLLATERAL_RENBTC: {
		SYNTHS: ['sUSD', 'sBTC'],
		MIN_CRATIO: w3utils.toWei('1.3'),
		MIN_COLLATERAL: w3utils.toWei('0.05'),
		ISSUE_FEE_RATE: w3utils.toWei('0.001'),
	},
	COLLATERAL_SHORT: {
		SYNTHS: ['sBTC', 'sETH'],
		MIN_CRATIO: w3utils.toWei('1.2'),
		MIN_COLLATERAL: w3utils.toWei('1000'),
		ISSUE_FEE_RATE: w3utils.toWei('0.005'),
		INTERACTION_DELAY: '3600', // 1 hour in secs
	},

	ETHER_WRAPPER_MAX_ETH: w3utils.toWei('5000'),
	ETHER_WRAPPER_MINT_FEE_RATE: w3utils.toWei('0.02'), // 200 bps
	ETHER_WRAPPER_BURN_FEE_RATE: w3utils.toWei('0.0005'), // 5 bps

	FUTURES_LIQUIDATION_FEE: w3utils.toWei('20'), // 20 sUSD liquidation fee
	FUTURES_MIN_INITIAL_MARGIN: w3utils.toWei('100'), // minimum initial margin for all markets
};

/**
 * Converts a string into a hex representation of bytes32, with right padding
 */
const toBytes32 = key => w3utils.rightPad(w3utils.asciiToHex(key), 64);
const fromBytes32 = key => w3utils.hexToAscii(key);

const getFolderNameForNetwork = ({ network, useOvm = false }) => {
	if (network.includes('ovm')) {
		return network;
	}

	return useOvm ? `${network}-ovm` : network;
};

const getPathToNetwork = ({ network = 'mainnet', file = '', useOvm = false, path } = {}) =>
	path.join(__dirname, 'publish', 'deployed', getFolderNameForNetwork({ network, useOvm }), file);

// Pass in fs and path to avoid webpack wrapping those
const loadDeploymentFile = ({ network, path, fs, deploymentPath, useOvm = false }) => {
	if (!deploymentPath && (!path || !fs)) {
		return data[getFolderNameForNetwork({ network, useOvm })].deployment;
	}
	const pathToDeployment = deploymentPath
		? path.join(deploymentPath, constants.DEPLOYMENT_FILENAME)
		: getPathToNetwork({ network, useOvm, path, file: constants.DEPLOYMENT_FILENAME });

	if (!fs.existsSync(pathToDeployment)) {
		throw Error(`Cannot find deployment for network: ${network}.`);
	}
	return JSON.parse(fs.readFileSync(pathToDeployment));
};

/**
 * Retrieve the list of targets for the network - returning the name, address, source file and link to etherscan
 */
const getTarget = ({
	network = 'mainnet',
	useOvm = false,
	contract,
	path,
	fs,
	deploymentPath,
} = {}) => {
	const deployment = loadDeploymentFile({ network, useOvm, path, fs, deploymentPath });
	if (contract) return deployment.targets[contract];
	else return deployment.targets;
};

/**
 * Retrieve the list of solidity sources for the network - returning the abi and bytecode
 */
const getSource = ({
	network = 'mainnet',
	useOvm = false,
	contract,
	path,
	fs,
	deploymentPath,
} = {}) => {
	const deployment = loadDeploymentFile({ network, useOvm, path, fs, deploymentPath });
	if (contract) return deployment.sources[contract];
	else return deployment.sources;
};

/**
 * Retrieve the ASTs for the source contracts
 */
const getAST = ({ source, path, fs, match = /^contracts\// } = {}) => {
	let fullAST;
	if (path && fs) {
		const pathToAST = path.resolve(
			__dirname,
			constants.BUILD_FOLDER,
			constants.AST_FOLDER,
			constants.AST_FILENAME
		);
		if (!fs.existsSync(pathToAST)) {
			throw Error('Cannot find AST');
		}
		fullAST = JSON.parse(fs.readFileSync(pathToAST));
	} else {
		// Note: The below cannot be required as the build folder is not stored
		// in code (only in the published module).
		// The solution involves tracking these after each commit in another file
		// somewhere persisted in the codebase - JJM
		// 		data.ast = require('./build/ast/asts.json'),
		if (!data.ast) {
			throw Error('AST currently not supported in browser mode');
		}
		fullAST = data.ast;
	}

	// remove anything not matching the pattern
	const ast = Object.entries(fullAST)
		.filter(([astEntryKey]) => match.test(astEntryKey))
		.reduce((memo, [key, val]) => {
			memo[key] = val;
			return memo;
		}, {});

	if (source && source in ast) {
		return ast[source];
	} else if (source) {
		// try to find the source without a path
		const [key, entry] =
			Object.entries(ast).find(([astEntryKey]) => astEntryKey.includes('/' + source)) || [];
		if (!key || !entry) {
			throw Error(`Cannot find AST entry for source: ${source}`);
		}
		return { [key]: entry };
	} else {
		return ast;
	}
};

const getFeeds = ({ network, path, fs, deploymentPath, useOvm = false } = {}) => {
	let feeds;

	if (!deploymentPath && (!path || !fs)) {
		feeds = data[getFolderNameForNetwork({ network, useOvm })].feeds;
	} else {
		const pathToFeeds = deploymentPath
			? path.join(deploymentPath, constants.FEEDS_FILENAME)
			: getPathToNetwork({
					network,
					path,
					useOvm,
					file: constants.FEEDS_FILENAME,
			  });
		if (!fs.existsSync(pathToFeeds)) {
			throw Error(`Cannot find feeds file.`);
		}
		feeds = JSON.parse(fs.readFileSync(pathToFeeds));
	}

	const synths = getSynths({ network, useOvm, path, fs, deploymentPath, skipPopulate: true });

	// now mix in the asset data
	return Object.entries(feeds).reduce((memo, [asset, entry]) => {
		memo[asset] = Object.assign(
			// standalone feeds are those without a synth using them
			// Note: ETH still used as a rate for Depot, can remove the below once the Depot uses sETH rate or is
			// removed from the system
			{ standalone: !synths.find(synth => synth.asset === asset) || asset === 'ETH' },
			assets[asset],
			entry
		);
		return memo;
	}, {});
};

/**
 * Retrieve ths list of synths for the network - returning their names, assets underlying, category, sign, description, and
 * optional index and inverse properties
 */
const getSynths = ({
	network = 'mainnet',
	path,
	fs,
	deploymentPath,
	useOvm = false,
	skipPopulate = false,
} = {}) => {
	let synths;

	if (!deploymentPath && (!path || !fs)) {
		synths = data[getFolderNameForNetwork({ network, useOvm })].synths;
	} else {
		const pathToSynthList = deploymentPath
			? path.join(deploymentPath, constants.SYNTHS_FILENAME)
			: getPathToNetwork({ network, useOvm, path, file: constants.SYNTHS_FILENAME });
		if (!fs.existsSync(pathToSynthList)) {
			throw Error(`Cannot find synth list.`);
		}
		synths = JSON.parse(fs.readFileSync(pathToSynthList));
	}

	if (skipPopulate) {
		return synths;
	}

	const feeds = getFeeds({ network, useOvm, path, fs, deploymentPath });

	// copy all necessary index parameters from the longs to the corresponding shorts
	return synths.map(synth => {
		// mixin the asset details
		synth = Object.assign({}, assets[synth.asset], synth);

		if (feeds[synth.asset]) {
			const { feed } = feeds[synth.asset];

			synth = Object.assign({ feed }, synth);
		}

		if (synth.inverted) {
			synth.description = `Inverse ${synth.description}`;
		}
		// replace an index placeholder with the index details
		if (typeof synth.index === 'string') {
			const { index } = synths.find(({ name }) => name === synth.index) || {};
			if (!index) {
				throw Error(
					`While processing ${synth.name}, it's index mapping "${synth.index}" cannot be found - this is an error in the deployment config and should be fixed`
				);
			}
			synth = Object.assign({}, synth, { index });
		}

		if (synth.index) {
			synth.index = synth.index.map(indexEntry => {
				return Object.assign({}, assets[indexEntry.asset], indexEntry);
			});
		}

		return synth;
	});
};

const getFuturesMarkets = ({
	network = 'mainnet',
	useOvm = false,
	path,
	fs,
	deploymentPath,
} = {}) => {
	if (!deploymentPath && (!path || !fs)) {
		return data[getFolderNameForNetwork({ network, useOvm })].rewards;
	}

	const pathToFuturesMarketsList = deploymentPath
		? path.join(deploymentPath, constants.FUTURES_MARKETS_FILENAME)
		: getPathToNetwork({
				network,
				path,
				useOvm,
				file: constants.FUTURES_MARKETS_FILENAME,
		  });
	if (!fs.existsSync(pathToFuturesMarketsList)) {
		return [];
	}
	return JSON.parse(fs.readFileSync(pathToFuturesMarketsList));
};

/**
 * Retrieve the list of staking rewards for the network - returning this names, stakingToken, and rewardToken
 */
const getStakingRewards = ({
	network = 'mainnet',
	useOvm = false,
	path,
	fs,
	deploymentPath,
} = {}) => {
	if (!deploymentPath && (!path || !fs)) {
		return data[getFolderNameForNetwork({ network, useOvm })].rewards;
	}

	const pathToStakingRewardsList = deploymentPath
		? path.join(deploymentPath, constants.STAKING_REWARDS_FILENAME)
		: getPathToNetwork({
				network,
				path,
				useOvm,
				file: constants.STAKING_REWARDS_FILENAME,
		  });
	if (!fs.existsSync(pathToStakingRewardsList)) {
		return [];
	}
	return JSON.parse(fs.readFileSync(pathToStakingRewardsList));
};

/**
 * Retrieve the list of shorting rewards for the network - returning the names and rewardTokens
 */
const getShortingRewards = ({
	network = 'mainnet',
	useOvm = false,
	path,
	fs,
	deploymentPath,
} = {}) => {
	if (!deploymentPath && (!path || !fs)) {
		return data[getFolderNameForNetwork({ network, useOvm })]['shorting-rewards'];
	}

	const pathToShortingRewardsList = deploymentPath
		? path.join(deploymentPath, constants.SHORTING_REWARDS_FILENAME)
		: getPathToNetwork({
				network,
				path,
				useOvm,
				file: constants.SHORTING_REWARDS_FILENAME,
		  });
	if (!fs.existsSync(pathToShortingRewardsList)) {
		return [];
	}
	return JSON.parse(fs.readFileSync(pathToShortingRewardsList));
};

/**
 * Retrieve the list of system user addresses
 */
const getUsers = ({ network = 'mainnet', user, useOvm = false } = {}) => {
	const testnetOwner = '0x73570075092502472E4b61A7058Df1A4a1DB12f2';
	const base = {
		owner: testnetOwner,
		deployer: testnetOwner,
		marketClosure: testnetOwner,
		oracle: '0xac1e8B385230970319906C03A1d8567e3996d1d5',
		fee: '0xfeEFEEfeefEeFeefEEFEEfEeFeefEEFeeFEEFEeF',
		zero: '0x' + '0'.repeat(40),
	};

	const map = {
		mainnet: Object.assign({}, base, {
			owner: '0xEb3107117FEAd7de89Cd14D463D340A2E6917769',
			deployer: '0xDe910777C787903F78C89e7a0bf7F4C435cBB1Fe',
			marketClosure: '0xC105Ea57Eb434Fbe44690d7Dec2702e4a2FBFCf7',
			oracle: '0xaC1ED4Fabbd5204E02950D68b6FC8c446AC95362',
		}),
		kovan: Object.assign({}, base),
		'kovan-ovm': Object.assign({}, base),
		'mainnet-ovm': Object.assign({}, base, {
			owner: '0xDe910777C787903F78C89e7a0bf7F4C435cBB1Fe',
		}),
		rinkeby: Object.assign({}, base),
		ropsten: Object.assign({}, base),
		goerli: Object.assign({}, base),
		'goerli-ovm': Object.assign({}, base),
		local: Object.assign({}, base, {
			// Deterministic account #0 when using `npx hardhat node`
			owner: '0xf39Fd6e51aad88F6F4ce6aB8827279cffFb92266',
		}),
		// 'local-ovm': Object.assign({}, base, {
		// 	// Deterministic account #0 when using `npx hardhat node`
		// 	owner: '0xf39Fd6e51aad88F6F4ce6aB8827279cffFb92266',
		// 	deployer: '0xf39Fd6e51aad88F6F4ce6aB8827279cffFb92266',
		// 	oracle: '0xf39Fd6e51aad88F6F4ce6aB8827279cffFb92266',
		// }),
	};

	const users = Object.entries(
		map[getFolderNameForNetwork({ network, useOvm })]
	).map(([key, value]) => ({ name: key, address: value }));

	return user ? users.find(({ name }) => name === user) : users;
};

const getVersions = ({
	network = 'mainnet',
	path,
	fs,
	deploymentPath,
	useOvm,
	byContract = false,
} = {}) => {
	let versions;

	if (!deploymentPath && (!path || !fs)) {
		versions = data[getFolderNameForNetwork({ network, useOvm })].versions;
	} else {
		const pathToVersions = deploymentPath
			? path.join(deploymentPath, constants.VERSIONS_FILENAME)
			: getPathToNetwork({ network, useOvm, path, file: constants.VERSIONS_FILENAME });
		if (!fs.existsSync(pathToVersions)) {
			throw Error(`Cannot find versions for network.`);
		}
		versions = JSON.parse(fs.readFileSync(pathToVersions));
	}

	if (byContract) {
		// compile from the contract perspective
		return Object.values(versions).reduce(
			(memo, { tag, release, date, commit, block, contracts }) => {
				for (const [contract, contractEntry] of Object.entries(contracts)) {
					memo[contract] = memo[contract] || [];
					memo[contract].push(Object.assign({ tag, release, date, commit, block }, contractEntry));
				}
				return memo;
			},
			{}
		);
	}
	return versions;
};

const getSuspensionReasons = ({ code = undefined } = {}) => {
	const suspensionReasonMap = {
		1: 'System Upgrade',
		2: 'Market Closure',
		4: 'iSynth Reprice',
		6: 'Index Rebalance',
		55: 'Circuit Breaker (Phase one)', // https://sips.synthetix.io/SIPS/sip-55
		65: 'Decentralized Circuit Breaker (Phase two)', // https://sips.synthetix.io/SIPS/sip-65
		99999: 'Emergency',
	};

	return code ? suspensionReasonMap[code] : suspensionReasonMap;
};

/**
 * Retrieve the list of tokens used in the Synthetix protocol
 */
const getTokens = ({ network = 'mainnet', path, fs, useOvm = false } = {}) => {
	const synths = getSynths({ network, useOvm, path, fs });
	const targets = getTarget({ network, useOvm, path, fs });
	const feeds = getFeeds({ network, useOvm, path, fs });

	return [
		Object.assign(
			{
				symbol: 'SNX',
				asset: 'SNX',
				name: 'Synthetix',
				address: targets.ProxyERC20.address,
				decimals: 18,
			},
			feeds['SNX'].feed ? { feed: feeds['SNX'].feed } : {}
		),
	].concat(
		synths
			.filter(({ category }) => category !== 'internal')
			.map(synth => ({
				symbol: synth.name,
				asset: synth.asset,
				name: synth.description,
				address: (targets[`Proxy${synth.name === 'sUSD' ? 'ERC20sUSD' : synth.name}`] || {})
					.address,
				index: synth.index,
				inverted: synth.inverted,
				decimals: 18,
				feed: synth.feed,
			}))
			.sort((a, b) => (a.symbol > b.symbol ? 1 : -1))
	);
};

const decode = ({ network = 'mainnet', fs, path, data, target, useOvm = false } = {}) => {
	const sources = getSource({ network, path, fs, useOvm });
	for (const { abi } of Object.values(sources)) {
		abiDecoder.addABI(abi);
	}
	const targets = getTarget({ network, path, fs, useOvm });
	let contract;
	if (target) {
		contract = Object.values(targets).filter(
			({ address }) => address.toLowerCase() === target.toLowerCase()
		)[0].name;
	}
	return { method: abiDecoder.decodeMethod(data), contract };
};

const wrap = ({ network, deploymentPath, fs, path, useOvm = false }) =>
	[
		'decode',
		'getAST',
		'getPathToNetwork',
		'getSource',
		'getStakingRewards',
		'getShortingRewards',
		'getFeeds',
		'getSynths',
		'getTarget',
		'getFuturesMarkets',
		'getTokens',
		'getUsers',
		'getVersions',
	].reduce((memo, fnc) => {
		memo[fnc] = (prop = {}) =>
			module.exports[fnc](Object.assign({ network, deploymentPath, fs, path, useOvm }, prop));
		return memo;
	}, {});

module.exports = {
	chainIdMapping,
	constants,
	decode,
	defaults,
	getAST,
	getNetworkFromId,
	getPathToNetwork,
	getSource,
	getStakingRewards,
	getShortingRewards,
	getSuspensionReasons,
	getFeeds,
	getSynths,
	getFuturesMarkets,
	getTarget,
	getTokens,
	getUsers,
	getVersions,
	networks,
	networkToChainId,
	toBytes32,
	fromBytes32,
	wrap,
	ovmIgnored,
	nonUpgradeable,
	releases,
	knownAccounts,
};<|MERGE_RESOLUTION|>--- conflicted
+++ resolved
@@ -21,20 +21,7 @@
 const nonUpgradeable = require('./publish/non-upgradeable.json');
 const releases = require('./publish/releases.json');
 
-<<<<<<< HEAD
 const networks = ['local', 'kovan', 'rinkeby', 'ropsten', 'mainnet', 'goerli'];
-=======
-const networks = [
-	'local',
-	'local-ovm',
-	'kovan',
-	'rinkeby',
-	'ropsten',
-	'mainnet',
-	'goerli',
-	'kovan-ovm-futures',
-];
->>>>>>> 581f6b00
 
 const chainIdMapping = Object.entries({
 	1: {
