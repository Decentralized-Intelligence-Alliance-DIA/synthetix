--- conflicted
+++ resolved
@@ -122,10 +122,7 @@
 
         mine_txs([self.feetoken_contract_2.functions.setTokenState(self.feestate.contract.address).transact({'from': MASTER})])
 
-<<<<<<< HEAD
         self.assertEqual(self.feetoken.balanceOf(receiver), receiver_balance + amountReceived)
-=======
-        self.assertEqual(self.feetoken.balanceOf(receiver), receiver_balance + value)
 
 
     def test_DELEGATECALL(self):
@@ -137,5 +134,4 @@
     def test_CALL_DELEGATECALL_switch(self):
         # Switching to CALL and DELEGATECALL modes and back works fine.
         # Test that DELEGATECALL can turn itself off.
-        pass
->>>>>>> bdaf4eef
+        pass