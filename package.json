--- conflicted
+++ resolved
@@ -1,10 +1,6 @@
 {
 	"name": "synthetix",
-<<<<<<< HEAD
-	"version": "2.71.1-alpha",
-=======
 	"version": "2.71.2",
->>>>>>> a5d5efd7
 	"license": "MIT",
 	"author": "Synthetix",
 	"description": "The smart contracts which make up the Synthetix system. (synthetix.io)",
