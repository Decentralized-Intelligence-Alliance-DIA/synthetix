{
	"name": "synthetix",
<<<<<<< HEAD
	"version": "2.66.2",
=======
	"version": "2.68.0-alpha",
>>>>>>> 496f70dd
	"license": "MIT",
	"author": "Synthetix",
	"description": "The smart contracts which make up the Synthetix system. (synthetix.io)",
	"scripts": {
		"setup": "npm install && allow-scripts",
		"clean-install": "rm -rf build && rm ./package-lock.json && rm -rf node_modules/* && npm install",
		"compile": "hardhat compile",
		"coverage": "node --max-old-space-size=4096 ./node_modules/.bin/hardhat coverage",
		"format": "prettier --write \"contracts/**/*.sol\" \"**/*.js\" \"**/*.md\" \"**/*.yml\" \"**/*.json\"",
		"lint": "solhint \"contracts/*.sol\" && solhint \"contracts/test-helpers/*.sol\" && solhint --config contracts/interfaces/.solhint.json \"contracts/interfaces/*.sol\" && prettier -c 'contracts/**/*.sol' && eslint \"**/*.js\"",
		"lint:fix": "prettier --write 'contracts/**/*.sol' && eslint --fix \"**/*.js\"",
		"build:ci": "node .circleci/pack.js",
		"slither": "python3 -m venv .venv && .venv/bin/python -m pip install slither-analyzer && .venv/bin/python -m slither .",
		"pack": "webpack --mode production",
		"fork": "node --max-old-space-size=4096 ./node_modules/.bin/hardhat node",
		"fork:mainnet": "node --max-old-space-size=4096 ./node_modules/.bin/hardhat node --target-network mainnet --port 9545",
		"fork:ovm": "node --max-old-space-size=4096 ./node_modules/.bin/hardhat node --target-network mainnet --use-ovm",
		"test": "node --max-old-space-size=4096 ./node_modules/.bin/hardhat test",
		"describe": "hardhat describe",
		"test:deployments": "mocha test/deployments -- --timeout 60000",
		"test:etherscan": "node test/etherscan",
		"test:publish": "concurrently --kill-others --success first \"npx hardhat node > /dev/null\" \"wait-port 8545 && mocha test/publish --bail --timeout 240000\""
	},
	"husky": {
		"hooks": {
			"pre-commit": "pretty-quick --staged && ./hooks/lint"
		}
	},
	"repository": {
		"type": "git",
		"url": "https://github.com/Synthetixio/synthetix.git"
	},
	"keywords": [
		"Synthetix",
		"SNX",
		"sUSD",
		"Solidity",
		"Ethereum",
		"DeFi"
	],
	"engines": {
		"node": ">=8.10.0"
	},
	"files": [
		"index.js",
		"bin.js",
		"build/ast",
		"contracts/**/*.sol",
		"publish/*.json",
		"publish/deployed/kovan/*",
		"publish/deployed/kovan-ovm/*",
		"publish/deployed/rinkeby/*",
		"publish/deployed/ropsten/*",
		"publish/deployed/mainnet/*",
		"publish/deployed/mainnet-ovm/*",
		"publish/deployed/goerli/*",
		"publish/deployed/goerli-ovm/*",
		"publish/deployed/local-ovm/*"
	],
	"bin": {
		"snx": "bin.js"
	},
	"main": "index.js",
	"browser": "browser.js",
	"bugs": {
		"url": "https://github.com/Synthetixio/synthetix/issues"
	},
	"homepage": "https://synthetix.io",
	"directories": {
		"test": "test"
	},
	"devDependencies": {
		"@chainlink/contracts-0.0.10": "npm:@chainlink/contracts@0.0.10",
		"@codechecks/client": "0.1.11",
		"@eth-optimism/contracts": "0.3.4",
		"@eth-optimism/core-utils": "~0.4.5",
		"@eth-optimism/smock": "1.1.10",
		"@gnosis.pm/safe-core-sdk": "1.3.0",
		"@gnosis.pm/safe-service-client": "1.1.0",
		"@nomiclabs/ethereumjs-vm": "4.2.2",
		"@nomiclabs/hardhat-ethers": "^2.0.2",
		"@nomiclabs/hardhat-truffle5": "2.0.0",
		"@nomiclabs/hardhat-web3": "2.0.0",
		"@pinata/sdk": "1.1.11",
		"@uniswap/token-lists": "^1.0.0-beta.11",
		"ajv": "^6.12.4",
		"async": "3.2.3",
		"axios": "0.21.2",
		"bn.js": "4.11.8",
		"chai": "4.2.0",
		"chalk": "^2.4.2",
		"concurrently": "5.2.0",
		"dotenv": "^6.1.0",
		"eslint": "7.6.0",
		"eslint-config-prettier": "^3.6.0",
		"eslint-config-standard": "^12.0.0",
		"eslint-plugin-havven": "^1.0.0",
		"eslint-plugin-import": "2.22.0",
		"eslint-plugin-no-only-tests": "^2.4.0",
		"eslint-plugin-node": "11.1.0",
		"eslint-plugin-prettier": "^2.6.2",
		"eslint-plugin-promise": "^4.0.1",
		"eslint-plugin-standard": "^4.0.0",
		"ethers": "5.4.6",
		"execa": "^4.1.0",
		"fs-extra": "9.0.1",
		"hardhat": "2.8.2",
		"hardhat-gas-reporter": "~1.0.4",
		"hardhat-interact": "^0.2.3",
		"husky": "^4.3.0",
		"is-ci": "^2.0.0",
		"lodash.clonedeep": "^4.5.0",
		"lodash.uniq": "^4.5.0",
		"mocha": "8.1.3",
		"mocha-junit-reporter": "2.0.2",
		"mustache": "^4.0.1",
		"openzeppelin-solidity-2.3.0": "npm:openzeppelin-solidity@2.3.0",
		"p-limit": "1.3.0",
		"prettier": "1.19.1",
		"prettier-plugin-solidity": "1.0.0-beta.6",
		"pretty-quick": "~2.0.2",
		"rlp": "^2.2.6",
		"semver": "7.3.2",
		"solc": "0.5.16",
		"solhint": "~3.3.4",
		"solidifier": "2.2.3",
		"solidity-coverage": "^0.7.17",
		"table": "^5.0.2",
		"wait-port": "^0.2.2",
		"web3": "1.7.0",
		"webpack": "4.44.0",
		"webpack-cli": "3.3.12"
	},
	"dependencies": {
		"abi-decoder": "2.3.0",
		"commander": "8.1.0",
		"inquirer": "^6.5.2",
		"inquirer-list-search-prompt": "^1.0.2",
		"js-levenshtein": "^1.1.6",
		"pretty-error": "^2.1.1",
		"solidity-parser-antlr": "^0.4.11",
		"web3-utils": "1.2.2"
	},
	"lavamoat": {
		"allowScripts": {
			"uglifyjs-webpack-plugin": false,
			"fsevents": false,
			"keccak": false,
			"secp256k1": false,
			"web3": false,
			"web3-bzz": false,
			"bufferutil": false,
			"utf-8-validate": false,
			"web3-shh": false,
			"highlight.js": false,
			"core-js-pure": false,
			"husky": false,
			"@lavamoat/preinstall-always-fail": false
		}
	}
}<|MERGE_RESOLUTION|>--- conflicted
+++ resolved
@@ -1,10 +1,6 @@
 {
 	"name": "synthetix",
-<<<<<<< HEAD
-	"version": "2.66.2",
-=======
 	"version": "2.68.0-alpha",
->>>>>>> 496f70dd
 	"license": "MIT",
 	"author": "Synthetix",
 	"description": "The smart contracts which make up the Synthetix system. (synthetix.io)",
