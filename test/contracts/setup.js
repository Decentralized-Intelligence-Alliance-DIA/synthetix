--- conflicted
+++ resolved
@@ -162,26 +162,9 @@
 		SingleNetworkAggregatorDebtInfo: [tryGetAddressOf('AddressResolver')],
 		SystemStatus: [owner],
 		FlexibleStorage: [tryGetAddressOf('AddressResolver')],
-<<<<<<< HEAD
-		ExchangeRates: [
-			owner,
-			oracle,
-			tryGetAddressOf('AddressResolver'),
-			[toBytes32('SNX')],
-			[toWei('0.2', 'ether')],
-		],
-		ExchangeRatesWithDexPricing: [
-			owner,
-			oracle,
-			tryGetAddressOf('AddressResolver'),
-			[toBytes32('SNX')],
-			[toWei('0.2', 'ether')],
-		],
-=======
 		ExchangeRates: [owner, tryGetAddressOf('AddressResolver')],
 		ExchangeRatesWithDexPricing: [owner, tryGetAddressOf('AddressResolver')],
 		SynthetixState: [owner, ZERO_ADDRESS],
->>>>>>> 24acb9c7
 		SupplySchedule: [owner, 0, 0],
 		Proxy: [owner],
 		ProxyERC20: [owner],
@@ -647,14 +630,6 @@
 			contract: 'ExchangeRates',
 			deps: ['AddressResolver', 'SystemSettings'],
 		},
-<<<<<<< HEAD
-		{
-			contract: 'ExchangeRatesWithDexPricing',
-			resolverAlias: 'ExchangeRates',
-			deps: ['AddressResolver', 'SystemSettings'],
-		},
-=======
->>>>>>> 24acb9c7
 		{ contract: 'SynthetixDebtShare' },
 		{ contract: 'SupplySchedule' },
 		{ contract: 'ProxyERC20', forContract: 'Synthetix' },
@@ -738,10 +713,7 @@
 				'SynthRedeemer',
 			],
 			deps: [
-<<<<<<< HEAD
 				'SingleNetworkAggregatorDebtInfo',
-=======
->>>>>>> 24acb9c7
 				'AddressResolver',
 				'SystemStatus',
 				'FlexibleStorage',
@@ -877,10 +849,6 @@
 				'SynthetixDebtShare',
 				'AddressResolver',
 			],
-<<<<<<< HEAD
-=======
-			deps: ['SystemStatus', 'SynthetixDebtShare', 'AddressResolver'],
->>>>>>> 24acb9c7
 		},
 		{
 			contract: 'CollateralState',
