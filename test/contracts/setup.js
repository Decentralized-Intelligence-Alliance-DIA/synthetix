--- conflicted
+++ resolved
@@ -1034,17 +1034,13 @@
 		{
 			contract: 'FuturesMarketETH',
 			source: 'TestableFuturesMarket',
-<<<<<<< HEAD
-			deps: ['AddressResolver', 'FuturesMarketManager', 'FlexibleStorage', 'CircuitBreaker'],
-=======
 			deps: [
 				'AddressResolver',
 				'FuturesMarketManager',
 				'FuturesMarketSettings',
 				'FlexibleStorage',
-				'ExchangeCircuitBreaker',
-			],
->>>>>>> bb605c3c
+				'CircuitBreaker',
+			],
 		},
 		{ contract: 'FuturesMarketData', deps: ['FuturesMarketSettings'] },
 
@@ -1450,23 +1446,16 @@
 	);
 
 	if (returnObj['ExchangeRates']) {
-<<<<<<< HEAD
-		// setup SNX price feed
-		const SNX = toBytes32('SNX');
-		await setupPriceAggregators(returnObj['ExchangeRates'], owner, [SNX]);
-		await updateAggregatorRates(
-			returnObj['ExchangeRates'],
-			returnObj['CircuitBreaker'],
-			[SNX],
-			[toUnit('0.2')]
-		);
-=======
 		// setup SNX price feed and any other feeds
 		const keys = ['SNX', ...(feeds || [])].map(toBytes32);
 		const prices = ['0.2', ...(feeds || []).map(() => '1.0')].map(toUnit);
 		await setupPriceAggregators(returnObj['ExchangeRates'], owner, keys);
-		await updateAggregatorRates(returnObj['ExchangeRates'], keys, prices);
->>>>>>> bb605c3c
+		await updateAggregatorRates(
+			returnObj['ExchangeRates'],
+			returnObj['CircuitBreaker'],
+			keys,
+			prices
+		);
 	}
 
 	return returnObj;
