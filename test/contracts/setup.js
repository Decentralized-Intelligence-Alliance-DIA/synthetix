'use strict';

const { artifacts, web3, log } = require('hardhat');

const { toWei } = web3.utils;
const { toUnit } = require('../utils')();
const {
	toBytes32,
	getUsers,
	constants: { ZERO_ADDRESS },
	defaults: {
		WAITING_PERIOD_SECS,
		PRICE_DEVIATION_THRESHOLD_FACTOR,
		ISSUANCE_RATIO,
		FEE_PERIOD_DURATION,
		TARGET_THRESHOLD,
		LIQUIDATION_DELAY,
		LIQUIDATION_RATIO,
		LIQUIDATION_PENALTY,
		RATE_STALE_PERIOD,
		MINIMUM_STAKE_TIME,
		DEBT_SNAPSHOT_STALE_TIME,
		CROSS_DOMAIN_DEPOSIT_GAS_LIMIT,
		CROSS_DOMAIN_REWARD_GAS_LIMIT,
		CROSS_DOMAIN_ESCROW_GAS_LIMIT,
		CROSS_DOMAIN_WITHDRAWAL_GAS_LIMIT,
<<<<<<< HEAD
		FUTURES_LIQUIDATION_FEE,
=======
		ETHER_WRAPPER_MAX_ETH,
		ETHER_WRAPPER_MINT_FEE_RATE,
		ETHER_WRAPPER_BURN_FEE_RATE,
>>>>>>> 4b9b2ee0
	},
} = require('../../');

const SUPPLY_100M = toWei((1e8).toString()); // 100M

/**
 * Create a mock ExternStateToken - useful to mock Synthetix or a synth
 */
const mockToken = async ({
	accounts,
	synth = undefined,
	name = 'name',
	symbol = 'ABC',
	supply = 1e8,
	skipInitialAllocation = false,
}) => {
	const [deployerAccount, owner] = accounts;

	const totalSupply = toWei(supply.toString());

	const proxy = await artifacts.require('ProxyERC20').new(owner, { from: deployerAccount });
	// set associated contract as deployerAccount so we can setBalanceOf to the owner below
	const tokenState = await artifacts
		.require('TokenState')
		.new(owner, deployerAccount, { from: deployerAccount });

	if (!skipInitialAllocation && supply > 0) {
		await tokenState.setBalanceOf(owner, totalSupply, { from: deployerAccount });
	}

	const token = await artifacts.require(synth ? 'MockSynth' : 'PublicEST').new(
		...[proxy.address, tokenState.address, name, symbol, totalSupply, owner]
			// add synth as currency key if needed
			.concat(synth ? toBytes32(synth) : [])
			.concat({
				from: deployerAccount,
			})
	);
	await Promise.all([
		tokenState.setAssociatedContract(token.address, { from: owner }),
		proxy.setTarget(token.address, { from: owner }),
	]);

	return { token, tokenState, proxy };
};

const mockGenericContractFnc = async ({ instance, fncName, mock, returns = [] }) => {
	// Adapted from: https://github.com/EthWorks/Doppelganger/blob/master/lib/index.ts
	const abiEntryForFnc = artifacts.require(mock).abi.find(({ name }) => name === fncName);

	if (!fncName || !abiEntryForFnc) {
		throw Error(`Cannot find function "${fncName}" in the ABI of contract "${mock}"`);
	}
	const signature = web3.eth.abi.encodeFunctionSignature(abiEntryForFnc);

	const outputTypes = abiEntryForFnc.outputs.map(({ type }) => type);

	const responseAsEncodedData = web3.eth.abi.encodeParameters(outputTypes, returns);

	if (process.env.DEBUG) {
		log(`Mocking ${mock}.${fncName} to return ${returns.join(',')}`);
	}

	await instance.mockReturns(signature, responseAsEncodedData);
};

/**
 * Setup an individual contract. Note: will fail if required dependencies aren't provided in the cache.
 */
const setupContract = async ({
	accounts,
	contract,
	source = undefined, // if a separate source file should be used
	mock = undefined, // if contract is GenericMock, this is the name of the contract being mocked
	forContract = undefined, // when a contract is deployed for another (like Proxy for FeePool)
	cache = {},
	args = [],
	skipPostDeploy = false,
	properties = {},
}) => {
	const [deployerAccount, owner, oracle, fundsWallet] = accounts;

	const artifact = artifacts.require(source || contract);

	const create = ({ constructorArgs }) => {
		return artifact.new(
			...constructorArgs.concat({
				from: deployerAccount,
			})
		);
	};

	// if it needs library linking
	if (Object.keys((await artifacts.readArtifact(source || contract)).linkReferences).length > 0) {
		await artifact.link(await artifacts.require('SafeDecimalMath').new());
	}

	const tryGetAddressOf = name => (cache[name] ? cache[name].address : ZERO_ADDRESS);

	const tryGetProperty = ({ property, otherwise }) =>
		property in properties ? properties[property] : otherwise;

	const tryInvocationIfNotMocked = ({ name, fncName, args, user = owner }) => {
		if (name in cache && fncName in cache[name]) {
			if (process.env.DEBUG) {
				log(`Invoking ${name}.${fncName}(${args.join(',')})`);
			}

			return cache[name][fncName](...args.concat({ from: user }));
		}
	};

	const defaultArgs = {
		GenericMock: [],
		TradingRewards: [owner, owner, tryGetAddressOf('AddressResolver')],
		AddressResolver: [owner],
		SystemStatus: [owner],
		FlexibleStorage: [tryGetAddressOf('AddressResolver')],
		ExchangeRates: [
			owner,
			oracle,
			tryGetAddressOf('AddressResolver'),
			[toBytes32('SNX')],
			[toWei('0.2', 'ether')],
		],
		SynthetixState: [owner, ZERO_ADDRESS],
		SupplySchedule: [owner, 0, 0],
		Proxy: [owner],
		ProxyERC20: [owner],
		Depot: [owner, fundsWallet, tryGetAddressOf('AddressResolver')],
		SynthUtil: [tryGetAddressOf('AddressResolver')],
		DappMaintenance: [owner],
		DebtCache: [owner, tryGetAddressOf('AddressResolver')],
		Issuer: [owner, tryGetAddressOf('AddressResolver')],
		Exchanger: [owner, tryGetAddressOf('AddressResolver')],
		SystemSettings: [owner, tryGetAddressOf('AddressResolver')],
		ExchangeState: [owner, tryGetAddressOf('Exchanger')],
		BaseSynthetix: [
			tryGetAddressOf('ProxyERC20BaseSynthetix'),
			tryGetAddressOf('TokenStateBaseSynthetix'),
			owner,
			SUPPLY_100M,
			tryGetAddressOf('AddressResolver'),
		],
		Synthetix: [
			tryGetAddressOf('ProxyERC20Synthetix'),
			tryGetAddressOf('TokenStateSynthetix'),
			owner,
			SUPPLY_100M,
			tryGetAddressOf('AddressResolver'),
		],
		MintableSynthetix: [
			tryGetAddressOf('ProxyERC20MintableSynthetix'),
			tryGetAddressOf('TokenStateMintableSynthetix'),
			owner,
			SUPPLY_100M,
			tryGetAddressOf('AddressResolver'),
		],
		SynthetixBridgeToOptimism: [owner, tryGetAddressOf('AddressResolver')],
		SynthetixBridgeToBase: [owner, tryGetAddressOf('AddressResolver')],
		SynthetixBridgeEscrow: [owner],
		RewardsDistribution: [
			owner,
			tryGetAddressOf('Synthetix'),
			tryGetAddressOf('ProxyERC20Synthetix'),
			tryGetAddressOf('RewardEscrowV2'),
			tryGetAddressOf('ProxyFeePool'),
		],
		RewardEscrow: [owner, tryGetAddressOf('Synthetix'), tryGetAddressOf('FeePool')],
		BaseRewardEscrowV2: [owner, tryGetAddressOf('AddressResolver')],
		RewardEscrowV2: [owner, tryGetAddressOf('AddressResolver')],
		ImportableRewardEscrowV2: [owner, tryGetAddressOf('AddressResolver')],
		SynthetixEscrow: [owner, tryGetAddressOf('Synthetix')],
		// use deployerAccount as associated contract to allow it to call setBalanceOf()
		TokenState: [owner, deployerAccount],
		EtherCollateral: [owner, tryGetAddressOf('AddressResolver')],
		EtherWrapper: [owner, tryGetAddressOf('AddressResolver'), tryGetAddressOf('WETH')],
		NativeEtherWrapper: [owner, tryGetAddressOf('AddressResolver')],
		EtherCollateralsUSD: [owner, tryGetAddressOf('AddressResolver')],
		FeePoolState: [owner, tryGetAddressOf('FeePool')],
		FeePool: [tryGetAddressOf('ProxyFeePool'), owner, tryGetAddressOf('AddressResolver')],
		Synth: [
			tryGetAddressOf('ProxyERC20Synth'),
			tryGetAddressOf('TokenStateSynth'),
			tryGetProperty({ property: 'name', otherwise: 'Synthetic sUSD' }),
			tryGetProperty({ property: 'symbol', otherwise: 'sUSD' }),
			owner,
			tryGetProperty({ property: 'currencyKey', otherwise: toBytes32('sUSD') }),
			tryGetProperty({ property: 'totalSupply', otherwise: '0' }),
			tryGetAddressOf('AddressResolver'),
		],
		EternalStorage: [owner, tryGetAddressOf(forContract)],
		FeePoolEternalStorage: [owner, tryGetAddressOf('FeePool')],
		DelegateApprovals: [owner, tryGetAddressOf('EternalStorageDelegateApprovals')],
		Liquidations: [owner, tryGetAddressOf('AddressResolver')],
		BinaryOptionMarketFactory: [owner, tryGetAddressOf('AddressResolver')],
		BinaryOptionMarketManager: [
			owner,
			tryGetAddressOf('AddressResolver'),
			61 * 60, // max oracle price age: 61 minutes
			26 * 7 * 24 * 60 * 60, // expiry duration: 26 weeks (~ 6 months)
			365 * 24 * 60 * 60, // Max time to maturity: ~ 1 year
			toWei('2'), // Capital requirement
			toWei('0.05'), // Skew Limit
			toWei('0.008'), // pool fee
			toWei('0.002'), // creator fee
			toWei('0.02'), // refund fee
		],
		BinaryOptionMarketData: [],
		CollateralManager: [
			tryGetAddressOf('CollateralManagerState'),
			owner,
			tryGetAddressOf('AddressResolver'),
			toUnit(50000000),
			0,
			0,
		],
<<<<<<< HEAD
		FuturesMarketManager: [
			tryGetAddressOf('ProxyFuturesMarketManager'),
			owner,
			tryGetAddressOf('AddressResolver'),
		],
		FuturesMarket: [
			tryGetAddressOf('ProxyFuturesMarket'),
			owner,
			tryGetAddressOf('AddressResolver'),
			toBytes32('sBTC'), // base asset
			toWei('0.003'), // 0.3% exchange fee
			toWei('10'), // 10x max leverage
			toWei('100000'), // 100000 max market debt
			toWei('100'), // 100 sUSD minimum initial margin
			[
				toWei('0.1'), // 10% max funding rate
				toWei('1'), // 100% max funding rate skew
				toWei('0.0125'), // 1.25% per hour max funding rate of change
			],
		],
		FuturesMarketData: [tryGetAddressOf('AddressResolver')],
=======
		WETH: [],
>>>>>>> 4b9b2ee0
	};

	let instance;
	try {
		instance = await create({
			constructorArgs: args.length > 0 ? args : defaultArgs[contract],
		});
		// Show contracts creating for debugging purposes
		if (process.env.DEBUG) {
			log(
				'Deployed',
				contract + (source ? ` (${source})` : '') + (forContract ? ' for ' + forContract : ''),
				mock ? 'mock of ' + mock : '',
				'to',
				instance.address
			);
		}
	} catch (err) {
		throw Error(
			`Failed to deploy ${contract}. Does it have defaultArgs setup?\n\t└─> Caused by ${err.toString()}`
		);
	}

	const postDeployTasks = {
		async Issuer() {
			await Promise.all(
				[].concat(
					// Synthetix State is where the issuance data lives so it needs to be connected to Issuer
					tryInvocationIfNotMocked({
						name: 'SynthetixState',
						fncName: 'setAssociatedContract',
						args: [instance.address],
					}) || []
				)
			);
		},
		async Synthetix() {
			// first give all SNX supply to the owner (using the hack that the deployerAccount was setup as the associatedContract via
			// the constructor args)
			await cache['TokenStateSynthetix'].setBalanceOf(owner, SUPPLY_100M, {
				from: deployerAccount,
			});

			// then configure everything else (including setting the associated contract of TokenState back to the Synthetix contract)
			await Promise.all(
				[
					(cache['TokenStateSynthetix'].setAssociatedContract(instance.address, { from: owner }),
					cache['ProxySynthetix'].setTarget(instance.address, { from: owner }),
					cache['ProxyERC20Synthetix'].setTarget(instance.address, { from: owner }),
					instance.setProxy(cache['ProxyERC20Synthetix'].address, {
						from: owner,
					})),
				]
					.concat(
						// If there's a SupplySchedule and it has the method we need (i.e. isn't a mock)
						tryInvocationIfNotMocked({
							name: 'SupplySchedule',
							fncName: 'setSynthetixProxy',
							args: [cache['ProxyERC20Synthetix'].address],
						}) || []
					)
					.concat(
						// If there's an escrow that's not a mock
						tryInvocationIfNotMocked({
							name: 'SynthetixEscrow',
							fncName: 'setSynthetix',
							args: [instance.address],
						}) || []
					)
					.concat(
						// If there's a reward escrow that's not a mock
						tryInvocationIfNotMocked({
							name: 'RewardEscrow',
							fncName: 'setSynthetix',
							args: [instance.address],
						}) || []
					)
					.concat(
						// If there's a rewards distribution that's not a mock
						tryInvocationIfNotMocked({
							name: 'RewardsDistribution',
							fncName: 'setAuthority',
							args: [instance.address],
						}) || []
					)
					.concat(
						tryInvocationIfNotMocked({
							name: 'RewardsDistribution',
							fncName: 'setSynthetixProxy',
							args: [cache['ProxyERC20Synthetix'].address], // will fail if no Proxy instantiated for Synthetix
						}) || []
					)
			);
		},
		async BaseSynthetix() {
			// first give all SNX supply to the owner (using the hack that the deployerAccount was setup as the associatedContract via
			// the constructor args)
			await cache['TokenStateBaseSynthetix'].setBalanceOf(owner, SUPPLY_100M, {
				from: deployerAccount,
			});

			// then configure everything else (including setting the associated contract of TokenState back to the Synthetix contract)
			await Promise.all(
				[
					(cache['TokenStateBaseSynthetix'].setAssociatedContract(instance.address, {
						from: owner,
					}),
					cache['ProxyBaseSynthetix'].setTarget(instance.address, { from: owner }),
					cache['ProxyERC20BaseSynthetix'].setTarget(instance.address, { from: owner }),
					instance.setProxy(cache['ProxyERC20BaseSynthetix'].address, {
						from: owner,
					})),
				]
					.concat(
						// If there's a rewards distribution that's not a mock
						tryInvocationIfNotMocked({
							name: 'RewardsDistribution',
							fncName: 'setAuthority',
							args: [instance.address],
						}) || []
					)
					.concat(
						tryInvocationIfNotMocked({
							name: 'RewardsDistribution',
							fncName: 'setSynthetixProxy',
							args: [cache['ProxyERC20BaseSynthetix'].address], // will fail if no Proxy instantiated for BaseSynthetix
						}) || []
					)
			);
		},
		async MintableSynthetix() {
			// first give all SNX supply to the owner (using the hack that the deployerAccount was setup as the associatedContract via
			// the constructor args)
			await cache['TokenStateMintableSynthetix'].setBalanceOf(owner, SUPPLY_100M, {
				from: deployerAccount,
			});

			// then configure everything else (including setting the associated contract of TokenState back to the Synthetix contract)
			await Promise.all(
				[
					(cache['TokenStateMintableSynthetix'].setAssociatedContract(instance.address, {
						from: owner,
					}),
					cache['ProxyMintableSynthetix'].setTarget(instance.address, { from: owner }),
					cache['ProxyERC20MintableSynthetix'].setTarget(instance.address, { from: owner }),
					instance.setProxy(cache['ProxyERC20MintableSynthetix'].address, {
						from: owner,
					})),
				]
					.concat(
						// If there's a rewards distribution that's not a mock
						tryInvocationIfNotMocked({
							name: 'RewardsDistribution',
							fncName: 'setAuthority',
							args: [instance.address],
						}) || []
					)
					.concat(
						tryInvocationIfNotMocked({
							name: 'RewardsDistribution',
							fncName: 'setSynthetixProxy',
							args: [cache['ProxyERC20MintableSynthetix'].address], // will fail if no Proxy instantiated for MintableSynthetix
						}) || []
					)
			);
		},
		async Synth() {
			await Promise.all(
				[
					cache['TokenStateSynth'].setAssociatedContract(instance.address, { from: owner }),
					cache['ProxyERC20Synth'].setTarget(instance.address, { from: owner }),
				] || []
			);
		},
		async FeePool() {
			await Promise.all(
				[]
					.concat(
						tryInvocationIfNotMocked({
							name: 'ProxyFeePool',
							fncName: 'setTarget',
							args: [instance.address],
						}) || []
					)
					.concat(
						tryInvocationIfNotMocked({
							name: 'FeePoolState',
							fncName: 'setFeePool',
							args: [instance.address],
						}) || []
					)
					.concat(
						tryInvocationIfNotMocked({
							name: 'FeePoolEternalStorage',
							fncName: 'setAssociatedContract',
							args: [instance.address],
						}) || []
					)
					.concat(
						tryInvocationIfNotMocked({
							name: 'RewardEscrow',
							fncName: 'setFeePool',
							args: [instance.address],
						}) || []
					)
			);
		},
		async DelegateApprovals() {
			await cache['EternalStorageDelegateApprovals'].setAssociatedContract(instance.address, {
				from: owner,
			});
		},
		async Liquidations() {
			await cache['EternalStorageLiquidations'].setAssociatedContract(instance.address, {
				from: owner,
			});
		},
		async Exchanger() {
			await Promise.all([
				cache['ExchangeState'].setAssociatedContract(instance.address, { from: owner }),

				cache['SystemStatus'].updateAccessControl(
					toBytes32('Synth'),
					instance.address,
					true,
					false,
					{ from: owner }
				),
			]);
		},

		async SystemStatus() {
			// ensure the owner has suspend/resume control over everything
			await instance.updateAccessControls(
				['System', 'Issuance', 'Exchange', 'SynthExchange', 'Synth'].map(toBytes32),
				[owner, owner, owner, owner, owner],
				[true, true, true, true, true],
				[true, true, true, true, true],
				{ from: owner }
			);
		},
		async FuturesMarketManager() {
			await Promise.all([
				cache['ProxyFuturesMarketManager'].setTarget(instance.address, { from: owner }),
				instance.setProxy(cache['ProxyFuturesMarketManager'].address, {
					from: owner,
				}),
			]);
		},
		async FuturesMarket() {
			await Promise.all([
				cache['FuturesMarketManager'].addMarkets([instance.address], { from: owner }),
				cache['ProxyFuturesMarket'].setTarget(instance.address, { from: owner }),
				instance.setProxy(cache['ProxyFuturesMarket'].address, {
					from: owner,
				}),
			]);
		},
		async GenericMock() {
			if (mock === 'RewardEscrow' || mock === 'SynthetixEscrow') {
				await mockGenericContractFnc({ instance, mock, fncName: 'balanceOf', returns: ['0'] });
			} else if (mock === 'EtherCollateral' || mock === 'EtherCollateralsUSD') {
				await mockGenericContractFnc({
					instance,
					mock,
					fncName: 'totalIssuedSynths',
					returns: ['0'],
				});
			} else if (mock === 'EtherWrapper') {
				await mockGenericContractFnc({
					instance,
					mock,
					fncName: 'totalIssuedSynths',
					returns: ['0'],
				});
			} else if (mock === 'FeePool') {
				await Promise.all([
					mockGenericContractFnc({
						instance,
						mock,
						fncName: 'FEE_ADDRESS',
						returns: [getUsers({ network: 'mainnet', user: 'fee' }).address],
					}),
				]);
			} else if (mock === 'Exchanger') {
				await Promise.all([
					mockGenericContractFnc({
						instance,
						mock,
						fncName: 'feeRateForExchange',
						returns: [toWei('0.0030')],
					}),
				]);
			} else if (mock === 'ExchangeState') {
				await Promise.all([
					mockGenericContractFnc({
						instance,
						mock,
						fncName: 'getLengthOfEntries',
						returns: ['0'],
					}),
					mockGenericContractFnc({
						instance,
						mock,
						fncName: 'getMaxTimestamp',
						returns: ['0'],
					}),
				]);
			} else if (mock === 'CollateralManager') {
				await Promise.all([
					mockGenericContractFnc({
						instance,
						mock,
						fncName: 'isSynthManaged',
						returns: [false],
					}),
				]);
			}
		},
	};

	// now run any postDeploy tasks (connecting contracts together)
	if (!skipPostDeploy && postDeployTasks[contract]) {
		await postDeployTasks[contract]();
	}

	return instance;
};

const setupAllContracts = async ({
	accounts,
	existing = {},
	mocks = {},
	contracts = [],
	synths = [],
}) => {
	const [, owner] = accounts;

	// Copy mocks into the return object, this allows us to include them in the
	// AddressResolver
	const returnObj = Object.assign({}, mocks, existing);

	// BASE CONTRACTS

	// Note: those with deps need to be listed AFTER their deps
	const baseContracts = [
		{ contract: 'AddressResolver' },
		{ contract: 'SystemStatus' },
		{ contract: 'ExchangeState' },
		{ contract: 'FlexibleStorage', deps: ['AddressResolver'] },
		{
			contract: 'SystemSettings',
			deps: ['AddressResolver', 'FlexibleStorage'],
		},
		{
			contract: 'ExchangeRates',
			deps: ['AddressResolver', 'SystemSettings'],
			mocks: ['Exchanger'],
		},
		{ contract: 'SynthetixState' },
		{ contract: 'SupplySchedule' },
		{ contract: 'ProxyERC20', forContract: 'Synthetix' },
		{ contract: 'ProxyERC20', forContract: 'MintableSynthetix' },
		{ contract: 'ProxyERC20', forContract: 'BaseSynthetix' },
		{ contract: 'ProxyERC20', forContract: 'Synth' }, // for generic synth
		{ contract: 'Proxy', forContract: 'Synthetix' },
		{ contract: 'Proxy', forContract: 'MintableSynthetix' },
		{ contract: 'Proxy', forContract: 'BaseSynthetix' },
		{ contract: 'Proxy', forContract: 'FeePool' },
		{ contract: 'TokenState', forContract: 'Synthetix' },
		{ contract: 'TokenState', forContract: 'MintableSynthetix' },
		{ contract: 'TokenState', forContract: 'BaseSynthetix' },
		{ contract: 'TokenState', forContract: 'Synth' }, // for generic synth
		{ contract: 'RewardEscrow' },
		{
			contract: 'BaseRewardEscrowV2',
			deps: ['AddressResolver'],
			mocks: ['Synthetix', 'FeePool'],
		},
		{
			contract: 'RewardEscrowV2',
			deps: ['AddressResolver', 'SystemStatus'],
			mocks: ['Synthetix', 'FeePool', 'RewardEscrow', 'SynthetixBridgeToOptimism', 'Issuer'],
		},
		{
			contract: 'ImportableRewardEscrowV2',
			deps: ['AddressResolver'],
			mocks: ['Synthetix', 'FeePool', 'SynthetixBridgeToBase', 'Issuer'],
		},
		{ contract: 'SynthetixEscrow' },
		{ contract: 'FeePoolEternalStorage' },
		{ contract: 'FeePoolState', mocks: ['FeePool'] },
		{ contract: 'EternalStorage', forContract: 'DelegateApprovals' },
		{ contract: 'DelegateApprovals', deps: ['EternalStorage'] },
		{ contract: 'EternalStorage', forContract: 'Liquidations' },
		{ contract: 'Liquidations', deps: ['EternalStorage', 'FlexibleStorage'] },
		{
			contract: 'RewardsDistribution',
			mocks: ['Synthetix', 'FeePool', 'RewardEscrow', 'RewardEscrowV2', 'ProxyFeePool'],
		},
		{ contract: 'Depot', deps: ['AddressResolver', 'SystemStatus'] },
		{ contract: 'SynthUtil', deps: ['AddressResolver'] },
		{ contract: 'DappMaintenance' },
		{
			contract: 'EtherCollateral',
			mocks: ['Issuer', 'Depot'],
			deps: ['AddressResolver', 'SystemStatus'],
		},
		{ contract: 'WETH' },
		{
			contract: 'EtherWrapper',
			mocks: [],
			deps: ['AddressResolver', 'WETH'],
		},
		{
			contract: 'NativeEtherWrapper',
			mocks: [],
			deps: ['AddressResolver', 'EtherWrapper', 'WETH', 'SynthsETH'],
		},
		{
			contract: 'EtherCollateralsUSD',
			mocks: ['Issuer', 'ExchangeRates', 'FeePool'],
			deps: ['AddressResolver', 'SystemStatus'],
		},
		{
			contract: 'DebtCache',
			mocks: ['Issuer', 'Exchanger', 'CollateralManager', 'EtherWrapper'],
			deps: ['ExchangeRates', 'SystemStatus'],
		},
		{
			contract: 'Issuer',
			mocks: [
				'EtherCollateral',
				'EtherCollateralsUSD',
				'CollateralManager',
				'Synthetix',
				'SynthetixState',
				'Exchanger',
				'FeePool',
				'DelegateApprovals',
				'FlexibleStorage',
				'EtherWrapper',
			],
			deps: ['AddressResolver', 'SystemStatus', 'FlexibleStorage', 'DebtCache'],
		},
		{
			contract: 'Exchanger',
			source: 'ExchangerWithVirtualSynth',
			mocks: ['Synthetix', 'FeePool', 'DelegateApprovals', 'VirtualSynthMastercopy'],
			deps: [
				'AddressResolver',
				'TradingRewards',
				'SystemStatus',
				'ExchangeRates',
				'ExchangeState',
				'FlexibleStorage',
				'DebtCache',
			],
		},
		{
			contract: 'Synth',
			mocks: ['Issuer', 'Exchanger', 'FeePool', 'EtherWrapper'],
			deps: ['TokenState', 'ProxyERC20', 'SystemStatus', 'AddressResolver'],
		}, // a generic synth
		{
			contract: 'Synthetix',
			mocks: [
				'Exchanger',
				'SupplySchedule',
				'RewardEscrow',
				'RewardEscrowV2',
				'SynthetixEscrow',
				'RewardsDistribution',
				'Liquidations',
			],
			deps: [
				'Issuer',
				'SynthetixState',
				'Proxy',
				'ProxyERC20',
				'AddressResolver',
				'TokenState',
				'SystemStatus',
				'ExchangeRates',
			],
		},
		{
			contract: 'BaseSynthetix',
			mocks: [
				'Exchanger',
				'RewardEscrow',
				'RewardEscrowV2',
				'SynthetixEscrow',
				'RewardsDistribution',
				'Liquidations',
			],
			deps: [
				'Issuer',
				'SynthetixState',
				'Proxy',
				'ProxyERC20',
				'AddressResolver',
				'TokenState',
				'SystemStatus',
				'ExchangeRates',
			],
		},
		{
			contract: 'MintableSynthetix',
			mocks: [
				'Exchanger',
				'SynthetixEscrow',
				'Liquidations',
				'Issuer',
				'SystemStatus',
				'ExchangeRates',
				'SynthetixBridgeToBase',
			],
			deps: [
				'Proxy',
				'ProxyERC20',
				'AddressResolver',
				'TokenState',
				'RewardsDistribution',
				'RewardEscrow',
				'SynthetixState',
			],
		},
		{
			contract: 'SynthetixBridgeToOptimism',
			mocks: [
				'ext:Messenger',
				'ovm:SynthetixBridgeToBase',
				'SynthetixBridgeEscrow',
				'RewardsDistribution',
			],
			deps: ['AddressResolver', 'Issuer', 'RewardEscrowV2', 'Synthetix'],
		},
		{
			contract: 'SynthetixBridgeToBase',
			mocks: ['ext:Messenger', 'base:SynthetixBridgeToOptimism', 'RewardEscrowV2'],
			deps: ['AddressResolver', 'Synthetix'],
		},
		{
			contract: 'SynthetixBridgeEscrow',
			mocks: [],
			deps: [],
		},
		{ contract: 'TradingRewards', deps: ['AddressResolver', 'Synthetix'] },
		{
			contract: 'FeePool',
			mocks: [
				'Synthetix',
				'Exchanger',
				'Issuer',
				'SynthetixState',
				'RewardEscrow',
				'RewardEscrowV2',
				'DelegateApprovals',
				'FeePoolEternalStorage',
				'RewardsDistribution',
				'FlexibleStorage',
				'EtherCollateralsUSD',
				'CollateralManager',
				'EtherWrapper',
			],
			deps: ['SystemStatus', 'FeePoolState', 'AddressResolver'],
		},
		{
			contract: 'BinaryOptionMarketFactory',
			deps: ['AddressResolver'],
		},
		{
			contract: 'BinaryOptionMarketManager',
			deps: [
				'SystemStatus',
				'AddressResolver',
				'ExchangeRates',
				'FeePool',
				'Synthetix',
				'BinaryOptionMarketFactory',
			],
		},
		{
			contract: 'BinaryOptionMarketData',
			deps: ['BinaryOptionMarketManager', 'BinaryOptionMarket', 'BinaryOption'],
		},
		{
			contract: 'CollateralManager',
			deps: ['AddressResolver', 'SystemStatus', 'Issuer', 'ExchangeRates', 'DebtCache'],
		},
		{ contract: 'Proxy', forContract: 'FuturesMarketManager' },
		{ contract: 'FuturesMarketManager', deps: ['AddressResolver'] },
		{ contract: 'Proxy', forContract: 'FuturesMarket' },
		{ contract: 'FuturesMarket', deps: ['Proxy', 'AddressResolver', 'FuturesMarketManager'] },
		{ contract: 'FuturesMarketData', deps: [] },
	];

	// get deduped list of all required base contracts
	const findAllAssociatedContracts = ({ contractList }) => {
		return Array.from(
			new Set(
				baseContracts
					.filter(({ contract }) => contractList.includes(contract))
					.reduce(
						(memo, { contract, deps = [] }) =>
							memo.concat(contract).concat(findAllAssociatedContracts({ contractList: deps })),
						[]
					)
			)
		);
	};

	// contract names the user requested - could be a list of strings or objects with a "contract" property
	const contractNamesRequested = contracts.map(contract => contract.contract || contract);

	// now go through all contracts and compile a list of them and all nested dependencies
	const contractsRequired = findAllAssociatedContracts({ contractList: contractNamesRequested });

	// now sort in dependency order
	const contractsToFetch = baseContracts.filter(
		({ contract, forContract }) =>
			// keep if contract is required
			contractsRequired.indexOf(contract) > -1 &&
			// and either there is no "forContract" or the forContract is itself required
			(!forContract || contractsRequired.indexOf(forContract) > -1) &&
			// and no entry in the existingContracts object
			!(contract in existing)
	);

	// now setup each contract in serial in case we have deps we need to load
	for (const { contract, source, mocks = [], forContract } of contractsToFetch) {
		// mark each mock onto the returnObj as true when it doesn't exist, indicating it needs to be
		// put through the AddressResolver
		// for all mocks required for this contract
		await Promise.all(
			mocks
				// if the target isn't on the returnObj (i.e. already mocked / created) and not in the list of contracts
				.filter(mock => !(mock in returnObj) && contractNamesRequested.indexOf(mock) < 0)
				// then setup the contract
				.map(mock =>
					setupContract({
						accounts,
						mock,
						contract: 'GenericMock',
						cache: Object.assign({}, mocks, returnObj),
					}).then(instance => (returnObj[mock] = instance))
				)
		);

		// the name of the contract - the contract plus it's forContract
		// (e.g. Proxy + FeePool)
		const forContractName = forContract || '';

		// deploy the contract
		// HACK: if MintableSynthetix is deployed then rename it
		let contractRegistered = contract;
		if (contract === 'MintableSynthetix' || contract === 'BaseSynthetix') {
			contractRegistered = 'Synthetix';
		}
		returnObj[contractRegistered + forContractName] = await setupContract({
			accounts,
			contract,
			source,
			forContract,
			// the cache is a combination of the mocks and any return objects
			cache: Object.assign({}, mocks, returnObj),
			// pass through any properties that may be given for this contract
			properties:
				(contracts.find(({ contract: foundContract }) => foundContract === contract) || {})
					.properties || {},
		});
	}

	// SYNTHS

	const synthsToAdd = [];

	// now setup each synth and its deps
	for (const synth of synths) {
		const { token, proxy, tokenState } = await mockToken({
			accounts,
			synth,
			supply: 0, // add synths with 0 supply initially
			skipInitialAllocation: true,
			name: `Synth ${synth}`,
			symbol: synth,
		});

		returnObj[`ProxyERC20${synth}`] = proxy;
		returnObj[`TokenState${synth}`] = tokenState;
		returnObj[`Synth${synth}`] = token;

		// We'll defer adding the tokens into the Issuer as it must
		// be synchronised with the FlexibleStorage address first.
		synthsToAdd.push(token.address);
	}

	// now invoke AddressResolver to set all addresses
	if (returnObj['AddressResolver']) {
		if (process.env.DEBUG) {
			log(`Importing into AddressResolver:\n\t - ${Object.keys(returnObj).join('\n\t - ')}`);
		}

		await returnObj['AddressResolver'].importAddresses(
			Object.keys(returnObj).map(toBytes32),
			Object.values(returnObj).map(entry =>
				// use 0x1111 address for any mocks that have no actual deployment
				entry === true ? '0x' + '1'.repeat(40) : entry.address
			),
			{
				from: owner,
			}
		);
	}

	// now rebuild caches for all contracts that need it
	await Promise.all(
		Object.entries(returnObj)
			// keep items not in mocks
			.filter(([name]) => !(name in mocks))
			// and only those with the setResolver function
			.filter(([, instance]) => !!instance.rebuildCache)
			.map(([contract, instance]) => {
				return instance.rebuildCache().catch(err => {
					throw err;
				});
			})
	);

	// if deploying a real Synthetix, then we add the synths
	if (returnObj['Issuer'] && !mocks['Issuer']) {
		if (returnObj['Synth']) {
			returnObj['Issuer'].addSynth(returnObj['Synth'].address, { from: owner });
		}

		for (const synthAddress of synthsToAdd) {
			await returnObj['Issuer'].addSynth(synthAddress, { from: owner });
		}
	}

	// now setup defaults for the system (note: this dupes logic from the deploy script)
	if (returnObj['SystemSettings']) {
		await Promise.all([
			returnObj['SystemSettings'].setWaitingPeriodSecs(WAITING_PERIOD_SECS, { from: owner }),
			returnObj['SystemSettings'].setPriceDeviationThresholdFactor(
				PRICE_DEVIATION_THRESHOLD_FACTOR,
				{ from: owner }
			),
			returnObj['SystemSettings'].setIssuanceRatio(ISSUANCE_RATIO, { from: owner }),
			returnObj['SystemSettings'].setCrossDomainMessageGasLimit(0, CROSS_DOMAIN_DEPOSIT_GAS_LIMIT, {
				from: owner,
			}),
			returnObj['SystemSettings'].setCrossDomainMessageGasLimit(1, CROSS_DOMAIN_ESCROW_GAS_LIMIT, {
				from: owner,
			}),
			returnObj['SystemSettings'].setCrossDomainMessageGasLimit(2, CROSS_DOMAIN_REWARD_GAS_LIMIT, {
				from: owner,
			}),
			returnObj['SystemSettings'].setCrossDomainMessageGasLimit(
				3,
				CROSS_DOMAIN_WITHDRAWAL_GAS_LIMIT,
				{
					from: owner,
				}
			),
			returnObj['SystemSettings'].setFeePeriodDuration(FEE_PERIOD_DURATION, { from: owner }),
			returnObj['SystemSettings'].setTargetThreshold(TARGET_THRESHOLD, { from: owner }),
			returnObj['SystemSettings'].setLiquidationDelay(LIQUIDATION_DELAY, { from: owner }),
			returnObj['SystemSettings'].setLiquidationRatio(LIQUIDATION_RATIO, { from: owner }),
			returnObj['SystemSettings'].setLiquidationPenalty(LIQUIDATION_PENALTY, { from: owner }),
			returnObj['SystemSettings'].setRateStalePeriod(RATE_STALE_PERIOD, { from: owner }),
			returnObj['SystemSettings'].setMinimumStakeTime(MINIMUM_STAKE_TIME, { from: owner }),
			returnObj['SystemSettings'].setDebtSnapshotStaleTime(DEBT_SNAPSHOT_STALE_TIME, {
				from: owner,
			}),
<<<<<<< HEAD
			returnObj['SystemSettings'].setFuturesLiquidationFee(FUTURES_LIQUIDATION_FEE, {
=======
			returnObj['SystemSettings'].setEtherWrapperMaxETH(ETHER_WRAPPER_MAX_ETH, {
				from: owner,
			}),
			returnObj['SystemSettings'].setEtherWrapperMintFeeRate(ETHER_WRAPPER_MINT_FEE_RATE, {
				from: owner,
			}),
			returnObj['SystemSettings'].setEtherWrapperBurnFeeRate(ETHER_WRAPPER_BURN_FEE_RATE, {
>>>>>>> 4b9b2ee0
				from: owner,
			}),
		]);
	}

	// finally if any of our contracts have setSystemStatus (from MockSynth), then invoke it
	await Promise.all(
		Object.values(returnObj)
			.filter(contract => contract.setSystemStatus)
			.map(mock => mock.setSystemStatus(returnObj['SystemStatus'].address))
	);

	return returnObj;
};

module.exports = {
	mockToken,
	mockGenericContractFnc,
	setupContract,
	setupAllContracts,
};<|MERGE_RESOLUTION|>--- conflicted
+++ resolved
@@ -24,13 +24,10 @@
 		CROSS_DOMAIN_REWARD_GAS_LIMIT,
 		CROSS_DOMAIN_ESCROW_GAS_LIMIT,
 		CROSS_DOMAIN_WITHDRAWAL_GAS_LIMIT,
-<<<<<<< HEAD
-		FUTURES_LIQUIDATION_FEE,
-=======
 		ETHER_WRAPPER_MAX_ETH,
 		ETHER_WRAPPER_MINT_FEE_RATE,
 		ETHER_WRAPPER_BURN_FEE_RATE,
->>>>>>> 4b9b2ee0
+		FUTURES_LIQUIDATION_FEE,
 	},
 } = require('../../');
 
@@ -248,7 +245,6 @@
 			0,
 			0,
 		],
-<<<<<<< HEAD
 		FuturesMarketManager: [
 			tryGetAddressOf('ProxyFuturesMarketManager'),
 			owner,
@@ -270,9 +266,7 @@
 			],
 		],
 		FuturesMarketData: [tryGetAddressOf('AddressResolver')],
-=======
 		WETH: [],
->>>>>>> 4b9b2ee0
 	};
 
 	let instance;
@@ -1049,9 +1043,6 @@
 			returnObj['SystemSettings'].setDebtSnapshotStaleTime(DEBT_SNAPSHOT_STALE_TIME, {
 				from: owner,
 			}),
-<<<<<<< HEAD
-			returnObj['SystemSettings'].setFuturesLiquidationFee(FUTURES_LIQUIDATION_FEE, {
-=======
 			returnObj['SystemSettings'].setEtherWrapperMaxETH(ETHER_WRAPPER_MAX_ETH, {
 				from: owner,
 			}),
@@ -1059,7 +1050,9 @@
 				from: owner,
 			}),
 			returnObj['SystemSettings'].setEtherWrapperBurnFeeRate(ETHER_WRAPPER_BURN_FEE_RATE, {
->>>>>>> 4b9b2ee0
+				from: owner,
+			}),
+			returnObj['SystemSettings'].setFuturesLiquidationFee(FUTURES_LIQUIDATION_FEE, {
 				from: owner,
 			}),
 		]);
