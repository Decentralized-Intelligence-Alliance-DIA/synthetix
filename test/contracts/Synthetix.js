--- conflicted
+++ resolved
@@ -1,10 +1,6 @@
 'use strict';
 
-<<<<<<< HEAD
-const { contract, web3 } = require('hardhat');
-=======
-const { artifacts, contract, web3 } = require('@nomiclabs/buidler');
->>>>>>> a2efa461
+const { artifacts, contract, web3 } = require('hardhat');
 
 const { assert, addSnapshotBeforeRestoreAfterEach } = require('./common');
 
