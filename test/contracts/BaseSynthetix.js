'use strict';

const { artifacts, contract, web3 } = require('hardhat');

const { assert, addSnapshotBeforeRestoreAfterEach } = require('./common');

const { smockit } = require('@eth-optimism/smock');

require('./common'); // import common test scaffolding

const { setupContract, setupAllContracts } = require('./setup');

const { fastForward, toUnit } = require('../utils')();

const {
	ensureOnlyExpectedMutativeFunctions,
	onlyGivenAddressCanInvoke,
	setupPriceAggregators,
	updateAggregatorRates,
	updateRatesWithDefaults,
	setStatus,
} = require('./helpers');

const {
	toBytes32,
	constants: { ZERO_ADDRESS },
} = require('../..');

contract('BaseSynthetix', async accounts => {
	const [sUSD, sAUD, sEUR, SNX, sETH] = ['sUSD', 'sAUD', 'sEUR', 'SNX', 'sETH'].map(toBytes32);

	const [, owner, account1, account2, account3] = accounts;

	let baseSynthetix,
		exchangeRates,
		debtCache,
		escrow,
		addressResolver,
		systemSettings,
		systemStatus,
		aggregatorDebtInfo;

	before(async () => {
		({
			Synthetix: baseSynthetix,
			AddressResolver: addressResolver,
			ExchangeRates: exchangeRates,
			SystemSettings: systemSettings,
			DebtCache: debtCache,
			SystemStatus: systemStatus,
			SynthetixEscrow: escrow,
			'ext:AggregatorDebtInfo': aggregatorDebtInfo,
		} = await setupAllContracts({
			accounts,
			synths: ['sUSD', 'sETH', 'sEUR', 'sAUD'],
			contracts: [
				'BaseSynthetix',
				'SupplySchedule',
				'AddressResolver',
				'ExchangeRates',
				'SystemSettings',
				'SystemStatus',
				'DebtCache',
				'Issuer',
				'SingleNetworkAggregatorDebtInfo',
				'Exchanger',
				'RewardsDistribution',
				'CollateralManager',
				'RewardEscrowV2', // required for collateral check in issuer
			],
		}));

		await setupPriceAggregators(exchangeRates, owner, [sAUD, sEUR, sETH]);
	});

	addSnapshotBeforeRestoreAfterEach();

	it('ensure only expected functions are mutative', async () => {
		ensureOnlyExpectedMutativeFunctions({
			abi: baseSynthetix.abi,
			ignoreParents: ['ExternStateToken', 'MixinResolver'],
			expected: [
				'burnSecondary',
				'burnSynths',
				'burnSynthsOnBehalf',
				'burnSynthsToTarget',
				'burnSynthsToTargetOnBehalf',
				'emitSynthExchange',
				'emitExchangeRebate',
				'emitExchangeReclaim',
				'emitExchangeTracking',
				'exchange',
				'exchangeAtomically',
				'exchangeOnBehalf',
				'exchangeOnBehalfWithTracking',
				'exchangeWithTracking',
				'exchangeWithTrackingForInitiator',
				'exchangeWithVirtual',
				'issueMaxSynths',
				'issueMaxSynthsOnBehalf',
				'issueSynths',
				'issueSynthsOnBehalf',
				'mint',
				'mintSecondary',
				'mintSecondaryRewards',
				'settle',
				'transfer',
				'transferFrom',
				'liquidateDelinquentAccount',
			],
		});
	});

	describe('constructor', () => {
		it('should set constructor params on deployment', async () => {
			const SYNTHETIX_TOTAL_SUPPLY = web3.utils.toWei('100000000');
			const instance = await setupContract({
				contract: 'BaseSynthetix',
				accounts,
				skipPostDeploy: true,
				args: [account1, account2, owner, SYNTHETIX_TOTAL_SUPPLY, addressResolver.address],
			});

			assert.equal(await instance.proxy(), account1);
			assert.equal(await instance.tokenState(), account2);
			assert.equal(await instance.owner(), owner);
			assert.equal(await instance.totalSupply(), SYNTHETIX_TOTAL_SUPPLY);
			assert.equal(await instance.resolver(), addressResolver.address);
		});

		it('should set constructor params on upgrade to new totalSupply', async () => {
			const YEAR_2_SYNTHETIX_TOTAL_SUPPLY = web3.utils.toWei('175000000');
			const instance = await setupContract({
				contract: 'BaseSynthetix',
				accounts,
				skipPostDeploy: true,
				args: [account1, account2, owner, YEAR_2_SYNTHETIX_TOTAL_SUPPLY, addressResolver.address],
			});

			assert.equal(await instance.proxy(), account1);
			assert.equal(await instance.tokenState(), account2);
			assert.equal(await instance.owner(), owner);
			assert.equal(await instance.totalSupply(), YEAR_2_SYNTHETIX_TOTAL_SUPPLY);
			assert.equal(await instance.resolver(), addressResolver.address);
		});
	});

	describe('non-basic functions always revert', () => {
		const amount = 100;
		it('exchangeWithVirtual should revert no matter who the caller is', async () => {
			await onlyGivenAddressCanInvoke({
				fnc: baseSynthetix.exchangeWithVirtual,
				accounts,
				args: [sUSD, amount, sAUD, toBytes32('AGGREGATOR')],
				reason: 'Cannot be run on this layer',
			});
		});

		it('exchangeWithTrackingForInitiator should revert no matter who the caller is', async () => {
			await onlyGivenAddressCanInvoke({
				fnc: baseSynthetix.exchangeWithTrackingForInitiator,
				accounts,
				args: [sUSD, amount, sAUD, owner, toBytes32('AGGREGATOR')],
				reason: 'Cannot be run on this layer',
			});
		});

		it('ExchangeAtomically should revert no matter who the caller is', async () => {
			await onlyGivenAddressCanInvoke({
				fnc: baseSynthetix.exchangeAtomically,
				accounts,
				args: [sUSD, amount, sETH, toBytes32('AGGREGATOR')],
				reason: 'Cannot be run on this layer',
			});
		});

		it('mint should revert no matter who the caller is', async () => {
			await onlyGivenAddressCanInvoke({
				fnc: baseSynthetix.mint,
				accounts,
				args: [],
				reason: 'Cannot be run on this layer',
			});
		});

		it('mintSecondary should revert no matter who the caller is', async () => {
			await onlyGivenAddressCanInvoke({
				fnc: baseSynthetix.mintSecondary,
				accounts,
				args: [account1, amount],
				reason: 'Cannot be run on this layer',
			});
		});
		it('mintSecondaryRewards should revert no matter who the caller is', async () => {
			await onlyGivenAddressCanInvoke({
				fnc: baseSynthetix.mintSecondaryRewards,
				accounts,
				args: [amount],
				reason: 'Cannot be run on this layer',
			});
		});
		it('burnSecondary should revert no matter who the caller is', async () => {
			await onlyGivenAddressCanInvoke({
				fnc: baseSynthetix.burnSecondary,
				accounts,
				args: [account1, amount],
				reason: 'Cannot be run on this layer',
			});
		});
	});

	describe('only Exchanger can call emit event functions', () => {
		const amount1 = 10;
		const amount2 = 100;
		const currencyKey1 = sAUD;
		const currencyKey2 = sEUR;
		const trackingCode = toBytes32('1inch');

		it('emitExchangeTracking() cannot be invoked directly by any account', async () => {
			await onlyGivenAddressCanInvoke({
				fnc: baseSynthetix.emitExchangeTracking,
				accounts,
				args: [trackingCode, currencyKey1, amount1, amount2],
				reason: 'Only Exchanger can invoke this',
			});
		});
		it('emitExchangeRebate() cannot be invoked directly by any account', async () => {
			await onlyGivenAddressCanInvoke({
				fnc: baseSynthetix.emitExchangeRebate,
				accounts,
				args: [account1, currencyKey1, amount1],
				reason: 'Only Exchanger can invoke this',
			});
		});
		it('emitExchangeReclaim() cannot be invoked directly by any account', async () => {
			await onlyGivenAddressCanInvoke({
				fnc: baseSynthetix.emitExchangeReclaim,
				accounts,
				args: [account1, currencyKey1, amount1],
				reason: 'Only Exchanger can invoke this',
			});
		});
		it('emitSynthExchange() cannot be invoked directly by any account', async () => {
			await onlyGivenAddressCanInvoke({
				fnc: baseSynthetix.emitSynthExchange,
				accounts,
				args: [account1, currencyKey1, amount1, currencyKey2, amount2, account2],
				reason: 'Only Exchanger can invoke this',
			});
		});

		describe('Exchanger calls emit', () => {
			const exchanger = account1;
			let tx1, tx2, tx3, tx4;
			beforeEach('pawn Exchanger and sync cache', async () => {
				await addressResolver.importAddresses(['Exchanger'].map(toBytes32), [exchanger], {
					from: owner,
				});
				await baseSynthetix.rebuildCache();
			});
			beforeEach('call event emission functions', async () => {
				tx1 = await baseSynthetix.emitExchangeRebate(account1, currencyKey1, amount1, {
					from: exchanger,
				});
				tx2 = await baseSynthetix.emitExchangeReclaim(account1, currencyKey1, amount1, {
					from: exchanger,
				});
				tx3 = await baseSynthetix.emitSynthExchange(
					account1,
					currencyKey1,
					amount1,
					currencyKey2,
					amount2,
					account2,
					{ from: exchanger }
				);
				tx4 = await baseSynthetix.emitExchangeTracking(
					trackingCode,
					currencyKey1,
					amount1,
					amount2,
					{ from: exchanger }
				);
			});

			it('the corresponding events are emitted', async () => {
				it('the corresponding events are emitted', async () => {
					assert.eventEqual(tx1, 'ExchangeRebate', {
						account: account1,
						currencyKey: currencyKey1,
						amount: amount1,
					});
					assert.eventEqual(tx2, 'ExchangeReclaim', {
						account: account1,
						currencyKey: currencyKey1,
						amount: amount1,
					});
					assert.eventEqual(tx3, 'SynthExchange', {
						account: account1,
						fromCurrencyKey: currencyKey1,
						fromAmount: amount1,
						toCurrencyKey: currencyKey2,
						toAmount: amount2,
						toAddress: account2,
					});
					assert.eventEqual(tx4, 'ExchangeTracking', {
						trackingCode: trackingCode,
						toCurrencyKey: currencyKey1,
						toAmount: amount1,
						fee: amount2,
					});
				});
			});
		});
	});

	describe('Exchanger calls', () => {
		let smockExchanger;
		beforeEach(async () => {
			smockExchanger = await smockit(artifacts.require('Exchanger').abi);
			smockExchanger.smocked.exchange.will.return.with(() => ['1', ZERO_ADDRESS]);
			smockExchanger.smocked.settle.will.return.with(() => ['1', '2', '3']);
			await addressResolver.importAddresses(
				['Exchanger'].map(toBytes32),
				[smockExchanger.address],
				{ from: owner }
			);
			await baseSynthetix.rebuildCache();
		});

		const amount1 = '10';
		const currencyKey1 = sAUD;
		const currencyKey2 = sEUR;
		const msgSender = owner;
		const trackingCode = toBytes32('1inch');

		it('exchangeOnBehalf is called with the right arguments ', async () => {
			await baseSynthetix.exchangeOnBehalf(account1, currencyKey1, amount1, currencyKey2, {
				from: msgSender,
			});
			assert.equal(smockExchanger.smocked.exchange.calls[0][0], account1);
			assert.equal(smockExchanger.smocked.exchange.calls[0][1], msgSender);
			assert.equal(smockExchanger.smocked.exchange.calls[0][2], currencyKey1);
			assert.equal(smockExchanger.smocked.exchange.calls[0][3].toString(), amount1);
			assert.equal(smockExchanger.smocked.exchange.calls[0][4], currencyKey2);
			assert.equal(smockExchanger.smocked.exchange.calls[0][5], account1);
			assert.equal(smockExchanger.smocked.exchange.calls[0][6], false);
			assert.equal(smockExchanger.smocked.exchange.calls[0][7], account1);
			assert.equal(smockExchanger.smocked.exchange.calls[0][8], toBytes32(''));
		});

		it('exchangeWithTracking is called with the right arguments ', async () => {
			await baseSynthetix.exchangeWithTracking(
				currencyKey1,
				amount1,
				currencyKey2,
				account2,
				trackingCode,
				{ from: msgSender }
			);
			assert.equal(smockExchanger.smocked.exchange.calls[0][0], msgSender);
			assert.equal(smockExchanger.smocked.exchange.calls[0][1], msgSender);
			assert.equal(smockExchanger.smocked.exchange.calls[0][2], currencyKey1);
			assert.equal(smockExchanger.smocked.exchange.calls[0][3].toString(), amount1);
			assert.equal(smockExchanger.smocked.exchange.calls[0][4], currencyKey2);
			assert.equal(smockExchanger.smocked.exchange.calls[0][5], msgSender);
			assert.equal(smockExchanger.smocked.exchange.calls[0][6], false);
			assert.equal(smockExchanger.smocked.exchange.calls[0][7], account2);
			assert.equal(smockExchanger.smocked.exchange.calls[0][8], trackingCode);
		});

		it('exchangeOnBehalfWithTracking is called with the right arguments ', async () => {
			await baseSynthetix.exchangeOnBehalfWithTracking(
				account1,
				currencyKey1,
				amount1,
				currencyKey2,
				account2,
				trackingCode,
				{ from: owner }
			);
			assert.equal(smockExchanger.smocked.exchange.calls[0][0], account1);
			assert.equal(smockExchanger.smocked.exchange.calls[0][1], msgSender);
			assert.equal(smockExchanger.smocked.exchange.calls[0][2], currencyKey1);
			assert.equal(smockExchanger.smocked.exchange.calls[0][3].toString(), amount1);
			assert.equal(smockExchanger.smocked.exchange.calls[0][4], currencyKey2);
			assert.equal(smockExchanger.smocked.exchange.calls[0][5], account1);

			assert.equal(smockExchanger.smocked.exchange.calls[0][6], false);
			assert.equal(smockExchanger.smocked.exchange.calls[0][7], account2);
			assert.equal(smockExchanger.smocked.exchange.calls[0][8], trackingCode);
		});

		it('settle is called with the right arguments ', async () => {
			await baseSynthetix.settle(currencyKey1, {
				from: owner,
			});
			assert.equal(smockExchanger.smocked.settle.calls[0][0], msgSender);
			assert.equal(smockExchanger.smocked.settle.calls[0][1].toString(), currencyKey1);
		});
	});

	describe('isWaitingPeriod()', () => {
		it('returns false by default', async () => {
			assert.isFalse(await baseSynthetix.isWaitingPeriod(sETH));
		});
		describe('when a user has exchanged into sETH', () => {
			beforeEach(async () => {
				await updateRatesWithDefaults({ exchangeRates, owner, debtCache });

				await baseSynthetix.issueSynths(toUnit('100'), { from: owner });
				await baseSynthetix.exchange(sUSD, toUnit('10'), sETH, { from: owner });
			});
			it('then waiting period is true', async () => {
				assert.isTrue(await baseSynthetix.isWaitingPeriod(sETH));
			});
			describe('when the waiting period expires', () => {
				beforeEach(async () => {
					await fastForward(await systemSettings.waitingPeriodSecs());
				});
				it('returns false by default', async () => {
					assert.isFalse(await baseSynthetix.isWaitingPeriod(sETH));
				});
			});
		});
	});

	describe('anySynthOrSNXRateIsInvalid()', () => {
		it('should have stale rates initially', async () => {
			assert.equal(await baseSynthetix.anySynthOrSNXRateIsInvalid(), true);
		});
		describe('when synth rates set', () => {
			beforeEach(async () => {
				// fast forward to get past initial SNX setting
				await fastForward((await exchangeRates.rateStalePeriod()).add(web3.utils.toBN('300')));

				await updateAggregatorRates(
					exchangeRates,
					[sAUD, sEUR, sETH],
					['0.5', '1.25', '100'].map(toUnit)
				);
				await debtCache.takeDebtSnapshot();
			});
			it('should still have stale rates', async () => {
				assert.equal(await baseSynthetix.anySynthOrSNXRateIsInvalid(), true);
			});
			describe('when SNX is also set', () => {
				beforeEach(async () => {
					await updateAggregatorRates(exchangeRates, [SNX], ['1'].map(toUnit));
				});
				it('then no stale rates', async () => {
					assert.equal(await baseSynthetix.anySynthOrSNXRateIsInvalid(), false);
				});

				describe('when only some synths are updated', () => {
					beforeEach(async () => {
						await fastForward((await exchangeRates.rateStalePeriod()).add(web3.utils.toBN('300')));

						await updateAggregatorRates(exchangeRates, [SNX, sAUD], ['0.1', '0.78'].map(toUnit));
					});

					it('then anySynthOrSNXRateIsInvalid() returns true', async () => {
						assert.equal(await baseSynthetix.anySynthOrSNXRateIsInvalid(), true);
					});
				});
			});
		});
	});

	describe('availableCurrencyKeys()', () => {
		it('returns all currency keys by default', async () => {
			assert.deepEqual(await baseSynthetix.availableCurrencyKeys(), [sUSD, sETH, sEUR, sAUD]);
		});
	});

	describe('isWaitingPeriod()', () => {
		it('returns false by default', async () => {
			assert.isFalse(await baseSynthetix.isWaitingPeriod(sETH));
		});
	});

	describe('transfer()', () => {
		describe('when the system is suspended', () => {
			beforeEach(async () => {
				// approve for transferFrom to work
				await baseSynthetix.approve(account1, toUnit('10'), { from: owner });
				await setStatus({ owner, systemStatus, section: 'System', suspend: true });
			});
			it('when transfer() is invoked, it reverts with operation prohibited', async () => {
				await assert.revert(
					baseSynthetix.transfer(account1, toUnit('10'), { from: owner }),
					'Operation prohibited'
				);
			});
			it('when transferFrom() is invoked, it reverts with operation prohibited', async () => {
				await assert.revert(
					baseSynthetix.transferFrom(owner, account2, toUnit('10'), { from: account1 }),
					'Operation prohibited'
				);
			});
			describe('when the system is resumed', () => {
				beforeEach(async () => {
					await setStatus({ owner, systemStatus, section: 'System', suspend: false });
				});
				it('when transfer() is invoked, it works as expected', async () => {
					await baseSynthetix.transfer(account1, toUnit('10'), { from: owner });
				});
				it('when transferFrom() is invoked, it works as expected', async () => {
					await baseSynthetix.transferFrom(owner, account2, toUnit('10'), { from: account1 });
				});
			});
		});

		beforeEach(async () => {
			// Ensure all synths have rates to allow issuance
			await updateRatesWithDefaults({ exchangeRates, owner, debtCache });
		});

		it('should transfer using the ERC20 transfer function @gasprofile', async () => {
			// Ensure our environment is set up correctly for our assumptions
			// e.g. owner owns all SNX.

			assert.bnEqual(await baseSynthetix.totalSupply(), await baseSynthetix.balanceOf(owner));

			const transaction = await baseSynthetix.transfer(account1, toUnit('10'), { from: owner });

			assert.eventEqual(transaction, 'Transfer', {
				from: owner,
				to: account1,
				value: toUnit('10'),
			});

			assert.bnEqual(await baseSynthetix.balanceOf(account1), toUnit('10'));
		});

		it('should revert when exceeding locked synthetix and calling the ERC20 transfer function', async () => {
			// Ensure our environment is set up correctly for our assumptions
			// e.g. owner owns all SNX.
			assert.bnEqual(await baseSynthetix.totalSupply(), await baseSynthetix.balanceOf(owner));

			// Issue max synths.
			await baseSynthetix.issueMaxSynths({ from: owner });

			// Try to transfer 0.000000000000000001 SNX
			await assert.revert(
				baseSynthetix.transfer(account1, '1', { from: owner }),
				'Cannot transfer staked or escrowed SNX'
			);
		});

		it('should transfer using the ERC20 transferFrom function @gasprofile', async () => {
			// Ensure our environment is set up correctly for our assumptions
			// e.g. owner owns all SNX.
			const previousOwnerBalance = await baseSynthetix.balanceOf(owner);
			assert.bnEqual(await baseSynthetix.totalSupply(), previousOwnerBalance);

			// Approve account1 to act on our behalf for 10 SNX.
			let transaction = await baseSynthetix.approve(account1, toUnit('10'), { from: owner });
			assert.eventEqual(transaction, 'Approval', {
				owner: owner,
				spender: account1,
				value: toUnit('10'),
			});

			// Assert that transferFrom works.
			transaction = await baseSynthetix.transferFrom(owner, account2, toUnit('10'), {
				from: account1,
			});

			assert.eventEqual(transaction, 'Transfer', {
				from: owner,
				to: account2,
				value: toUnit('10'),
			});

			// Assert that account2 has 10 SNX and owner has 10 less SNX
			assert.bnEqual(await baseSynthetix.balanceOf(account2), toUnit('10'));
			assert.bnEqual(await baseSynthetix.balanceOf(owner), previousOwnerBalance.sub(toUnit('10')));

			// Assert that we can't transfer more even though there's a balance for owner.
			await assert.revert(
				baseSynthetix.transferFrom(owner, account2, '1', {
					from: account1,
				})
			);
		});

		it('should revert when exceeding locked synthetix and calling the ERC20 transferFrom function', async () => {
			// Ensure our environment is set up correctly for our assumptions
			// e.g. owner owns all SNX.
			assert.bnEqual(await baseSynthetix.totalSupply(), await baseSynthetix.balanceOf(owner));

			// Approve account1 to act on our behalf for 10 SNX.
			const transaction = await baseSynthetix.approve(account1, toUnit('10'), { from: owner });
			assert.eventEqual(transaction, 'Approval', {
				owner: owner,
				spender: account1,
				value: toUnit('10'),
			});

			// Issue max synths
			await baseSynthetix.issueMaxSynths({ from: owner });

			// Assert that transferFrom fails even for the smallest amount of SNX.
			await assert.revert(
				baseSynthetix.transferFrom(owner, account2, '1', {
					from: account1,
				}),
				'Cannot transfer staked or escrowed SNX'
			);
		});

		describe('when the user has issued some sUSD and exchanged for other synths', () => {
			beforeEach(async () => {
				await baseSynthetix.issueSynths(toUnit('100'), { from: owner });
				await baseSynthetix.exchange(sUSD, toUnit('10'), sETH, { from: owner });
				await baseSynthetix.exchange(sUSD, toUnit('10'), sAUD, { from: owner });
				await baseSynthetix.exchange(sUSD, toUnit('10'), sEUR, { from: owner });
			});
			it('should transfer using the ERC20 transfer function @gasprofile', async () => {
				await baseSynthetix.transfer(account1, toUnit('10'), { from: owner });

				assert.bnEqual(await baseSynthetix.balanceOf(account1), toUnit('10'));
			});

			it('should transfer using the ERC20 transferFrom function @gasprofile', async () => {
				const previousOwnerBalance = await baseSynthetix.balanceOf(owner);

				// Approve account1 to act on our behalf for 10 SNX.
				await baseSynthetix.approve(account1, toUnit('10'), { from: owner });

				// Assert that transferFrom works.
				await baseSynthetix.transferFrom(owner, account2, toUnit('10'), {
					from: account1,
				});

				// Assert that account2 has 10 SNX and owner has 10 less SNX
				assert.bnEqual(await baseSynthetix.balanceOf(account2), toUnit('10'));
				assert.bnEqual(
					await baseSynthetix.balanceOf(owner),
					previousOwnerBalance.sub(toUnit('10'))
				);

				// Assert that we can't transfer more even though there's a balance for owner.
				await assert.revert(
					baseSynthetix.transferFrom(owner, account2, '1', {
						from: account1,
					})
				);
			});
		});

		describe('rates stale for transfers', () => {
			const value = toUnit('300');
			const ensureTransferReverts = async () => {
				await assert.revert(
					baseSynthetix.transfer(account2, value, { from: account1 }),
					'A synth or SNX rate is invalid'
				);
				await assert.revert(
					baseSynthetix.transferFrom(account2, account1, value, {
						from: account3,
					}),
					'A synth or SNX rate is invalid'
				);
			};

			beforeEach(async () => {
				// Give some SNX to account1 & account2
				await baseSynthetix.transfer(account1, toUnit('10000'), {
					from: owner,
				});
				await baseSynthetix.transfer(account2, toUnit('10000'), {
					from: owner,
				});

				// Ensure that we can do a successful transfer before rates go stale
				await baseSynthetix.transfer(account2, value, { from: account1 });

				// approve account3 to transferFrom account2
				await baseSynthetix.approve(account3, toUnit('10000'), { from: account2 });
				await baseSynthetix.transferFrom(account2, account1, value, {
					from: account3,
				});
			});

			describe('when the user has a debt position', () => {
				beforeEach(async () => {
					// ensure the accounts have a debt position
					await Promise.all([
						baseSynthetix.issueSynths(toUnit('1'), { from: account1 }),
						baseSynthetix.issueSynths(toUnit('1'), { from: account2 }),
					]);

					// make aggregator debt info rate stale
					await aggregatorDebtInfo.setOverrideTimestamp(await currentTime());

					// Now jump forward in time so the rates are stale
					await fastForward((await exchangeRates.rateStalePeriod()) + 1);
				});
				it('should not allow transfer if the exchange rate for SNX is stale', async () => {
					await ensureTransferReverts();

					// now give some synth rates
<<<<<<< HEAD
					await aggregatorDebtInfo.setOverrideTimestamp(0);

=======

					await updateAggregatorRates(exchangeRates, [sAUD, sEUR], ['0.5', '1.25'].map(toUnit));
					await debtCache.takeDebtSnapshot();

					await ensureTransferReverts();

					// the remainder of the synths have prices
					await updateAggregatorRates(exchangeRates, [sETH], ['100'].map(toUnit));
>>>>>>> 24acb9c7
					await debtCache.takeDebtSnapshot();

					await ensureTransferReverts();

					// now give SNX rate
					await updateAggregatorRates(exchangeRates, [SNX], ['1'].map(toUnit));

					// now SNX transfer should work
					await baseSynthetix.transfer(account2, value, { from: account1 });
					await baseSynthetix.transferFrom(account2, account1, value, {
						from: account3,
					});
				});

				it('should not allow transfer if debt aggregator is stale', async () => {
					await ensureTransferReverts();

					// now give SNX rate
					await updateAggregatorRates(exchangeRates, [SNX], ['1'].map(toUnit));
					await debtCache.takeDebtSnapshot();

					await ensureTransferReverts();

<<<<<<< HEAD
					// now give the aggregator debt info rate
					await aggregatorDebtInfo.setOverrideTimestamp(0);
=======
					// now give some synth rates
					await updateAggregatorRates(exchangeRates, [sAUD, sEUR], ['0.5', '1.25'].map(toUnit));
					await debtCache.takeDebtSnapshot();

					await ensureTransferReverts();

					// now give the remainder of synths rates
					await updateAggregatorRates(exchangeRates, [sETH], ['100'].map(toUnit));
					await debtCache.takeDebtSnapshot();
>>>>>>> 24acb9c7

					// now SNX transfer should work
					await baseSynthetix.transfer(account2, value, { from: account1 });
					await baseSynthetix.transferFrom(account2, account1, value, {
						from: account3,
					});
				});
			});

			describe('when the user has no debt', () => {
				it('should allow transfer if the exchange rate for SNX is stale', async () => {
					// SNX transfer should work
					await baseSynthetix.transfer(account2, value, { from: account1 });
					await baseSynthetix.transferFrom(account2, account1, value, {
						from: account3,
					});
				});

				it('should allow transfer if the exchange rate for any synth is stale', async () => {
					// now SNX transfer should work
					await baseSynthetix.transfer(account2, value, { from: account1 });
					await baseSynthetix.transferFrom(account2, account1, value, {
						from: account3,
					});
				});
			});
		});

		describe('when the user holds SNX', () => {
			beforeEach(async () => {
				await baseSynthetix.transfer(account1, toUnit('1000'), {
					from: owner,
				});
			});

			describe('and has an escrow entry', () => {
				beforeEach(async () => {
					// Setup escrow
					const escrowedSynthetixs = toUnit('30000');
					await baseSynthetix.transfer(escrow.address, escrowedSynthetixs, {
						from: owner,
					});
				});

				it('should allow transfer of synthetix by default', async () => {
					await baseSynthetix.transfer(account2, toUnit('100'), { from: account1 });
				});

				describe('when the user has a debt position (i.e. has issued)', () => {
					beforeEach(async () => {
						await baseSynthetix.issueSynths(toUnit('10'), { from: account1 });
					});

					it('should not allow transfer of synthetix in escrow', async () => {
						// Ensure the transfer fails as all the synthetix are in escrow
						await assert.revert(
							baseSynthetix.transfer(account2, toUnit('990'), { from: account1 }),
							'Cannot transfer staked or escrowed SNX'
						);
					});
				});
			});
		});

		it('should not be possible to transfer locked synthetix', async () => {
			const issuedSynthetixs = web3.utils.toBN('200000');
			await baseSynthetix.transfer(account1, toUnit(issuedSynthetixs), {
				from: owner,
			});

			// Issue
			const amountIssued = toUnit('2000');
			await baseSynthetix.issueSynths(amountIssued, { from: account1 });

			await assert.revert(
				baseSynthetix.transfer(account2, toUnit(issuedSynthetixs), {
					from: account1,
				}),
				'Cannot transfer staked or escrowed SNX'
			);
		});

		it("should lock newly received synthetix if the user's collaterisation is too high", async () => {
			// Disable Dynamic fee so that we can neglect it.
			await systemSettings.setExchangeDynamicFeeRounds('0', { from: owner });

			// Set sEUR for purposes of this test
			await updateAggregatorRates(exchangeRates, [sEUR], [toUnit('0.75')]);
			await debtCache.takeDebtSnapshot();

			const issuedSynthetixs = web3.utils.toBN('200000');
			await baseSynthetix.transfer(account1, toUnit(issuedSynthetixs), {
				from: owner,
			});
			await baseSynthetix.transfer(account2, toUnit(issuedSynthetixs), {
				from: owner,
			});

			const maxIssuableSynths = await baseSynthetix.maxIssuableSynths(account1);

			// Issue
			await baseSynthetix.issueSynths(maxIssuableSynths, { from: account1 });

			// Exchange into sEUR
			await baseSynthetix.exchange(sUSD, maxIssuableSynths, sEUR, { from: account1 });

			// Ensure that we can transfer in and out of the account successfully
			await baseSynthetix.transfer(account1, toUnit('10000'), {
				from: account2,
			});
			await baseSynthetix.transfer(account2, toUnit('10000'), {
				from: account1,
			});

			// Increase the value of sEUR relative to synthetix
			await updateAggregatorRates(exchangeRates, [sEUR], [toUnit('2.10')]);
			await debtCache.takeDebtSnapshot();

			// Ensure that the new synthetix account1 receives cannot be transferred out.
			await baseSynthetix.transfer(account1, toUnit('10000'), {
				from: account2,
			});
			await assert.revert(baseSynthetix.transfer(account2, toUnit('10000'), { from: account1 }));
		});

		it('should unlock synthetix when collaterisation ratio changes', async () => {
			// Disable Dynamic fee so that we can neglect it.
			await systemSettings.setExchangeDynamicFeeRounds('0', { from: owner });

			// prevent circuit breaker from firing by upping the threshold to factor 5
			await systemSettings.setPriceDeviationThresholdFactor(toUnit('5'), { from: owner });

			// Set sAUD for purposes of this test
			const aud2usdrate = toUnit('2');

			await updateAggregatorRates(exchangeRates, [sAUD], [aud2usdrate]);
			await debtCache.takeDebtSnapshot();

			const issuedSynthetixs = web3.utils.toBN('200000');
			await baseSynthetix.transfer(account1, toUnit(issuedSynthetixs), {
				from: owner,
			});

			// Issue
			const issuedSynths = await baseSynthetix.maxIssuableSynths(account1);
			await baseSynthetix.issueSynths(issuedSynths, { from: account1 });
			const remainingIssuable = (await baseSynthetix.remainingIssuableSynths(account1))[0];

			assert.bnClose(remainingIssuable, '0');

			const transferable1 = await baseSynthetix.transferableSynthetix(account1);
			assert.bnEqual(transferable1, '0');

			// Exchange into sAUD
			await baseSynthetix.exchange(sUSD, issuedSynths, sAUD, { from: account1 });

			// Increase the value of sAUD relative to synthetix
			const newAUDExchangeRate = toUnit('1');
			await updateAggregatorRates(exchangeRates, [sAUD], [newAUDExchangeRate]);
			await debtCache.takeDebtSnapshot();

			const transferable2 = await baseSynthetix.transferableSynthetix(account1);
			assert.equal(transferable2.gt(toUnit('1000')), true);
		});

		describe('when the user has issued some sUSD and exchanged for other synths', () => {
			beforeEach(async () => {
				await baseSynthetix.issueSynths(toUnit('100'), { from: owner });
				await baseSynthetix.exchange(sUSD, toUnit('10'), sETH, { from: owner });
				await baseSynthetix.exchange(sUSD, toUnit('10'), sAUD, { from: owner });
				await baseSynthetix.exchange(sUSD, toUnit('10'), sEUR, { from: owner });
			});
			it('should transfer using the ERC20 transfer function @gasprofile', async () => {
				await baseSynthetix.transfer(account1, toUnit('10'), { from: owner });

				assert.bnEqual(await baseSynthetix.balanceOf(account1), toUnit('10'));
			});

			it('should transfer using the ERC20 transferFrom function @gasprofile', async () => {
				const previousOwnerBalance = await baseSynthetix.balanceOf(owner);

				// Approve account1 to act on our behalf for 10 SNX.
				await baseSynthetix.approve(account1, toUnit('10'), { from: owner });

				// Assert that transferFrom works.
				await baseSynthetix.transferFrom(owner, account2, toUnit('10'), {
					from: account1,
				});

				// Assert that account2 has 10 SNX and owner has 10 less SNX
				assert.bnEqual(await baseSynthetix.balanceOf(account2), toUnit('10'));
				assert.bnEqual(
					await baseSynthetix.balanceOf(owner),
					previousOwnerBalance.sub(toUnit('10'))
				);

				// Assert that we can't transfer more even though there's a balance for owner.
				await assert.revert(
					baseSynthetix.transferFrom(owner, account2, '1', {
						from: account1,
					})
				);
			});
		});
	});
});<|MERGE_RESOLUTION|>--- conflicted
+++ resolved
@@ -702,10 +702,8 @@
 					await ensureTransferReverts();
 
 					// now give some synth rates
-<<<<<<< HEAD
 					await aggregatorDebtInfo.setOverrideTimestamp(0);
 
-=======
 
 					await updateAggregatorRates(exchangeRates, [sAUD, sEUR], ['0.5', '1.25'].map(toUnit));
 					await debtCache.takeDebtSnapshot();
@@ -714,7 +712,6 @@
 
 					// the remainder of the synths have prices
 					await updateAggregatorRates(exchangeRates, [sETH], ['100'].map(toUnit));
->>>>>>> 24acb9c7
 					await debtCache.takeDebtSnapshot();
 
 					await ensureTransferReverts();
@@ -738,20 +735,8 @@
 
 					await ensureTransferReverts();
 
-<<<<<<< HEAD
 					// now give the aggregator debt info rate
 					await aggregatorDebtInfo.setOverrideTimestamp(0);
-=======
-					// now give some synth rates
-					await updateAggregatorRates(exchangeRates, [sAUD, sEUR], ['0.5', '1.25'].map(toUnit));
-					await debtCache.takeDebtSnapshot();
-
-					await ensureTransferReverts();
-
-					// now give the remainder of synths rates
-					await updateAggregatorRates(exchangeRates, [sETH], ['100'].map(toUnit));
-					await debtCache.takeDebtSnapshot();
->>>>>>> 24acb9c7
 
 					// now SNX transfer should work
 					await baseSynthetix.transfer(account2, value, { from: account1 });
