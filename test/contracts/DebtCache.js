'use strict';

const { contract, artifacts } = require('hardhat');

const { assert, addSnapshotBeforeRestoreAfterEach } = require('./common');

const { setupAllContracts, setupContract, mockToken } = require('./setup');

const { currentTime, toUnit, fastForward, multiplyDecimalRound } = require('../utils')();

const {
	setExchangeFeeRateForSynths,
	getDecodedLogs,
	decodedEventEqual,
	onlyGivenAddressCanInvoke,
	ensureOnlyExpectedMutativeFunctions,
	setStatus,
	setupPriceAggregators,
	updateAggregatorRates,
} = require('./helpers');

const {
	toBytes32,
	defaults: { DEBT_SNAPSHOT_STALE_TIME },
	constants: { ZERO_ADDRESS },
} = require('../..');

contract('DebtCache', async accounts => {
	const [sUSD, sAUD, sEUR, SNX, sETH, ETH, iETH] = [
		'sUSD',
		'sAUD',
		'sEUR',
		'SNX',
		'sETH',
		'ETH',
		'iETH',
	].map(toBytes32);
	const synthKeys = [sUSD, sAUD, sEUR, sETH, SNX];

	const [deployerAccount, owner, account1] = accounts;

	const oneETH = toUnit('1.0');
	const twoETH = toUnit('2.0');

	let synthetix,
		systemStatus,
		systemSettings,
		exchangeRates,
		feePool,
		sUSDContract,
		sETHContract,
		sEURContract,
		sAUDContract,
		debtCache,
		issuer,
		synths,
		addressResolver,
		exchanger,
		// Futures market
		futuresMarketManager,
		wrapperFactory,
		weth,
		// MultiCollateral tests.
		ceth,
		// Short tests.
		short;

	const deployCollateral = async ({ owner, manager, resolver, collatKey, minColat, minSize }) => {
		return setupContract({
			accounts,
			contract: 'CollateralEth',
			args: [owner, manager, resolver, collatKey, minColat, minSize],
		});
	};

	const setupMultiCollateral = async () => {
		const CollateralManager = artifacts.require(`CollateralManager`);
		const CollateralManagerState = artifacts.require('CollateralManagerState');

		synths = ['sUSD', 'sETH', 'sAUD'];

		// Deploy CollateralManagerState.
		const managerState = await CollateralManagerState.new(owner, ZERO_ADDRESS, {
			from: deployerAccount,
		});

		const maxDebt = toUnit(10000000);

		// Deploy CollateralManager.
		const manager = await CollateralManager.new(
			managerState.address,
			owner,
			addressResolver.address,
			maxDebt,
			0,
			0,
			0,
			{
				from: deployerAccount,
			}
		);

		await managerState.setAssociatedContract(manager.address, { from: owner });

		// Deploy ETH Collateral.
		ceth = await deployCollateral({
			owner: owner,
			manager: manager.address,
			resolver: addressResolver.address,
			collatKey: sETH,
			minColat: toUnit('1.3'),
			minSize: toUnit('2'),
		});

		await addressResolver.importAddresses(
			[toBytes32('CollateralEth'), toBytes32('CollateralManager')],
			[ceth.address, manager.address],
			{
				from: owner,
			}
		);

		await ceth.rebuildCache();
		await manager.rebuildCache();
		await debtCache.rebuildCache();
		await feePool.rebuildCache();
		await issuer.rebuildCache();
		await wrapperFactory.rebuildCache();

		await manager.addCollaterals([ceth.address], { from: owner });

		await ceth.addSynths(
			['SynthsUSD', 'SynthsETH'].map(toBytes32),
			['sUSD', 'sETH'].map(toBytes32),
			{ from: owner }
		);

		await manager.addSynths(
			['SynthsUSD', 'SynthsETH'].map(toBytes32),
			['sUSD', 'sETH'].map(toBytes32),
			{ from: owner }
		);
		// rebuild the cache to add the synths we need.
		await manager.rebuildCache();

		// Set fees to 0.
		await ceth.setIssueFeeRate(toUnit('0'), { from: owner });
		await systemSettings.setExchangeFeeRateForSynths(
			synths.map(toBytes32),
			synths.map(s => toUnit('0')),
			{ from: owner }
		);
	};

	const deployShort = async ({ owner, manager, resolver, collatKey, minColat, minSize }) => {
		return setupContract({
			accounts,
			contract: 'CollateralShort',
			args: [owner, manager, resolver, collatKey, minColat, minSize],
		});
	};

	const setupShort = async () => {
		const CollateralManager = artifacts.require(`CollateralManager`);
		const CollateralManagerState = artifacts.require('CollateralManagerState');

		const managerState = await CollateralManagerState.new(owner, ZERO_ADDRESS, {
			from: deployerAccount,
		});

		const maxDebt = toUnit(10000000);

		const manager = await CollateralManager.new(
			managerState.address,
			owner,
			addressResolver.address,
			maxDebt,
			0,
			// 5% / 31536000 (seconds in common year)
			1585489599,
			0,
			{
				from: deployerAccount,
			}
		);

		await managerState.setAssociatedContract(manager.address, { from: owner });

		short = await deployShort({
			owner: owner,
			manager: manager.address,
			resolver: addressResolver.address,
			collatKey: sUSD,
			minColat: toUnit(1.2),
			minSize: toUnit(0.1),
		});

		await addressResolver.importAddresses(
			[toBytes32('CollateralShort'), toBytes32('CollateralManager')],
			[short.address, manager.address],
			{
				from: owner,
			}
		);

		await feePool.rebuildCache();
		await manager.rebuildCache();
		await issuer.rebuildCache();
		await debtCache.rebuildCache();

		await manager.addCollaterals([short.address], { from: owner });

		await short.addSynths(['SynthsETH'].map(toBytes32), ['sETH'].map(toBytes32), { from: owner });

		await manager.addShortableSynths(['SynthsETH'].map(toBytes32), [sETH], {
			from: owner,
		});

		await sUSDContract.approve(short.address, toUnit(100000), { from: account1 });
	};

	const setupDebtIssuer = async () => {
		const etherWrapperCreateTx = await wrapperFactory.createWrapper(
			weth.address,
			sETH,
			toBytes32('SynthsETH'),
			{ from: owner }
		);

		// extract address from events
		const etherWrapperAddress = etherWrapperCreateTx.logs.find(l => l.event === 'WrapperCreated')
			.args.wrapperAddress;

		await systemSettings.setWrapperMaxTokenAmount(etherWrapperAddress, toUnit('1000000'), {
			from: owner,
		});

		return artifacts.require('Wrapper').at(etherWrapperAddress);
	};

	// run this once before all tests to prepare our environment, snapshots on beforeEach will take
	// care of resetting to this state
	before(async () => {
		synths = ['sUSD', 'sAUD', 'sEUR', 'sETH', 'iETH'];
		({
			Synthetix: synthetix,
			SystemStatus: systemStatus,
			SystemSettings: systemSettings,
			ExchangeRates: exchangeRates,
			SynthsUSD: sUSDContract,
			SynthsETH: sETHContract,
			SynthsAUD: sAUDContract,
			SynthsEUR: sEURContract,
			FeePool: feePool,
			DebtCache: debtCache,
			Issuer: issuer,
			AddressResolver: addressResolver,
			Exchanger: exchanger,
			FuturesMarketManager: futuresMarketManager,
			WrapperFactory: wrapperFactory,
			WETH: weth,
		} = await setupAllContracts({
			accounts,
			synths,
			contracts: [
				'Synthetix',
				'ExchangeRates',
				'FeePool',
				'FeePoolEternalStorage',
				'AddressResolver',
				'RewardEscrow',
				'SynthetixEscrow',
				'SystemSettings',
				'Issuer',
				'DebtCache',
				'Exchanger', // necessary for burnSynths to check settlement of sUSD
				'DelegateApprovals', // necessary for *OnBehalf functions
				'FlexibleStorage',
				'CollateralManager',
				'RewardEscrowV2', // necessary for issuer._collateral()
				'CollateralUtil',
				'FuturesMarketManager',
				'WrapperFactory',
				'WETH',
			],
		}));

		await setupPriceAggregators(exchangeRates, owner, [sAUD, sEUR, sETH, ETH, iETH]);
	});

	addSnapshotBeforeRestoreAfterEach();

	beforeEach(async () => {
		await updateAggregatorRates(
			exchangeRates,
			[sAUD, sEUR, SNX, sETH, ETH, iETH],
			['0.5', '1.25', '10', '200', '200', '200'].map(toUnit)
		);

		const exchangeFeeRate = toUnit('0.003');
		await setExchangeFeeRateForSynths({
			owner,
			systemSettings,
			synthKeys,
			exchangeFeeRates: synthKeys.map(() => exchangeFeeRate),
		});
		await debtCache.takeDebtSnapshot();
	});

	it('ensure only known functions are mutative', () => {
		ensureOnlyExpectedMutativeFunctions({
			abi: debtCache.abi,
			ignoreParents: ['Owned', 'MixinResolver'],
			expected: [
				'takeDebtSnapshot',
				'recordExcludedDebtChange',
				'purgeCachedSynthDebt',
				'updateCachedSynthDebts',
				'updateCachedSynthDebtWithRate',
				'updateCachedSynthDebtsWithRates',
				'updateDebtCacheValidity',
				'updateCachedsUSDDebt',
			],
		});
	});

	it('debt snapshot stale time is correctly configured as a default', async () => {
		assert.bnEqual(await debtCache.debtSnapshotStaleTime(), DEBT_SNAPSHOT_STALE_TIME);
	});

	describe('protected methods', () => {
		it('updateCachedSynthDebtWithRate() can only be invoked by the issuer', async () => {
			await onlyGivenAddressCanInvoke({
				fnc: debtCache.updateCachedSynthDebtWithRate,
				args: [sAUD, toUnit('1')],
				accounts,
				reason: 'Sender is not Issuer',
			});
		});

		it('updateCachedSynthDebtsWithRates() can only be invoked by the issuer or exchanger', async () => {
			await onlyGivenAddressCanInvoke({
				fnc: debtCache.updateCachedSynthDebtsWithRates,
				args: [
					[sAUD, sEUR],
					[toUnit('1'), toUnit('2')],
				],
				accounts,
				reason: 'Sender is not Issuer or Exchanger',
			});
		});

		it('updateDebtCacheValidity() can only be invoked by the issuer', async () => {
			await onlyGivenAddressCanInvoke({
				fnc: debtCache.updateDebtCacheValidity,
				args: [true],
				accounts,
				reason: 'Sender is not Issuer',
			});
		});

		it('purgeCachedSynthDebt() can only be invoked by the owner', async () => {
			await onlyGivenAddressCanInvoke({
				fnc: debtCache.purgeCachedSynthDebt,
				accounts,
				args: [sAUD],
				address: owner,
				skipPassCheck: true,
				reason: 'Only the contract owner may perform this action',
			});
		});

		it('recordExcludedDebtChange() can only be invoked by the owner', async () => {
			await onlyGivenAddressCanInvoke({
				fnc: debtCache.recordExcludedDebtChange,
				accounts,
				args: [sAUD, toUnit('1')],
				address: owner,
				skipPassCheck: true,
				reason: 'Only debt issuers may call this',
			});
		});

		it('updateCachedsUSDDebt() can only be invoked by the issuer', async () => {
			await onlyGivenAddressCanInvoke({
				fnc: debtCache.updateCachedsUSDDebt,
				args: [toUnit('1')],
				accounts,
				reason: 'Sender is not Issuer',
			});
		});
	});

	describe('After issuing synths', () => {
		beforeEach(async () => {
			// set minimumStakeTime on issue and burning to 0
			await systemSettings.setMinimumStakeTime(0, { from: owner });
			// set default issuance ratio of 0.2
			await systemSettings.setIssuanceRatio(toUnit('0.2'), { from: owner });
			// set up initial prices
			await updateAggregatorRates(
				exchangeRates,
				[sAUD, sEUR, sETH],
				['0.5', '2', '100'].map(toUnit)
			);
			await debtCache.takeDebtSnapshot();

			// Issue 1000 sUSD worth of tokens to a user
			await sUSDContract.issue(account1, toUnit(100));
			await sAUDContract.issue(account1, toUnit(100));
			await sEURContract.issue(account1, toUnit(100));
			await sETHContract.issue(account1, toUnit(2));
		});

		describe('Current issued debt', () => {
			it('Live debt is reported accurately', async () => {
				// The synth debt has not yet been cached.
				assert.bnEqual((await debtCache.cacheInfo()).debt, toUnit(0));

				const result = await debtCache.currentDebt();
				assert.bnEqual(result[0], toUnit(550));
				assert.isFalse(result[1]);
			});

			it('Live debt is reported accurately for individual currencies', async () => {
				const result = await debtCache.currentSynthDebts([sUSD, sEUR, sAUD, sETH]);
				const debts = result[0];

				assert.bnEqual(debts[0], toUnit(100));
				assert.bnEqual(debts[1], toUnit(200));
				assert.bnEqual(debts[2], toUnit(50));
				assert.bnEqual(debts[3], toUnit(200));

				assert.isFalse(result[3]);
			});
		});

		describe('takeDebtSnapshot()', () => {
			let preTimestamp;
			let tx;
			let time;

			beforeEach(async () => {
				preTimestamp = (await debtCache.cacheInfo()).timestamp;
				await fastForward(5);
				tx = await debtCache.takeDebtSnapshot();
				time = await currentTime();
			});

			it('accurately resynchronises the debt after prices have changed', async () => {
				assert.bnEqual((await debtCache.cacheInfo()).debt, toUnit(550));
				let result = await debtCache.currentDebt();
				assert.bnEqual(result[0], toUnit(550));
				assert.isFalse(result[1]);

				await updateAggregatorRates(exchangeRates, [sAUD, sEUR], ['1', '3'].map(toUnit));
				await debtCache.takeDebtSnapshot();
				assert.bnEqual((await debtCache.cacheInfo()).debt, toUnit(700));
				result = await debtCache.currentDebt();
				assert.bnEqual(result[0], toUnit(700));
				assert.isFalse(result[1]);
			});

			it('updates the debt snapshot timestamp', async () => {
				const timestamp = (await debtCache.cacheInfo()).timestamp;
				assert.bnNotEqual(timestamp, preTimestamp);
				assert.isTrue(time - timestamp < 15);
			});

			it('properly emits debt cache updated and synchronised events', async () => {
				assert.eventEqual(tx.logs[0], 'DebtCacheUpdated', [toUnit(550)]);
				assert.eventEqual(tx.logs[1], 'DebtCacheSnapshotTaken', [
					(await debtCache.cacheInfo()).timestamp,
				]);
			});

			it('updates the cached values for all individual synths', async () => {
				await updateAggregatorRates(
					exchangeRates,
					[sAUD, sEUR, sETH],
					['1', '3', '200'].map(toUnit)
				);
				await debtCache.takeDebtSnapshot();
				let debts = await debtCache.currentSynthDebts([sUSD, sEUR, sAUD, sETH]);
				assert.bnEqual(debts[0][0], toUnit(100));
				assert.bnEqual(debts[0][1], toUnit(300));
				assert.bnEqual(debts[0][2], toUnit(100));
				assert.bnEqual(debts[0][3], toUnit(400));

				debts = await debtCache.cachedSynthDebts([sUSD, sEUR, sAUD, sETH]);
				assert.bnEqual(debts[0], toUnit(100));
				assert.bnEqual(debts[1], toUnit(300));
				assert.bnEqual(debts[2], toUnit(100));
				assert.bnEqual(debts[3], toUnit(400));
			});

			it('is able to invalidate and revalidate the debt cache when required.', async () => {
				// Wait until the exchange rates are stale in order to invalidate the cache.
				const rateStalePeriod = await systemSettings.rateStalePeriod();
				await fastForward(rateStalePeriod + 1000);

				assert.isFalse((await debtCache.cacheInfo()).isInvalid);

				// stale rates invalidate the cache
				const tx1 = await debtCache.takeDebtSnapshot();
				assert.isTrue((await debtCache.cacheInfo()).isInvalid);

				// Revalidate the cache once rates are no longer stale
				await updateAggregatorRates(
					exchangeRates,
					[sAUD, sEUR, SNX, sETH, ETH, iETH],
					['0.5', '2', '100', '200', '200', '200'].map(toUnit)
				);
				const tx2 = await debtCache.takeDebtSnapshot();
				assert.isFalse((await debtCache.cacheInfo()).isInvalid);

				assert.eventEqual(tx1.logs[2], 'DebtCacheValidityChanged', [true]);
				assert.eventEqual(tx2.logs[2], 'DebtCacheValidityChanged', [false]);
			});

			it('Rates are reported as invalid when snapshot is stale.', async () => {
				assert.isFalse((await debtCache.cacheInfo()).isStale);
				assert.isFalse(await debtCache.cacheStale());
				assert.isFalse((await issuer.collateralisationRatioAndAnyRatesInvalid(account1))[1]);
				const snapshotStaleTime = await systemSettings.debtSnapshotStaleTime();
				await fastForward(snapshotStaleTime + 10);

				// ensure no actual rates are stale.
				await updateAggregatorRates(
					exchangeRates,
					[sAUD, sEUR, sETH, SNX],
					['0.5', '2', '100', '1'].map(toUnit)
				);

				const info = await debtCache.cacheInfo();
				assert.isFalse(info.isInvalid);
				assert.isTrue(info.isStale);
				assert.isTrue(await debtCache.cacheStale());

				await systemSettings.setDebtSnapshotStaleTime(snapshotStaleTime + 10000, {
					from: owner,
				});

				assert.isFalse(await debtCache.cacheStale());
				assert.isFalse((await debtCache.cacheInfo()).isStale);
<<<<<<< HEAD
				assert.isFalse((await issuer.collateralisationRatioAndAnyRatesInvalid(account1))[1]);
			});

			it('Rates are reported as invalid when the debt snapshot is uninitialised', async () => {
				const debtCacheName = toBytes32('DebtCache');

				// Set the stale time to a huge value so that the snapshot will not be stale.
				await systemSettings.setDebtSnapshotStaleTime(toUnit('100'), {
					from: owner,
				});

				const newDebtCache = await setupContract({
					contract: 'DebtCache',
					accounts,
					skipPostDeploy: true,
					args: [owner, addressResolver.address],
				});

				await addressResolver.importAddresses([debtCacheName], [newDebtCache.address], {
					from: owner,
				});
				await newDebtCache.rebuildCache();

				assert.bnEqual(await newDebtCache.cachedDebt(), toUnit('0'));
				assert.bnEqual(await newDebtCache.cachedSynthDebt(sUSD), toUnit('0'));
				assert.bnEqual(await newDebtCache.cacheTimestamp(), toUnit('0'));
				assert.isTrue(await newDebtCache.cacheInvalid());

				const info = await newDebtCache.cacheInfo();
				assert.bnEqual(info.debt, toUnit('0'));
				assert.bnEqual(info.timestamp, toUnit('0'));
				assert.isTrue(info.isInvalid);
				assert.isTrue(info.isStale);
				assert.isTrue(await newDebtCache.cacheStale());

				await issuer.rebuildCache();
				assert.isTrue((await issuer.collateralisationRatioAndAnyRatesInvalid(account1))[1]);
			});

			it('When the debt snapshot is invalid, cannot issue, burn, exchange, claim, or transfer when holding debt.', async () => {
				// Ensure the account has some synths to attempt to burn later.
				await synthetix.transfer(account1, toUnit('10000'), { from: owner });
				await synthetix.transfer(account2, toUnit('10000'), { from: owner });
				await synthetix.issueSynths(toUnit('10'), { from: account1 });

				// Stale the debt snapshot
				const snapshotStaleTime = await systemSettings.debtSnapshotStaleTime();
				await fastForward(snapshotStaleTime + 10);
				// ensure no actual rates are stale.
				await updateAggregatorRates(
					exchangeRates,
					[sAUD, sEUR, sETH, SNX],
					['0.5', '2', '100', '1'].map(toUnit)
				);
				await assert.revert(
					synthetix.issueSynths(toUnit('10'), { from: account1 }),
					'A synth or SNX rate is invalid'
				);

				await assert.revert(
					synthetix.burnSynths(toUnit('1'), { from: account1 }),
					'A synth or SNX rate is invalid'
				);

				await assert.revert(feePool.claimFees(), 'A synth or SNX rate is invalid');

				// Can't transfer SNX if issued debt
				await assert.revert(
					synthetix.transfer(owner, toUnit('1'), { from: account1 }),
					'A synth or SNX rate is invalid'
				);

				// But can transfer if not
				await synthetix.transfer(owner, toUnit('1'), { from: account2 });
=======
>>>>>>> 05005cfe
			});

			it('will not operate if the system is paused except by the owner', async () => {
				await setStatus({ owner, systemStatus, section: 'System', suspend: true });
				await assert.revert(
					debtCache.takeDebtSnapshot({ from: account1 }),
					'Synthetix is suspended'
				);
				await debtCache.takeDebtSnapshot({ from: owner });
			});

			describe('properly incorporates futures market debt', () => {
				it('when no market exist', async () => {
					await debtCache.takeDebtSnapshot();
					const initialDebt = (await debtCache.cacheInfo()).debt;

					// issue some debt to sanity check it's being updated
					sUSDContract.issue(account1, toUnit(100), { from: owner });
					await debtCache.takeDebtSnapshot();

					// debt calc works
					assert.bnEqual((await debtCache.currentDebt())[0], initialDebt.add(toUnit(100)));
					assert.bnEqual((await debtCache.cacheInfo()).debt, initialDebt.add(toUnit(100)));

					// no debt from futures
					assert.bnEqual((await debtCache.currentSynthDebts([])).futuresDebt, toUnit(0));
				});

				it('when a market exists', async () => {
					const market = await setupContract({
						accounts,
						contract: 'MockFuturesMarket',
						args: [
							futuresMarketManager.address,
							toBytes32('sLINK'),
							toBytes32('sLINK'),
							toUnit('1000'),
							false,
						],
						skipPostDeploy: true,
					});
					await futuresMarketManager.addMarkets([market.address], { from: owner });

					await debtCache.takeDebtSnapshot();
					const initialDebt = (await debtCache.cacheInfo()).debt;
					await market.setMarketDebt(toUnit('2000'));
					await debtCache.takeDebtSnapshot();

					assert.bnEqual((await debtCache.cacheInfo()).debt, initialDebt.add(toUnit('1000')));
					assert.bnEqual((await debtCache.currentSynthDebts([])).futuresDebt, toUnit('2000'));
				});
			});

			describe('when debts are excluded', async () => {
				let beforeExcludedDebts;

				beforeEach(async () => {
					beforeExcludedDebts = await debtCache.currentDebt();

					// cause debt CollateralManager
					await setupMultiCollateral();
					await ceth.open(oneETH, sETH, {
						value: toUnit('10'),
						from: account1,
					});

					// cause debt from WrapperFactory
					const etherWrapper = await setupDebtIssuer();
					const wrapperAmount = toUnit('1');

					await weth.deposit({ from: account1, value: wrapperAmount });
					await weth.approve(etherWrapper.address, wrapperAmount, { from: account1 });
					await etherWrapper.mint(wrapperAmount, { from: account1 });

					// test function
					await debtCache.takeDebtSnapshot({ from: owner });
				});

				it('current debt is correct', async () => {
					// debt shouldn't have changed since SNX holders have not issued any more debt
					assert.bnEqual(await debtCache.currentDebt(), beforeExcludedDebts);
				});
			});
		});

		describe('updateCachedSynthDebts()', () => {
			it('allows resynchronisation of subsets of synths', async () => {
				await debtCache.takeDebtSnapshot();

				await updateAggregatorRates(
					exchangeRates,
					[sAUD, sEUR, sETH],
					['1', '3', '200'].map(toUnit)
				);

				// First try a single currency, ensuring that the others have not been altered.
				const expectedDebts = (await debtCache.currentSynthDebts([sAUD, sEUR, sETH]))[0];

				await debtCache.updateCachedSynthDebts([sAUD]);
				assert.bnEqual(await issuer.totalIssuedSynths(sUSD, true), toUnit(600));
				let debts = await debtCache.cachedSynthDebts([sAUD, sEUR, sETH]);

				assert.bnEqual(debts[0], expectedDebts[0]);
				assert.bnEqual(debts[1], toUnit(200));
				assert.bnEqual(debts[2], toUnit(200));

				// Then a subset
				await debtCache.updateCachedSynthDebts([sEUR, sETH]);
				assert.bnEqual(await issuer.totalIssuedSynths(sUSD, true), toUnit(900));
				debts = await debtCache.cachedSynthDebts([sEUR, sETH]);
				assert.bnEqual(debts[0], expectedDebts[1]);
				assert.bnEqual(debts[1], expectedDebts[2]);
			});

			it('can invalidate the debt cache for individual currencies with invalid rates', async () => {
				// Wait until the exchange rates are stale in order to invalidate the cache.
				const rateStalePeriod = await systemSettings.rateStalePeriod();
				await fastForward(rateStalePeriod + 1000);

				assert.isFalse((await debtCache.cacheInfo()).isInvalid);

				// individual stale rates invalidate the cache
				const tx1 = await debtCache.updateCachedSynthDebts([sAUD]);
				assert.isTrue((await debtCache.cacheInfo()).isInvalid);

				// But even if we update all rates, we can't revalidate the cache using the partial update function
				await updateAggregatorRates(
					exchangeRates,
					[sAUD, sEUR, sETH],
					['0.5', '2', '100'].map(toUnit)
				);
				const tx2 = await debtCache.updateCachedSynthDebts([sAUD, sEUR, sETH]);
				assert.isTrue((await debtCache.cacheInfo()).isInvalid);
				assert.eventEqual(tx1.logs[1], 'DebtCacheValidityChanged', [true]);
				assert.isTrue(tx2.logs.find(log => log.event === 'DebtCacheValidityChanged') === undefined);
			});

			it('properly emits events', async () => {
				await debtCache.takeDebtSnapshot();

				await updateAggregatorRates(
					exchangeRates,
					[sAUD, sEUR, sETH],
					['1', '3', '200'].map(toUnit)
				);

				const tx = await debtCache.updateCachedSynthDebts([sAUD]);
				assert.eventEqual(tx.logs[0], 'DebtCacheUpdated', [toUnit(600)]);
			});

			it('reverts when attempting to synchronise non-existent synths or SNX', async () => {
				await assert.revert(debtCache.updateCachedSynthDebts([SNX]));
				const fakeSynth = toBytes32('FAKE');
				await assert.revert(debtCache.updateCachedSynthDebts([fakeSynth]));
				await assert.revert(debtCache.updateCachedSynthDebts([sUSD, fakeSynth]));
			});

			it('will not operate if the system is paused except for the owner', async () => {
				await setStatus({ owner, systemStatus, section: 'System', suspend: true });
				await assert.revert(
					debtCache.updateCachedSynthDebts([sAUD, sEUR], { from: account1 }),
					'Synthetix is suspended'
				);
				await debtCache.updateCachedSynthDebts([sAUD, sEUR], { from: owner });
			});
		});

		describe('recordExcludedDebtChange()', () => {
			it('does not work if delta causes excludedDebt goes negative', async () => {
				await assert.revert(
					debtCache.recordExcludedDebtChange(sETH, toUnit('-1'), { from: owner }),
					'Excluded debt cannot become negative'
				);
			});

			it('executed successfully', async () => {
				await debtCache.recordExcludedDebtChange(sETH, toUnit('1'), { from: owner });
				assert.bnEqual(await debtCache.excludedIssuedDebts([sETH]), toUnit('1'));

				await debtCache.recordExcludedDebtChange(sETH, toUnit('-0.2'), { from: owner });
				assert.bnEqual(await debtCache.excludedIssuedDebts([sETH]), toUnit('0.8'));
			});
		});

		describe('updateCachedsUSDDebt()', () => {
			beforeEach(async () => {
				await addressResolver.importAddresses([toBytes32('Issuer')], [owner], {
					from: owner,
				});
				await debtCache.rebuildCache();
			});
			it('when sUSD is increased by minting', async () => {
				const cachedSynthDebt = (await debtCache.cachedSynthDebts([sUSD]))[0];
				const amount = toUnit('1000');
				const tx = await debtCache.updateCachedsUSDDebt(amount, { from: owner });

				assert.bnEqual((await debtCache.cacheInfo())[0], cachedSynthDebt.add(amount));
				assert.bnEqual(await debtCache.cachedSynthDebts([sUSD]), cachedSynthDebt.add(amount));

				const logs = await getDecodedLogs({
					hash: tx.tx,
					contracts: [debtCache],
				});

				decodedEventEqual({
					event: 'DebtCacheUpdated',
					emittedFrom: debtCache.address,
					args: [cachedSynthDebt.add(amount)],
					log: logs.find(({ name } = {}) => name === 'DebtCacheUpdated'),
				});
			});
			it('when sUSD cache is decreased by minting', async () => {
				const amount = toUnit('1000');
				await debtCache.updateCachedsUSDDebt(amount, { from: owner });

				// cached Synth after increase
				const cachedSynthDebt = (await debtCache.cachedSynthDebts([sUSD]))[0];
				assert.bnEqual((await debtCache.cacheInfo())[0], amount);
				assert.bnEqual(await debtCache.cachedSynthDebts([sUSD]), amount);

				// decrease the cached sUSD amount
				const amountToReduce = toUnit('500');
				const tx = await debtCache.updateCachedsUSDDebt(amountToReduce.neg(), { from: owner });

				assert.bnEqual(
					await debtCache.cachedSynthDebts([sUSD]),
					cachedSynthDebt.sub(amountToReduce)
				);

				const logs = await getDecodedLogs({
					hash: tx.tx,
					contracts: [debtCache],
				});

				decodedEventEqual({
					event: 'DebtCacheUpdated',
					emittedFrom: debtCache.address,
					args: [cachedSynthDebt.sub(amountToReduce)],
					log: logs.find(({ name } = {}) => name === 'DebtCacheUpdated'),
				});
			});
		});

		describe('Issuance, burning, exchange, settlement', () => {
			it('issuing sUSD updates the debt total', async () => {
				await debtCache.takeDebtSnapshot();
				const issued = (await debtCache.cacheInfo())[0];

				const synthsToIssue = toUnit('10');
				await synthetix.transfer(account1, toUnit('1000'), { from: owner });
				const tx = await synthetix.issueSynths(synthsToIssue, { from: account1 });
				assert.bnEqual((await debtCache.cacheInfo())[0], issued.add(synthsToIssue));

				const logs = await getDecodedLogs({
					hash: tx.tx,
					contracts: [debtCache],
				});

				decodedEventEqual({
					event: 'DebtCacheUpdated',
					emittedFrom: debtCache.address,
					args: [issued.add(synthsToIssue)],
					log: logs.find(({ name } = {}) => name === 'DebtCacheUpdated'),
				});
			});

			it('burning sUSD updates the debt total', async () => {
				await debtCache.takeDebtSnapshot();
				const synthsToIssue = toUnit('10');
				await synthetix.transfer(account1, toUnit('1000'), { from: owner });
				await synthetix.issueSynths(synthsToIssue, { from: account1 });
				const issued = (await debtCache.cacheInfo())[0];

				const synthsToBurn = toUnit('5');

				const tx = await synthetix.burnSynths(synthsToBurn, { from: account1 });
				assert.bnEqual((await debtCache.cacheInfo())[0], issued.sub(synthsToBurn));

				const logs = await getDecodedLogs({
					hash: tx.tx,
					contracts: [debtCache],
				});

				decodedEventEqual({
					event: 'DebtCacheUpdated',
					emittedFrom: debtCache.address,
					args: [issued.sub(synthsToBurn)],
					log: logs.find(({ name } = {}) => name === 'DebtCacheUpdated'),
				});
			});

			it('issuing sUSD updates the total debt cached and sUSD cache', async () => {
				await debtCache.takeDebtSnapshot();
				const issued = (await debtCache.cacheInfo())[0];

				const synthsToIssue = toUnit('1000');
				const cachedSynths = (await debtCache.cachedSynthDebts([sUSD]))[0];

				await synthetix.transfer(account1, toUnit('10000'), { from: owner });

				const tx = await synthetix.issueSynths(synthsToIssue, { from: account1 });

				const logs = await getDecodedLogs({
					hash: tx.tx,
					contracts: [debtCache],
				});

				decodedEventEqual({
					event: 'DebtCacheUpdated',
					emittedFrom: debtCache.address,
					args: [issued.add(synthsToIssue)],
					log: logs.find(({ name } = {}) => name === 'DebtCacheUpdated'),
				});

				// cached sUSD increased by synth issued
				assert.bnEqual(await debtCache.cachedSynthDebts([sUSD]), cachedSynths.add(synthsToIssue));
				assert.bnEqual((await debtCache.cacheInfo())[0], issued.add(synthsToIssue));
			});

			it('burning sUSD reduces the total debt and sUSD cache', async () => {
				await debtCache.takeDebtSnapshot();

				const synthsToIssue = toUnit('1000');
				await synthetix.transfer(account1, toUnit('10000'), { from: owner });
				await synthetix.issueSynths(synthsToIssue, { from: account1 });

				const cachedSynths = (await debtCache.cachedSynthDebts([sUSD]))[0];
				const issued = (await debtCache.cacheInfo())[0];
				const synthsToBurn = toUnit('500');

				const tx = await synthetix.burnSynths(synthsToBurn, { from: account1 });

				const logs = await getDecodedLogs({
					hash: tx.tx,
					contracts: [debtCache],
				});

				decodedEventEqual({
					event: 'DebtCacheUpdated',
					emittedFrom: debtCache.address,
					args: [issued.sub(synthsToBurn)],
					log: logs.find(({ name } = {}) => name === 'DebtCacheUpdated'),
				});

				// cached sUSD decreased by synth burned
				assert.bnEqual(await debtCache.cachedSynthDebts([sUSD]), cachedSynths.sub(synthsToBurn));
				assert.bnEqual((await debtCache.cacheInfo())[0], issued.sub(synthsToBurn));
			});

			it('exchanging between synths updates the debt totals for those synths', async () => {
				// Zero exchange fees so that we can neglect them.
				await systemSettings.setExchangeFeeRateForSynths([sAUD, sUSD], [toUnit(0), toUnit(0)], {
					from: owner,
				});

				await debtCache.takeDebtSnapshot();
				await synthetix.transfer(account1, toUnit('1000'), { from: owner });
				await synthetix.issueSynths(toUnit('10'), { from: account1 });
				const issued = (await debtCache.cacheInfo())[0];
				const debts = await debtCache.cachedSynthDebts([sUSD, sAUD]);
				const tx = await synthetix.exchange(sUSD, toUnit('5'), sAUD, { from: account1 });
				const postDebts = await debtCache.cachedSynthDebts([sUSD, sAUD]);
				assert.bnEqual((await debtCache.cacheInfo())[0], issued);
				assert.bnEqual(postDebts[0], debts[0].sub(toUnit(5)));
				assert.bnEqual(postDebts[1], debts[1].add(toUnit(5)));

				// As the total debt did not change, no DebtCacheUpdated event was emitted.
				const logs = await getDecodedLogs({
					hash: tx.tx,
					contracts: [debtCache],
				});

				assert.isUndefined(logs.find(({ name } = {}) => name === 'DebtCacheUpdated'));
			});

			it('exchanging between synths updates sUSD debt total due to fees', async () => {
				// Disable Dynamic fee so that we can neglect it.
				await systemSettings.setExchangeDynamicFeeRounds('0', { from: owner });

				await systemSettings.setExchangeFeeRateForSynths(
					[sAUD, sUSD, sEUR],
					[toUnit(0.1), toUnit(0.1), toUnit(0.1)],
					{ from: owner }
				);

				await sEURContract.issue(account1, toUnit(20));
				await debtCache.takeDebtSnapshot();
				const issued = (await debtCache.cacheInfo())[0];

				const debts = await debtCache.cachedSynthDebts([sUSD, sAUD, sEUR]);

				await synthetix.exchange(sEUR, toUnit(10), sAUD, { from: account1 });
				const postDebts = await debtCache.cachedSynthDebts([sUSD, sAUD, sEUR]);

				assert.bnEqual((await debtCache.cacheInfo())[0], issued);
				assert.bnEqual(postDebts[0], debts[0].add(toUnit(2)));
				assert.bnEqual(postDebts[1], debts[1].add(toUnit(18)));
				assert.bnEqual(postDebts[2], debts[2].sub(toUnit(20)));
			});

			it('exchanging between synths updates debt properly when prices have changed', async () => {
				// Zero exchange fees so that we can neglect them.
				await systemSettings.setExchangeFeeRateForSynths([sAUD, sUSD], [toUnit(0), toUnit(0)], {
					from: owner,
				});
				// Disable Dynamic fee so that we can neglect it.
				await systemSettings.setExchangeDynamicFeeRounds('0', { from: owner });

				await sEURContract.issue(account1, toUnit(20));
				await debtCache.takeDebtSnapshot();
				const issued = (await debtCache.cacheInfo())[0];

				const debts = await debtCache.cachedSynthDebts([sAUD, sEUR]);

				await updateAggregatorRates(exchangeRates, [sAUD, sEUR], ['1', '1'].map(toUnit));

				await synthetix.exchange(sEUR, toUnit(10), sAUD, { from: account1 });
				const postDebts = await debtCache.cachedSynthDebts([sAUD, sEUR]);

				// 120 eur @ $2 = $240 and 100 aud @ $0.50 = $50 becomes:
				// 110 eur @ $1 = $110 (-$130) and 110 aud @ $1 = $110 (+$60)
				// Total debt is reduced by $130 - $60 = $70
				assert.bnEqual((await debtCache.cacheInfo())[0], issued.sub(toUnit(70)));
				assert.bnEqual(postDebts[0], debts[0].add(toUnit(60)));
				assert.bnEqual(postDebts[1], debts[1].sub(toUnit(130)));
			});

			it('settlement updates debt totals', async () => {
				// Zero exchange fees so that we can neglect them.
				await systemSettings.setExchangeFeeRateForSynths([sAUD, sEUR], [toUnit(0), toUnit(0)], {
					from: owner,
				});
				// Disable Dynamic fee so that we can neglect it.
				await systemSettings.setExchangeDynamicFeeRounds('0', { from: owner });

				await sAUDContract.issue(account1, toUnit(100));

				await debtCache.takeDebtSnapshot();

				const cachedDebt = await debtCache.cachedDebt();

				await synthetix.exchange(sAUD, toUnit(50), sEUR, { from: account1 });
				// so there's now 100 - 25 sUSD left (25 of it was exchanged)
				// and now there's 100 + (25 / 2 ) of sEUR = 112.5

				await systemSettings.setWaitingPeriodSecs(60, { from: owner });
				// set a high price deviation threshold factor to be sure it doesn't trigger here
				await systemSettings.setPriceDeviationThresholdFactor(toUnit('99'), { from: owner });

				await updateAggregatorRates(exchangeRates, [sAUD, sEUR], ['2', '1'].map(toUnit));

				await fastForward(100);

				const tx = await exchanger.settle(account1, sEUR);
				const logs = await getDecodedLogs({
					hash: tx.tx,
					contracts: [debtCache],
				});

				// The A$75 does not change as we settled sEUR
				// But the EUR changes from 112.5 + 87.5 rebate = 200
				const results = await debtCache.cachedSynthDebts([sAUD, sEUR]);
				assert.bnEqual(results[0], toUnit(75));
				assert.bnEqual(results[1], toUnit(200));

				decodedEventEqual({
					event: 'DebtCacheUpdated',
					emittedFrom: debtCache.address,
					args: [cachedDebt.sub(toUnit('25'))], // deduct the 25 units of sAUD
					log: logs.find(({ name } = {}) => name === 'DebtCacheUpdated'),
				});
			});
		});

		describe('Synth removal and addition', () => {
			it('Removing synths zeroes out the debt snapshot for that currency', async () => {
				await debtCache.takeDebtSnapshot();
				const issued = (await debtCache.cacheInfo())[0];
				const sEURValue = (await debtCache.cachedSynthDebts([sEUR]))[0];
				await sEURContract.setTotalSupply(toUnit(0));
				const tx = await issuer.removeSynth(sEUR, { from: owner });
				const result = (await debtCache.cachedSynthDebts([sEUR]))[0];
				const newIssued = (await debtCache.cacheInfo())[0];
				assert.bnEqual(newIssued, issued.sub(sEURValue));
				assert.bnEqual(result, toUnit(0));

				const logs = await getDecodedLogs({
					hash: tx.tx,
					contracts: [debtCache],
				});

				decodedEventEqual({
					event: 'DebtCacheUpdated',
					emittedFrom: debtCache.address,
					args: [newIssued],
					log: logs.find(({ name } = {}) => name === 'DebtCacheUpdated'),
				});
			});

			it('Synth snapshots cannot be purged while the synth exists', async () => {
				await assert.revert(debtCache.purgeCachedSynthDebt(sAUD, { from: owner }), 'Synth exists');
			});

			it('Synth snapshots can be purged without updating the snapshot', async () => {
				const debtCacheName = toBytes32('DebtCache');
				const newDebtCache = await setupContract({
					contract: 'TestableDebtCache',
					accounts,
					skipPostDeploy: true,
					args: [owner, addressResolver.address],
				});
				await addressResolver.importAddresses([debtCacheName], [newDebtCache.address], {
					from: owner,
				});
				await newDebtCache.rebuildCache();
				await newDebtCache.takeDebtSnapshot();
				const issued = (await newDebtCache.cacheInfo())[0];

				const fakeTokenKey = toBytes32('FAKE');

				// Set a cached snapshot value
				await newDebtCache.setCachedSynthDebt(fakeTokenKey, toUnit('1'));

				// Purging deletes the value
				assert.bnEqual(await newDebtCache.cachedSynthDebt(fakeTokenKey), toUnit(1));
				await newDebtCache.purgeCachedSynthDebt(fakeTokenKey, { from: owner });
				assert.bnEqual(await newDebtCache.cachedSynthDebt(fakeTokenKey), toUnit(0));

				// Without affecting the snapshot.
				assert.bnEqual((await newDebtCache.cacheInfo())[0], issued);
			});

			it('Removing a synth invalidates the debt cache', async () => {
				await sEURContract.setTotalSupply(toUnit('0'));
				assert.isFalse((await debtCache.cacheInfo())[2]);
				const tx = await issuer.removeSynth(sEUR, { from: owner });
				assert.isTrue((await debtCache.cacheInfo())[2]);

				const logs = await getDecodedLogs({
					hash: tx.tx,
					contracts: [debtCache],
				});

				decodedEventEqual({
					event: 'DebtCacheValidityChanged',
					emittedFrom: debtCache.address,
					args: [true],
					log: logs.find(({ name } = {}) => name === 'DebtCacheValidityChanged'),
				});
			});

			it('Adding a synth invalidates the debt cache', async () => {
				const { token: synth } = await mockToken({
					accounts,
					synth: 'sXYZ',
					skipInitialAllocation: true,
					supply: 0,
					name: 'XYZ',
					symbol: 'XYZ',
				});

				assert.isFalse((await debtCache.cacheInfo())[2]);
				const tx = await issuer.addSynth(synth.address, { from: owner });
				assert.isTrue((await debtCache.cacheInfo())[2]);

				const logs = await getDecodedLogs({
					hash: tx.tx,
					contracts: [debtCache],
				});

				decodedEventEqual({
					event: 'DebtCacheValidityChanged',
					emittedFrom: debtCache.address,
					args: [true],
					log: logs.find(({ name } = {}) => name === 'DebtCacheValidityChanged'),
				});
			});

			it('Adding multiple synths invalidates the debt cache', async () => {
				const { token: synth1 } = await mockToken({
					accounts,
					synth: 'sXYZ',
					skipInitialAllocation: true,
					supply: 0,
					name: 'XYZ',
					symbol: 'XYZ',
				});
				const { token: synth2 } = await mockToken({
					accounts,
					synth: 'sABC',
					skipInitialAllocation: true,
					supply: 0,
					name: 'ABC',
					symbol: 'ABC',
				});

				assert.isFalse((await debtCache.cacheInfo())[2]);
				const tx = await issuer.addSynths([synth1.address, synth2.address], { from: owner });
				assert.isTrue((await debtCache.cacheInfo())[2]);

				const logs = await getDecodedLogs({
					hash: tx.tx,
					contracts: [debtCache],
				});

				decodedEventEqual({
					event: 'DebtCacheValidityChanged',
					emittedFrom: debtCache.address,
					args: [true],
					log: logs.find(({ name } = {}) => name === 'DebtCacheValidityChanged'),
				});
			});

			it('Removing multiple synths invalidates the debt cache', async () => {
				await sAUDContract.setTotalSupply(toUnit('0'));
				await sEURContract.setTotalSupply(toUnit('0'));

				assert.isFalse((await debtCache.cacheInfo())[2]);
				const tx = await issuer.removeSynths([sEUR, sAUD], { from: owner });
				assert.isTrue((await debtCache.cacheInfo())[2]);

				const logs = await getDecodedLogs({
					hash: tx.tx,
					contracts: [debtCache],
				});

				decodedEventEqual({
					event: 'DebtCacheValidityChanged',
					emittedFrom: debtCache.address,
					args: [true],
					log: logs.find(({ name } = {}) => name === 'DebtCacheValidityChanged'),
				});
			});

			it('Removing multiple synths zeroes the debt cache for those currencies', async () => {
				await debtCache.takeDebtSnapshot();
				const issued = (await debtCache.cacheInfo())[0];
				const sEURValue = (await debtCache.cachedSynthDebts([sEUR]))[0];
				const sAUDValue = (await debtCache.cachedSynthDebts([sAUD]))[0];
				await sEURContract.setTotalSupply(toUnit(0));
				await sAUDContract.setTotalSupply(toUnit(0));
				const tx = await issuer.removeSynths([sEUR, sAUD], { from: owner });
				const result = await debtCache.cachedSynthDebts([sEUR, sAUD]);
				const newIssued = (await debtCache.cacheInfo())[0];
				assert.bnEqual(newIssued, issued.sub(sEURValue.add(sAUDValue)));
				assert.bnEqual(result[0], toUnit(0));
				assert.bnEqual(result[1], toUnit(0));

				const logs = await getDecodedLogs({
					hash: tx.tx,
					contracts: [debtCache],
				});

				decodedEventEqual({
					event: 'DebtCacheUpdated',
					emittedFrom: debtCache.address,
					args: [newIssued],
					log: logs.find(({ name } = {}) => name === 'DebtCacheUpdated'),
				});
			});
		});

		describe('updateDebtCacheValidity()', () => {
			beforeEach(async () => {
				// Ensure the cache is valid.
				await debtCache.takeDebtSnapshot();

				// Change the calling address in the addressResolver so that the calls don't fail.
				const issuerName = toBytes32('Issuer');
				await addressResolver.importAddresses([issuerName], [account1], {
					from: owner,
				});
				await debtCache.rebuildCache();
			});

			describe('when the debt cache is valid', () => {
				it('invalidates the cache', async () => {
					assert.isFalse((await debtCache.cacheInfo()).isInvalid);
					const tx = await debtCache.updateDebtCacheValidity(true, { from: account1 });
					assert.isTrue((await debtCache.cacheInfo()).isInvalid);

					const logs = await getDecodedLogs({
						hash: tx.tx,
						contracts: [debtCache],
					});

					decodedEventEqual({
						event: 'DebtCacheValidityChanged',
						emittedFrom: debtCache.address,
						args: [true],
						log: logs.find(({ name } = {}) => name === 'DebtCacheValidityChanged'),
					});
				});

				it('does nothing if attempting to re-validate the cache', async () => {
					assert.isFalse((await debtCache.cacheInfo()).isInvalid);
					const tx = await debtCache.updateDebtCacheValidity(false, { from: account1 });
					assert.isFalse((await debtCache.cacheInfo()).isInvalid);

					const logs = await getDecodedLogs({
						hash: tx.tx,
						contracts: [debtCache],
					});

					assert.isUndefined(logs.find(({ name } = {}) => name === 'DebtCacheValidityChanged'));
				});
			});

			describe('when the debt cache is invalid', () => {
				beforeEach(async () => {
					// Invalidate the cache first.
					await debtCache.updateDebtCacheValidity(true, { from: account1 });
				});

				it('re-validates the cache', async () => {
					assert.isTrue((await debtCache.cacheInfo()).isInvalid);
					const tx = await debtCache.updateDebtCacheValidity(false, { from: account1 });
					assert.isFalse((await debtCache.cacheInfo()).isInvalid);

					const logs = await getDecodedLogs({
						hash: tx.tx,
						contracts: [debtCache],
					});

					decodedEventEqual({
						event: 'DebtCacheValidityChanged',
						emittedFrom: debtCache.address,
						args: [false],
						log: logs.find(({ name } = {}) => name === 'DebtCacheValidityChanged'),
					});
				});

				it('does nothing if attempting to invalidate the cache', async () => {
					assert.isTrue((await debtCache.cacheInfo()).isInvalid);
					const tx = await debtCache.updateDebtCacheValidity(true, { from: account1 });
					assert.isTrue((await debtCache.cacheInfo()).isInvalid);

					const logs = await getDecodedLogs({
						hash: tx.tx,
						contracts: [debtCache],
					});

					assert.isUndefined(logs.find(({ name } = {}) => name === 'DebtCacheValidityChanged'));
				});
			});
		});
	});

	describe('totalNonSnxBackedDebt', async () => {
		let totalNonSnxBackedDebt;
		let currentDebt;

		const getTotalNonSnxBackedDebt = async () => {
			const { excludedDebt } = await debtCache.totalNonSnxBackedDebt();
			return excludedDebt;
		};

		beforeEach(async () => {
			// Issue some debt to avoid a division-by-zero in `getBorrowRate` where
			// we compute the utilisation.
			await synthetix.transfer(account1, toUnit('1000'), { from: owner });
			await synthetix.issueSynths(toUnit('10'), { from: account1 });

			totalNonSnxBackedDebt = await getTotalNonSnxBackedDebt();
			currentDebt = await debtCache.currentDebt();
		});

		describe('when MultiCollateral loans are opened', async () => {
			let rate;

			beforeEach(async () => {
				await setupMultiCollateral();

				({ rate } = await exchangeRates.rateAndInvalid(sETH));

				await ceth.open(oneETH, sETH, {
					value: twoETH,
					from: account1,
				});
			});

			it('increases non-SNX debt', async () => {
				assert.bnEqual(
					totalNonSnxBackedDebt.add(multiplyDecimalRound(oneETH, rate)),
					await getTotalNonSnxBackedDebt()
				);
			});
			it('is excluded from currentDebt', async () => {
				assert.bnEqual(currentDebt, await debtCache.currentDebt());
			});

			describe('after the synths are exchanged into other synths', async () => {
				let tx;
				beforeEach(async () => {
					// Swap some sETH into synthetic dollarydoos.
					tx = await synthetix.exchange(sETH, '5', sAUD, { from: account1 });
				});

				it('non-SNX debt is unchanged', async () => {
					assert.bnEqual(
						totalNonSnxBackedDebt.add(multiplyDecimalRound(oneETH, rate)),
						await getTotalNonSnxBackedDebt()
					);
				});
				it('currentDebt is unchanged', async () => {
					assert.bnEqual(currentDebt, await debtCache.currentDebt());
				});

				it('cached debt is properly updated', async () => {
					const logs = await getDecodedLogs({
						hash: tx.tx,
						contracts: [debtCache],
					});

					const cachedDebt = (await debtCache.cacheInfo())[0];
					decodedEventEqual({
						event: 'DebtCacheUpdated',
						emittedFrom: debtCache.address,
						args: [cachedDebt],
						log: logs.find(({ name } = {}) => name === 'DebtCacheUpdated'),
					});
				});
			});

			it('is properly reflected in a snapshot', async () => {
				const currentDebt = (await debtCache.currentDebt())[0];
				const cachedDebt = (await debtCache.cacheInfo())[0];
				assert.bnEqual(currentDebt, cachedDebt);
				const tx = await debtCache.takeDebtSnapshot();
				const logs = await getDecodedLogs({
					hash: tx.tx,
					contracts: [debtCache],
				});

				decodedEventEqual({
					event: 'DebtCacheUpdated',
					emittedFrom: debtCache.address,
					args: [cachedDebt],
					log: logs.find(({ name } = {}) => name === 'DebtCacheUpdated'),
				});
			});
		});

		describe('when shorts are opened', async () => {
			let rate;
			let amount;

			beforeEach(async () => {
				({ rate } = await exchangeRates.rateAndInvalid(sETH));

				// Take out a short position on sETH.
				// sUSD collateral = 1.5 * rate_eth
				amount = multiplyDecimalRound(rate, toUnit('1.5'));
				await sUSDContract.issue(account1, amount, { from: owner });
				// Again, avoid a divide-by-zero in computing the short rate,
				// by ensuring sETH.totalSupply() > 0.
				await sETHContract.issue(account1, amount, { from: owner });

				await setupShort();
				await short.setIssueFeeRate(toUnit('0'), { from: owner });
				await short.open(amount, oneETH, sETH, { from: account1 });
			});

			it('increases non-SNX debt', async () => {
				assert.bnEqual(totalNonSnxBackedDebt.add(rate), await getTotalNonSnxBackedDebt());
			});
			it('is excluded from currentDebt', async () => {
				assert.bnEqual(currentDebt, await debtCache.currentDebt());
			});
		});
	});
});<|MERGE_RESOLUTION|>--- conflicted
+++ resolved
@@ -543,83 +543,6 @@
 
 				assert.isFalse(await debtCache.cacheStale());
 				assert.isFalse((await debtCache.cacheInfo()).isStale);
-<<<<<<< HEAD
-				assert.isFalse((await issuer.collateralisationRatioAndAnyRatesInvalid(account1))[1]);
-			});
-
-			it('Rates are reported as invalid when the debt snapshot is uninitialised', async () => {
-				const debtCacheName = toBytes32('DebtCache');
-
-				// Set the stale time to a huge value so that the snapshot will not be stale.
-				await systemSettings.setDebtSnapshotStaleTime(toUnit('100'), {
-					from: owner,
-				});
-
-				const newDebtCache = await setupContract({
-					contract: 'DebtCache',
-					accounts,
-					skipPostDeploy: true,
-					args: [owner, addressResolver.address],
-				});
-
-				await addressResolver.importAddresses([debtCacheName], [newDebtCache.address], {
-					from: owner,
-				});
-				await newDebtCache.rebuildCache();
-
-				assert.bnEqual(await newDebtCache.cachedDebt(), toUnit('0'));
-				assert.bnEqual(await newDebtCache.cachedSynthDebt(sUSD), toUnit('0'));
-				assert.bnEqual(await newDebtCache.cacheTimestamp(), toUnit('0'));
-				assert.isTrue(await newDebtCache.cacheInvalid());
-
-				const info = await newDebtCache.cacheInfo();
-				assert.bnEqual(info.debt, toUnit('0'));
-				assert.bnEqual(info.timestamp, toUnit('0'));
-				assert.isTrue(info.isInvalid);
-				assert.isTrue(info.isStale);
-				assert.isTrue(await newDebtCache.cacheStale());
-
-				await issuer.rebuildCache();
-				assert.isTrue((await issuer.collateralisationRatioAndAnyRatesInvalid(account1))[1]);
-			});
-
-			it('When the debt snapshot is invalid, cannot issue, burn, exchange, claim, or transfer when holding debt.', async () => {
-				// Ensure the account has some synths to attempt to burn later.
-				await synthetix.transfer(account1, toUnit('10000'), { from: owner });
-				await synthetix.transfer(account2, toUnit('10000'), { from: owner });
-				await synthetix.issueSynths(toUnit('10'), { from: account1 });
-
-				// Stale the debt snapshot
-				const snapshotStaleTime = await systemSettings.debtSnapshotStaleTime();
-				await fastForward(snapshotStaleTime + 10);
-				// ensure no actual rates are stale.
-				await updateAggregatorRates(
-					exchangeRates,
-					[sAUD, sEUR, sETH, SNX],
-					['0.5', '2', '100', '1'].map(toUnit)
-				);
-				await assert.revert(
-					synthetix.issueSynths(toUnit('10'), { from: account1 }),
-					'A synth or SNX rate is invalid'
-				);
-
-				await assert.revert(
-					synthetix.burnSynths(toUnit('1'), { from: account1 }),
-					'A synth or SNX rate is invalid'
-				);
-
-				await assert.revert(feePool.claimFees(), 'A synth or SNX rate is invalid');
-
-				// Can't transfer SNX if issued debt
-				await assert.revert(
-					synthetix.transfer(owner, toUnit('1'), { from: account1 }),
-					'A synth or SNX rate is invalid'
-				);
-
-				// But can transfer if not
-				await synthetix.transfer(owner, toUnit('1'), { from: account2 });
-=======
->>>>>>> 05005cfe
 			});
 
 			it('will not operate if the system is paused except by the owner', async () => {
