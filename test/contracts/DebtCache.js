'use strict';

const { contract, artifacts } = require('hardhat');

const { assert, addSnapshotBeforeRestoreAfterEach } = require('./common');

const { setupAllContracts, setupContract, mockToken } = require('./setup');

const { currentTime, toUnit, fastForward, multiplyDecimalRound } = require('../utils')();

const {
	setExchangeFeeRateForSynths,
	getDecodedLogs,
	decodedEventEqual,
	onlyGivenAddressCanInvoke,
	ensureOnlyExpectedMutativeFunctions,
	setStatus,
	setupPriceAggregators,
	updateAggregatorRates,
} = require('./helpers');

const {
	toBytes32,
	defaults: { DEBT_SNAPSHOT_STALE_TIME },
	constants: { ZERO_ADDRESS },
} = require('../..');

contract('DebtCache', async accounts => {
	const [sUSD, sAUD, sEUR, SNX, sETH, ETH, iETH] = [
		'sUSD',
		'sAUD',
		'sEUR',
		'SNX',
		'sETH',
		'ETH',
		'iETH',
	].map(toBytes32);
	const synthKeys = [sUSD, sAUD, sEUR, sETH, SNX];

	const [deployerAccount, owner, account1] = accounts;

	const oneETH = toUnit('1.0');
	const twoETH = toUnit('2.0');

	let synthetix,
		systemStatus,
		systemSettings,
		exchangeRates,
		feePool,
		sUSDContract,
		sETHContract,
		sEURContract,
		sAUDContract,
		debtCache,
		issuer,
		synths,
		addressResolver,
		exchanger,
		// Futures market
		futuresMarketManager,
		wrapperFactory,
		weth,
		// MultiCollateral tests.
		ceth,
		// Short tests.
		short;

	const deployCollateral = async ({ owner, manager, resolver, collatKey, minColat, minSize }) => {
		return setupContract({
			accounts,
			contract: 'CollateralEth',
			args: [owner, manager, resolver, collatKey, minColat, minSize],
		});
	};

	const setupMultiCollateral = async () => {
		const CollateralManager = artifacts.require(`CollateralManager`);
		const CollateralManagerState = artifacts.require('CollateralManagerState');

		synths = ['sUSD', 'sETH', 'sAUD'];

		// Deploy CollateralManagerState.
		const managerState = await CollateralManagerState.new(owner, ZERO_ADDRESS, {
			from: deployerAccount,
		});

		const maxDebt = toUnit(10000000);

		// Deploy CollateralManager.
		const manager = await CollateralManager.new(
			managerState.address,
			owner,
			addressResolver.address,
			maxDebt,
			0,
			0,
			0,
			{
				from: deployerAccount,
			}
		);

		await managerState.setAssociatedContract(manager.address, { from: owner });

		// Deploy ETH Collateral.
		ceth = await deployCollateral({
			owner: owner,
			manager: manager.address,
			resolver: addressResolver.address,
			collatKey: sETH,
			minColat: toUnit('1.3'),
			minSize: toUnit('2'),
		});

		await addressResolver.importAddresses(
			[toBytes32('CollateralEth'), toBytes32('CollateralManager')],
			[ceth.address, manager.address],
			{
				from: owner,
			}
		);

		await ceth.rebuildCache();
		await manager.rebuildCache();
		await debtCache.rebuildCache();
		await feePool.rebuildCache();
		await issuer.rebuildCache();
		await wrapperFactory.rebuildCache();

		await manager.addCollaterals([ceth.address], { from: owner });

		await ceth.addSynths(
			['SynthsUSD', 'SynthsETH'].map(toBytes32),
			['sUSD', 'sETH'].map(toBytes32),
			{ from: owner }
		);

		await manager.addSynths(
			['SynthsUSD', 'SynthsETH'].map(toBytes32),
			['sUSD', 'sETH'].map(toBytes32),
			{ from: owner }
		);
		// rebuild the cache to add the synths we need.
		await manager.rebuildCache();

		// Set fees to 0.
		await ceth.setIssueFeeRate(toUnit('0'), { from: owner });
		await systemSettings.setExchangeFeeRateForSynths(
			synths.map(toBytes32),
			synths.map(s => toUnit('0')),
			{ from: owner }
		);
	};

	const deployShort = async ({ owner, manager, resolver, collatKey, minColat, minSize }) => {
		return setupContract({
			accounts,
			contract: 'CollateralShort',
			args: [owner, manager, resolver, collatKey, minColat, minSize],
		});
	};

	const setupShort = async () => {
		const CollateralManager = artifacts.require(`CollateralManager`);
		const CollateralManagerState = artifacts.require('CollateralManagerState');

		const managerState = await CollateralManagerState.new(owner, ZERO_ADDRESS, {
			from: deployerAccount,
		});

		const maxDebt = toUnit(10000000);

		const manager = await CollateralManager.new(
			managerState.address,
			owner,
			addressResolver.address,
			maxDebt,
			0,
			// 5% / 31536000 (seconds in common year)
			1585489599,
			0,
			{
				from: deployerAccount,
			}
		);

		await managerState.setAssociatedContract(manager.address, { from: owner });

		short = await deployShort({
			owner: owner,
			manager: manager.address,
			resolver: addressResolver.address,
			collatKey: sUSD,
			minColat: toUnit(1.2),
			minSize: toUnit(0.1),
		});

		await addressResolver.importAddresses(
			[toBytes32('CollateralShort'), toBytes32('CollateralManager')],
			[short.address, manager.address],
			{
				from: owner,
			}
		);

		await feePool.rebuildCache();
		await manager.rebuildCache();
		await issuer.rebuildCache();
		await debtCache.rebuildCache();

		await manager.addCollaterals([short.address], { from: owner });

		await short.addSynths(['SynthsETH'].map(toBytes32), ['sETH'].map(toBytes32), { from: owner });

		await manager.addShortableSynths(['SynthsETH'].map(toBytes32), [sETH], {
			from: owner,
		});

		await sUSDContract.approve(short.address, toUnit(100000), { from: account1 });
	};

	const setupDebtIssuer = async () => {
		const etherWrapperCreateTx = await wrapperFactory.createWrapper(
			weth.address,
			sETH,
			toBytes32('SynthsETH'),
			{ from: owner }
		);

		// extract address from events
		const etherWrapperAddress = etherWrapperCreateTx.logs.find(l => l.event === 'WrapperCreated')
			.args.wrapperAddress;

		await systemSettings.setWrapperMaxTokenAmount(etherWrapperAddress, toUnit('1000000'), {
			from: owner,
		});

		return artifacts.require('Wrapper').at(etherWrapperAddress);
	};

	// run this once before all tests to prepare our environment, snapshots on beforeEach will take
	// care of resetting to this state
	before(async () => {
		synths = ['sUSD', 'sAUD', 'sEUR', 'sETH', 'iETH'];
		({
			Synthetix: synthetix,
			SystemStatus: systemStatus,
			SystemSettings: systemSettings,
			ExchangeRates: exchangeRates,
			SynthsUSD: sUSDContract,
			SynthsETH: sETHContract,
			SynthsAUD: sAUDContract,
			SynthsEUR: sEURContract,
			FeePool: feePool,
			DebtCache: debtCache,
			Issuer: issuer,
			AddressResolver: addressResolver,
			Exchanger: exchanger,
			FuturesMarketManager: futuresMarketManager,
			WrapperFactory: wrapperFactory,
			WETH: weth,
		} = await setupAllContracts({
			accounts,
			synths,
			contracts: [
				'Synthetix',
				'ExchangeRates',
				'FeePool',
				'FeePoolEternalStorage',
				'AddressResolver',
				'RewardEscrow',
				'SynthetixEscrow',
				'SystemSettings',
				'Issuer',
				'DebtCache',
				'Exchanger', // necessary for burnSynths to check settlement of sUSD
				'DelegateApprovals', // necessary for *OnBehalf functions
				'FlexibleStorage',
				'CollateralManager',
				'RewardEscrowV2', // necessary for issuer._collateral()
				'CollateralUtil',
				'FuturesMarketManager',
				'WrapperFactory',
				'WETH',
			],
		}));

		await setupPriceAggregators(exchangeRates, owner, [sAUD, sEUR, sETH, ETH, iETH]);
	});

	addSnapshotBeforeRestoreAfterEach();

	beforeEach(async () => {
		await updateAggregatorRates(
			exchangeRates,
			[sAUD, sEUR, SNX, sETH, ETH, iETH],
			['0.5', '1.25', '10', '200', '200', '200'].map(toUnit)
		);

		const exchangeFeeRate = toUnit('0.003');
		await setExchangeFeeRateForSynths({
			owner,
			systemSettings,
			synthKeys,
			exchangeFeeRates: synthKeys.map(() => exchangeFeeRate),
		});
		await debtCache.takeDebtSnapshot();
	});

	it('ensure only known functions are mutative', () => {
		ensureOnlyExpectedMutativeFunctions({
			abi: debtCache.abi,
			ignoreParents: ['Owned', 'MixinResolver'],
			expected: [
				'takeDebtSnapshot',
				'recordExcludedDebtChange',
				'purgeCachedSynthDebt',
				'updateCachedSynthDebts',
				'updateCachedSynthDebtWithRate',
				'updateCachedSynthDebtsWithRates',
				'updateDebtCacheValidity',
				'updateCachedsUSDDebt',
			],
		});
	});

	it('debt snapshot stale time is correctly configured as a default', async () => {
		assert.bnEqual(await debtCache.debtSnapshotStaleTime(), DEBT_SNAPSHOT_STALE_TIME);
	});

	describe('protected methods', () => {
		it('updateCachedSynthDebtWithRate() can only be invoked by the issuer', async () => {
			await onlyGivenAddressCanInvoke({
				fnc: debtCache.updateCachedSynthDebtWithRate,
				args: [sAUD, toUnit('1')],
				accounts,
				reason: 'Sender is not Issuer',
			});
		});

		it('updateCachedSynthDebtsWithRates() can only be invoked by the issuer or exchanger', async () => {
			await onlyGivenAddressCanInvoke({
				fnc: debtCache.updateCachedSynthDebtsWithRates,
				args: [
					[sAUD, sEUR],
					[toUnit('1'), toUnit('2')],
				],
				accounts,
				reason: 'Sender is not Issuer or Exchanger',
			});
		});

		it('updateDebtCacheValidity() can only be invoked by the issuer', async () => {
			await onlyGivenAddressCanInvoke({
				fnc: debtCache.updateDebtCacheValidity,
				args: [true],
				accounts,
				reason: 'Sender is not Issuer',
			});
		});

		it('purgeCachedSynthDebt() can only be invoked by the owner', async () => {
			await onlyGivenAddressCanInvoke({
				fnc: debtCache.purgeCachedSynthDebt,
				accounts,
				args: [sAUD],
				address: owner,
				skipPassCheck: true,
				reason: 'Only the contract owner may perform this action',
			});
		});

		it('recordExcludedDebtChange() can only be invoked by the owner', async () => {
			await onlyGivenAddressCanInvoke({
				fnc: debtCache.recordExcludedDebtChange,
				accounts,
				args: [sAUD, toUnit('1')],
				address: owner,
				skipPassCheck: true,
				reason: 'Only debt issuers may call this',
			});
		});

		it('updateCachedsUSDDebt() can only be invoked by the issuer', async () => {
			await onlyGivenAddressCanInvoke({
				fnc: debtCache.updateCachedsUSDDebt,
				args: [toUnit('1')],
				accounts,
				reason: 'Sender is not Issuer',
			});
		});
	});

	describe('After issuing synths', () => {
		beforeEach(async () => {
			// set minimumStakeTime on issue and burning to 0
			await systemSettings.setMinimumStakeTime(0, { from: owner });
			// set default issuance ratio of 0.2
			await systemSettings.setIssuanceRatio(toUnit('0.2'), { from: owner });
			// set up initial prices
			await updateAggregatorRates(
				exchangeRates,
				[sAUD, sEUR, sETH],
				['0.5', '2', '100'].map(toUnit)
			);
			await debtCache.takeDebtSnapshot();

			// Issue 1000 sUSD worth of tokens to a user
			await sUSDContract.issue(account1, toUnit(100));
			await sAUDContract.issue(account1, toUnit(100));
			await sEURContract.issue(account1, toUnit(100));
			await sETHContract.issue(account1, toUnit(2));
		});

		describe('Current issued debt', () => {
			it('Live debt is reported accurately', async () => {
				// The synth debt has not yet been cached.
				assert.bnEqual((await debtCache.cacheInfo()).debt, toUnit(0));

				const result = await debtCache.currentDebt();
				assert.bnEqual(result[0], toUnit(550));
				assert.isFalse(result[1]);
			});

			it('Live debt is reported accurately for individual currencies', async () => {
				const result = await debtCache.currentSynthDebts([sUSD, sEUR, sAUD, sETH]);
				const debts = result[0];

				assert.bnEqual(debts[0], toUnit(100));
				assert.bnEqual(debts[1], toUnit(200));
				assert.bnEqual(debts[2], toUnit(50));
				assert.bnEqual(debts[3], toUnit(200));

				assert.isFalse(result[3]);
			});
		});

		describe('takeDebtSnapshot()', () => {
			let preTimestamp;
			let tx;
			let time;

			beforeEach(async () => {
				preTimestamp = (await debtCache.cacheInfo()).timestamp;
				await fastForward(5);
				tx = await debtCache.takeDebtSnapshot();
				time = await currentTime();
			});

			it('accurately resynchronises the debt after prices have changed', async () => {
				assert.bnEqual((await debtCache.cacheInfo()).debt, toUnit(550));
				let result = await debtCache.currentDebt();
				assert.bnEqual(result[0], toUnit(550));
				assert.isFalse(result[1]);

				await updateAggregatorRates(exchangeRates, [sAUD, sEUR], ['1', '3'].map(toUnit));
				await debtCache.takeDebtSnapshot();
				assert.bnEqual((await debtCache.cacheInfo()).debt, toUnit(700));
				result = await debtCache.currentDebt();
				assert.bnEqual(result[0], toUnit(700));
				assert.isFalse(result[1]);
			});

			it('updates the debt snapshot timestamp', async () => {
				const timestamp = (await debtCache.cacheInfo()).timestamp;
				assert.bnNotEqual(timestamp, preTimestamp);
				assert.isTrue(time - timestamp < 15);
			});

			it('properly emits debt cache updated and synchronised events', async () => {
				assert.eventEqual(tx.logs[0], 'DebtCacheUpdated', [toUnit(550)]);
				assert.eventEqual(tx.logs[1], 'DebtCacheSnapshotTaken', [
					(await debtCache.cacheInfo()).timestamp,
				]);
			});

			it('updates the cached values for all individual synths', async () => {
				await updateAggregatorRates(
					exchangeRates,
					[sAUD, sEUR, sETH],
					['1', '3', '200'].map(toUnit)
				);
				await debtCache.takeDebtSnapshot();
				let debts = await debtCache.currentSynthDebts([sUSD, sEUR, sAUD, sETH]);
				assert.bnEqual(debts[0][0], toUnit(100));
				assert.bnEqual(debts[0][1], toUnit(300));
				assert.bnEqual(debts[0][2], toUnit(100));
				assert.bnEqual(debts[0][3], toUnit(400));

				debts = await debtCache.cachedSynthDebts([sUSD, sEUR, sAUD, sETH]);
				assert.bnEqual(debts[0], toUnit(100));
				assert.bnEqual(debts[1], toUnit(300));
				assert.bnEqual(debts[2], toUnit(100));
				assert.bnEqual(debts[3], toUnit(400));
			});

			it('is able to invalidate and revalidate the debt cache when required.', async () => {
				// Wait until the exchange rates are stale in order to invalidate the cache.
				const rateStalePeriod = await systemSettings.rateStalePeriod();
				await fastForward(rateStalePeriod + 1000);

				assert.isFalse((await debtCache.cacheInfo()).isInvalid);

				// stale rates invalidate the cache
				const tx1 = await debtCache.takeDebtSnapshot();
				assert.isTrue((await debtCache.cacheInfo()).isInvalid);

				// Revalidate the cache once rates are no longer stale
				await updateAggregatorRates(
					exchangeRates,
					[sAUD, sEUR, SNX, sETH, ETH, iETH],
					['0.5', '2', '100', '200', '200', '200'].map(toUnit)
				);
				const tx2 = await debtCache.takeDebtSnapshot();
				assert.isFalse((await debtCache.cacheInfo()).isInvalid);

				assert.eventEqual(tx1.logs[2], 'DebtCacheValidityChanged', [true]);
				assert.eventEqual(tx2.logs[2], 'DebtCacheValidityChanged', [false]);
			});

			it('Rates are reported as invalid when snapshot is stale.', async () => {
				assert.isFalse((await debtCache.cacheInfo()).isStale);
				assert.isFalse(await debtCache.cacheStale());
				assert.isFalse((await issuer.collateralisationRatioAndAnyRatesInvalid(account1))[1]);
				const snapshotStaleTime = await systemSettings.debtSnapshotStaleTime();
				await fastForward(snapshotStaleTime + 10);

				// ensure no actual rates are stale.
				await updateAggregatorRates(
					exchangeRates,
					[sAUD, sEUR, sETH, SNX],
					['0.5', '2', '100', '1'].map(toUnit)
				);

				const info = await debtCache.cacheInfo();
				assert.isFalse(info.isInvalid);
				assert.isTrue(info.isStale);
				assert.isTrue(await debtCache.cacheStale());

				await systemSettings.setDebtSnapshotStaleTime(snapshotStaleTime + 10000, {
					from: owner,
				});

				assert.isFalse(await debtCache.cacheStale());
				assert.isFalse((await debtCache.cacheInfo()).isStale);
<<<<<<< HEAD
=======
				assert.isFalse((await issuer.collateralisationRatioAndAnyRatesInvalid(account1))[1]);
			});

			it('Rates are reported as invalid when the debt snapshot is uninitialised', async () => {
				const debtCacheName = toBytes32('DebtCache');

				// Set the stale time to a huge value so that the snapshot will not be stale.
				await systemSettings.setDebtSnapshotStaleTime(toUnit('100'), {
					from: owner,
				});

				const newDebtCache = await setupContract({
					contract: 'DebtCache',
					accounts,
					skipPostDeploy: true,
					args: [owner, addressResolver.address],
				});

				await addressResolver.importAddresses([debtCacheName], [newDebtCache.address], {
					from: owner,
				});
				await newDebtCache.rebuildCache();

				assert.bnEqual(await newDebtCache.cachedDebt(), toUnit('0'));
				assert.bnEqual(await newDebtCache.cachedSynthDebt(sUSD), toUnit('0'));
				assert.bnEqual(await newDebtCache.cacheTimestamp(), toUnit('0'));
				assert.isTrue(await newDebtCache.cacheInvalid());

				const info = await newDebtCache.cacheInfo();
				assert.bnEqual(info.debt, toUnit('0'));
				assert.bnEqual(info.timestamp, toUnit('0'));
				assert.isTrue(info.isInvalid);
				assert.isTrue(info.isStale);
				assert.isTrue(await newDebtCache.cacheStale());

				await issuer.rebuildCache();
				assert.isTrue((await issuer.collateralisationRatioAndAnyRatesInvalid(account1))[1]);
			});

			it('When the debt snapshot is invalid, cannot issue, burn, exchange, claim, or transfer when holding debt.', async () => {
				// Ensure the account has some synths to attempt to burn later.
				await synthetix.transfer(account1, toUnit('10000'), { from: owner });
				await synthetix.transfer(account2, toUnit('10000'), { from: owner });
				await synthetix.issueSynths(toUnit('10'), { from: account1 });

				// Stale the debt snapshot
				const snapshotStaleTime = await systemSettings.debtSnapshotStaleTime();
				await fastForward(snapshotStaleTime + 10);
				// ensure no actual rates are stale.
				await updateAggregatorRates(
					exchangeRates,
					[sAUD, sEUR, sETH, SNX],
					['0.5', '2', '100', '1'].map(toUnit)
				);
				await assert.revert(
					synthetix.issueSynths(toUnit('10'), { from: account1 }),
					'A synth or SNX rate is invalid'
				);

				await assert.revert(
					synthetix.burnSynths(toUnit('1'), { from: account1 }),
					'A synth or SNX rate is invalid'
				);

				await assert.revert(feePool.claimFees(), 'A synth or SNX rate is invalid');

				// Can't transfer SNX if issued debt
				await assert.revert(
					synthetix.transfer(owner, toUnit('1'), { from: account1 }),
					'A synth or SNX rate is invalid'
				);

				// But can transfer if not
				await synthetix.transfer(owner, toUnit('1'), { from: account2 });
>>>>>>> cac49296
			});

			it('will not operate if the system is paused except by the owner', async () => {
				await setStatus({ owner, systemStatus, section: 'System', suspend: true });
				await assert.revert(
					debtCache.takeDebtSnapshot({ from: account1 }),
					'Synthetix is suspended'
				);
				await debtCache.takeDebtSnapshot({ from: owner });
			});

			describe('properly incorporates futures market debt', () => {
				it('when no market exist', async () => {
					await debtCache.takeDebtSnapshot();
					const initialDebt = (await debtCache.cacheInfo()).debt;

					// issue some debt to sanity check it's being updated
					sUSDContract.issue(account1, toUnit(100), { from: owner });
					await debtCache.takeDebtSnapshot();

					// debt calc works
					assert.bnEqual((await debtCache.currentDebt())[0], initialDebt.add(toUnit(100)));
					assert.bnEqual((await debtCache.cacheInfo()).debt, initialDebt.add(toUnit(100)));

					// no debt from futures
					assert.bnEqual((await debtCache.currentSynthDebts([])).futuresDebt, toUnit(0));
				});

				it('when a market exists', async () => {
					const market = await setupContract({
						accounts,
						contract: 'MockFuturesMarket',
						args: [
							futuresMarketManager.address,
							toBytes32('sLINK'),
							toBytes32('sLINK'),
							toUnit('1000'),
							false,
						],
						skipPostDeploy: true,
					});
					await futuresMarketManager.addMarkets([market.address], { from: owner });

					await debtCache.takeDebtSnapshot();
					const initialDebt = (await debtCache.cacheInfo()).debt;
					await market.setMarketDebt(toUnit('2000'));
					await debtCache.takeDebtSnapshot();

					assert.bnEqual((await debtCache.cacheInfo()).debt, initialDebt.add(toUnit('1000')));
					assert.bnEqual((await debtCache.currentSynthDebts([])).futuresDebt, toUnit('2000'));
				});
			});

			describe('when debts are excluded', async () => {
				let beforeExcludedDebts;

				beforeEach(async () => {
					beforeExcludedDebts = await debtCache.currentDebt();

					// cause debt CollateralManager
					await setupMultiCollateral();
					await ceth.open(oneETH, sETH, {
						value: toUnit('10'),
						from: account1,
					});

					// cause debt from WrapperFactory
					const etherWrapper = await setupDebtIssuer();
					const wrapperAmount = toUnit('1');

					await weth.deposit({ from: account1, value: wrapperAmount });
					await weth.approve(etherWrapper.address, wrapperAmount, { from: account1 });
					await etherWrapper.mint(wrapperAmount, { from: account1 });

					// test function
					await debtCache.takeDebtSnapshot({ from: owner });
				});

				it('current debt is correct', async () => {
					// debt shouldn't have changed since SNX holders have not issued any more debt
					assert.bnEqual(await debtCache.currentDebt(), beforeExcludedDebts);
				});
			});
		});

		describe('updateCachedSynthDebts()', () => {
			it('allows resynchronisation of subsets of synths', async () => {
				await debtCache.takeDebtSnapshot();

				await updateAggregatorRates(
					exchangeRates,
					[sAUD, sEUR, sETH],
					['1', '3', '200'].map(toUnit)
				);

				// First try a single currency, ensuring that the others have not been altered.
				const expectedDebts = (await debtCache.currentSynthDebts([sAUD, sEUR, sETH]))[0];

				await debtCache.updateCachedSynthDebts([sAUD]);
				assert.bnEqual(await issuer.totalIssuedSynths(sUSD, true), toUnit(600));
				let debts = await debtCache.cachedSynthDebts([sAUD, sEUR, sETH]);

				assert.bnEqual(debts[0], expectedDebts[0]);
				assert.bnEqual(debts[1], toUnit(200));
				assert.bnEqual(debts[2], toUnit(200));

				// Then a subset
				await debtCache.updateCachedSynthDebts([sEUR, sETH]);
				assert.bnEqual(await issuer.totalIssuedSynths(sUSD, true), toUnit(900));
				debts = await debtCache.cachedSynthDebts([sEUR, sETH]);
				assert.bnEqual(debts[0], expectedDebts[1]);
				assert.bnEqual(debts[1], expectedDebts[2]);
			});

			it('can invalidate the debt cache for individual currencies with invalid rates', async () => {
				// Wait until the exchange rates are stale in order to invalidate the cache.
				const rateStalePeriod = await systemSettings.rateStalePeriod();
				await fastForward(rateStalePeriod + 1000);

				assert.isFalse((await debtCache.cacheInfo()).isInvalid);

				// individual stale rates invalidate the cache
				const tx1 = await debtCache.updateCachedSynthDebts([sAUD]);
				assert.isTrue((await debtCache.cacheInfo()).isInvalid);

				// But even if we update all rates, we can't revalidate the cache using the partial update function
				await updateAggregatorRates(
					exchangeRates,
					[sAUD, sEUR, sETH],
					['0.5', '2', '100'].map(toUnit)
				);
				const tx2 = await debtCache.updateCachedSynthDebts([sAUD, sEUR, sETH]);
				assert.isTrue((await debtCache.cacheInfo()).isInvalid);
				assert.eventEqual(tx1.logs[1], 'DebtCacheValidityChanged', [true]);
				assert.isTrue(tx2.logs.find(log => log.event === 'DebtCacheValidityChanged') === undefined);
			});

			it('properly emits events', async () => {
				await debtCache.takeDebtSnapshot();

				await updateAggregatorRates(
					exchangeRates,
					[sAUD, sEUR, sETH],
					['1', '3', '200'].map(toUnit)
				);

				const tx = await debtCache.updateCachedSynthDebts([sAUD]);
				assert.eventEqual(tx.logs[0], 'DebtCacheUpdated', [toUnit(600)]);
			});

			it('reverts when attempting to synchronise non-existent synths or SNX', async () => {
				await assert.revert(debtCache.updateCachedSynthDebts([SNX]));
				const fakeSynth = toBytes32('FAKE');
				await assert.revert(debtCache.updateCachedSynthDebts([fakeSynth]));
				await assert.revert(debtCache.updateCachedSynthDebts([sUSD, fakeSynth]));
			});

			it('will not operate if the system is paused except for the owner', async () => {
				await setStatus({ owner, systemStatus, section: 'System', suspend: true });
				await assert.revert(
					debtCache.updateCachedSynthDebts([sAUD, sEUR], { from: account1 }),
					'Synthetix is suspended'
				);
				await debtCache.updateCachedSynthDebts([sAUD, sEUR], { from: owner });
			});
		});

		describe('recordExcludedDebtChange()', () => {
			it('does not work if delta causes excludedDebt goes negative', async () => {
				await assert.revert(
					debtCache.recordExcludedDebtChange(sETH, toUnit('-1'), { from: owner }),
					'Excluded debt cannot become negative'
				);
			});

			it('executed successfully', async () => {
				await debtCache.recordExcludedDebtChange(sETH, toUnit('1'), { from: owner });
				assert.bnEqual(await debtCache.excludedIssuedDebts([sETH]), toUnit('1'));

				await debtCache.recordExcludedDebtChange(sETH, toUnit('-0.2'), { from: owner });
				assert.bnEqual(await debtCache.excludedIssuedDebts([sETH]), toUnit('0.8'));
			});
		});

		describe('updateCachedsUSDDebt()', () => {
			beforeEach(async () => {
				await addressResolver.importAddresses([toBytes32('Issuer')], [owner], {
					from: owner,
				});
				await debtCache.rebuildCache();
			});
			it('when sUSD is increased by minting', async () => {
				const cachedSynthDebt = (await debtCache.cachedSynthDebts([sUSD]))[0];
				const amount = toUnit('1000');
				const tx = await debtCache.updateCachedsUSDDebt(amount, { from: owner });

				assert.bnEqual((await debtCache.cacheInfo())[0], cachedSynthDebt.add(amount));
				assert.bnEqual(await debtCache.cachedSynthDebts([sUSD]), cachedSynthDebt.add(amount));

				const logs = await getDecodedLogs({
					hash: tx.tx,
					contracts: [debtCache],
				});

				decodedEventEqual({
					event: 'DebtCacheUpdated',
					emittedFrom: debtCache.address,
					args: [cachedSynthDebt.add(amount)],
					log: logs.find(({ name } = {}) => name === 'DebtCacheUpdated'),
				});
			});
			it('when sUSD cache is decreased by minting', async () => {
				const amount = toUnit('1000');
				await debtCache.updateCachedsUSDDebt(amount, { from: owner });

				// cached Synth after increase
				const cachedSynthDebt = (await debtCache.cachedSynthDebts([sUSD]))[0];
				assert.bnEqual((await debtCache.cacheInfo())[0], amount);
				assert.bnEqual(await debtCache.cachedSynthDebts([sUSD]), amount);

				// decrease the cached sUSD amount
				const amountToReduce = toUnit('500');
				const tx = await debtCache.updateCachedsUSDDebt(amountToReduce.neg(), { from: owner });

				assert.bnEqual(
					await debtCache.cachedSynthDebts([sUSD]),
					cachedSynthDebt.sub(amountToReduce)
				);

				const logs = await getDecodedLogs({
					hash: tx.tx,
					contracts: [debtCache],
				});

				decodedEventEqual({
					event: 'DebtCacheUpdated',
					emittedFrom: debtCache.address,
					args: [cachedSynthDebt.sub(amountToReduce)],
					log: logs.find(({ name } = {}) => name === 'DebtCacheUpdated'),
				});
			});
		});

		describe('Issuance, burning, exchange, settlement', () => {
			it('issuing sUSD updates the debt total', async () => {
				await debtCache.takeDebtSnapshot();
				const issued = (await debtCache.cacheInfo())[0];

				const synthsToIssue = toUnit('10');
				await synthetix.transfer(account1, toUnit('1000'), { from: owner });
				const tx = await synthetix.issueSynths(synthsToIssue, { from: account1 });
				assert.bnEqual((await debtCache.cacheInfo())[0], issued.add(synthsToIssue));

				const logs = await getDecodedLogs({
					hash: tx.tx,
					contracts: [debtCache],
				});

				decodedEventEqual({
					event: 'DebtCacheUpdated',
					emittedFrom: debtCache.address,
					args: [issued.add(synthsToIssue)],
					log: logs.find(({ name } = {}) => name === 'DebtCacheUpdated'),
				});
			});

			it('burning sUSD updates the debt total', async () => {
				await debtCache.takeDebtSnapshot();
				const synthsToIssue = toUnit('10');
				await synthetix.transfer(account1, toUnit('1000'), { from: owner });
				await synthetix.issueSynths(synthsToIssue, { from: account1 });
				const issued = (await debtCache.cacheInfo())[0];

				const synthsToBurn = toUnit('5');

				const tx = await synthetix.burnSynths(synthsToBurn, { from: account1 });
				assert.bnEqual((await debtCache.cacheInfo())[0], issued.sub(synthsToBurn));

				const logs = await getDecodedLogs({
					hash: tx.tx,
					contracts: [debtCache],
				});

				decodedEventEqual({
					event: 'DebtCacheUpdated',
					emittedFrom: debtCache.address,
					args: [issued.sub(synthsToBurn)],
					log: logs.find(({ name } = {}) => name === 'DebtCacheUpdated'),
				});
			});

			it('issuing sUSD updates the total debt cached and sUSD cache', async () => {
				await debtCache.takeDebtSnapshot();
				const issued = (await debtCache.cacheInfo())[0];

				const synthsToIssue = toUnit('1000');
				const cachedSynths = (await debtCache.cachedSynthDebts([sUSD]))[0];

				await synthetix.transfer(account1, toUnit('10000'), { from: owner });

				const tx = await synthetix.issueSynths(synthsToIssue, { from: account1 });

				const logs = await getDecodedLogs({
					hash: tx.tx,
					contracts: [debtCache],
				});

				decodedEventEqual({
					event: 'DebtCacheUpdated',
					emittedFrom: debtCache.address,
					args: [issued.add(synthsToIssue)],
					log: logs.find(({ name } = {}) => name === 'DebtCacheUpdated'),
				});

				// cached sUSD increased by synth issued
				assert.bnEqual(await debtCache.cachedSynthDebts([sUSD]), cachedSynths.add(synthsToIssue));
				assert.bnEqual((await debtCache.cacheInfo())[0], issued.add(synthsToIssue));
			});

			it('burning sUSD reduces the total debt and sUSD cache', async () => {
				await debtCache.takeDebtSnapshot();

				const synthsToIssue = toUnit('1000');
				await synthetix.transfer(account1, toUnit('10000'), { from: owner });
				await synthetix.issueSynths(synthsToIssue, { from: account1 });

				const cachedSynths = (await debtCache.cachedSynthDebts([sUSD]))[0];
				const issued = (await debtCache.cacheInfo())[0];
				const synthsToBurn = toUnit('500');

				const tx = await synthetix.burnSynths(synthsToBurn, { from: account1 });

				const logs = await getDecodedLogs({
					hash: tx.tx,
					contracts: [debtCache],
				});

				decodedEventEqual({
					event: 'DebtCacheUpdated',
					emittedFrom: debtCache.address,
					args: [issued.sub(synthsToBurn)],
					log: logs.find(({ name } = {}) => name === 'DebtCacheUpdated'),
				});

				// cached sUSD decreased by synth burned
				assert.bnEqual(await debtCache.cachedSynthDebts([sUSD]), cachedSynths.sub(synthsToBurn));
				assert.bnEqual((await debtCache.cacheInfo())[0], issued.sub(synthsToBurn));
			});

			it('exchanging between synths updates the debt totals for those synths', async () => {
				// Zero exchange fees so that we can neglect them.
				await systemSettings.setExchangeFeeRateForSynths([sAUD, sUSD], [toUnit(0), toUnit(0)], {
					from: owner,
				});

				await debtCache.takeDebtSnapshot();
				await synthetix.transfer(account1, toUnit('1000'), { from: owner });
				await synthetix.issueSynths(toUnit('10'), { from: account1 });
				const issued = (await debtCache.cacheInfo())[0];
				const debts = await debtCache.cachedSynthDebts([sUSD, sAUD]);
				const tx = await synthetix.exchange(sUSD, toUnit('5'), sAUD, { from: account1 });
				const postDebts = await debtCache.cachedSynthDebts([sUSD, sAUD]);
				assert.bnEqual((await debtCache.cacheInfo())[0], issued);
				assert.bnEqual(postDebts[0], debts[0].sub(toUnit(5)));
				assert.bnEqual(postDebts[1], debts[1].add(toUnit(5)));

				// As the total debt did not change, no DebtCacheUpdated event was emitted.
				const logs = await getDecodedLogs({
					hash: tx.tx,
					contracts: [debtCache],
				});

				assert.isUndefined(logs.find(({ name } = {}) => name === 'DebtCacheUpdated'));
			});

			it('exchanging between synths updates sUSD debt total due to fees', async () => {
				// Disable Dynamic fee so that we can neglect it.
				await systemSettings.setExchangeDynamicFeeRounds('0', { from: owner });

				await systemSettings.setExchangeFeeRateForSynths(
					[sAUD, sUSD, sEUR],
					[toUnit(0.1), toUnit(0.1), toUnit(0.1)],
					{ from: owner }
				);

				await sEURContract.issue(account1, toUnit(20));
				await debtCache.takeDebtSnapshot();
				const issued = (await debtCache.cacheInfo())[0];

				const debts = await debtCache.cachedSynthDebts([sUSD, sAUD, sEUR]);

				await synthetix.exchange(sEUR, toUnit(10), sAUD, { from: account1 });
				const postDebts = await debtCache.cachedSynthDebts([sUSD, sAUD, sEUR]);

				assert.bnEqual((await debtCache.cacheInfo())[0], issued);
				assert.bnEqual(postDebts[0], debts[0].add(toUnit(2)));
				assert.bnEqual(postDebts[1], debts[1].add(toUnit(18)));
				assert.bnEqual(postDebts[2], debts[2].sub(toUnit(20)));
			});

			it('exchanging between synths updates debt properly when prices have changed', async () => {
				// Zero exchange fees so that we can neglect them.
				await systemSettings.setExchangeFeeRateForSynths([sAUD, sUSD], [toUnit(0), toUnit(0)], {
					from: owner,
				});
				// Disable Dynamic fee so that we can neglect it.
				await systemSettings.setExchangeDynamicFeeRounds('0', { from: owner });

				await sEURContract.issue(account1, toUnit(20));
				await debtCache.takeDebtSnapshot();
				const issued = (await debtCache.cacheInfo())[0];

				const debts = await debtCache.cachedSynthDebts([sAUD, sEUR]);

				await updateAggregatorRates(exchangeRates, [sAUD, sEUR], ['1', '1'].map(toUnit));

				await synthetix.exchange(sEUR, toUnit(10), sAUD, { from: account1 });
				const postDebts = await debtCache.cachedSynthDebts([sAUD, sEUR]);

				// 120 eur @ $2 = $240 and 100 aud @ $0.50 = $50 becomes:
				// 110 eur @ $1 = $110 (-$130) and 110 aud @ $1 = $110 (+$60)
				// Total debt is reduced by $130 - $60 = $70
				assert.bnEqual((await debtCache.cacheInfo())[0], issued.sub(toUnit(70)));
				assert.bnEqual(postDebts[0], debts[0].add(toUnit(60)));
				assert.bnEqual(postDebts[1], debts[1].sub(toUnit(130)));
			});

			it('settlement updates debt totals', async () => {
				// Zero exchange fees so that we can neglect them.
				await systemSettings.setExchangeFeeRateForSynths([sAUD, sEUR], [toUnit(0), toUnit(0)], {
					from: owner,
				});
				// Disable Dynamic fee so that we can neglect it.
				await systemSettings.setExchangeDynamicFeeRounds('0', { from: owner });

				await sAUDContract.issue(account1, toUnit(100));

				await debtCache.takeDebtSnapshot();

				const cachedDebt = await debtCache.cachedDebt();

				await synthetix.exchange(sAUD, toUnit(50), sEUR, { from: account1 });
				// so there's now 100 - 25 sUSD left (25 of it was exchanged)
				// and now there's 100 + (25 / 2 ) of sEUR = 112.5

				await systemSettings.setWaitingPeriodSecs(60, { from: owner });
				// set a high price deviation threshold factor to be sure it doesn't trigger here
				await systemSettings.setPriceDeviationThresholdFactor(toUnit('99'), { from: owner });

				await updateAggregatorRates(exchangeRates, [sAUD, sEUR], ['2', '1'].map(toUnit));

				await fastForward(100);

				const tx = await exchanger.settle(account1, sEUR);
				const logs = await getDecodedLogs({
					hash: tx.tx,
					contracts: [debtCache],
				});

				// The A$75 does not change as we settled sEUR
				// But the EUR changes from 112.5 + 87.5 rebate = 200
				const results = await debtCache.cachedSynthDebts([sAUD, sEUR]);
				assert.bnEqual(results[0], toUnit(75));
				assert.bnEqual(results[1], toUnit(200));

				decodedEventEqual({
					event: 'DebtCacheUpdated',
					emittedFrom: debtCache.address,
					args: [cachedDebt.sub(toUnit('25'))], // deduct the 25 units of sAUD
					log: logs.find(({ name } = {}) => name === 'DebtCacheUpdated'),
				});
			});
		});

		describe('Synth removal and addition', () => {
			it('Removing synths zeroes out the debt snapshot for that currency', async () => {
				await debtCache.takeDebtSnapshot();
				const issued = (await debtCache.cacheInfo())[0];
				const sEURValue = (await debtCache.cachedSynthDebts([sEUR]))[0];
				await sEURContract.setTotalSupply(toUnit(0));
				const tx = await issuer.removeSynth(sEUR, { from: owner });
				const result = (await debtCache.cachedSynthDebts([sEUR]))[0];
				const newIssued = (await debtCache.cacheInfo())[0];
				assert.bnEqual(newIssued, issued.sub(sEURValue));
				assert.bnEqual(result, toUnit(0));

				const logs = await getDecodedLogs({
					hash: tx.tx,
					contracts: [debtCache],
				});

				decodedEventEqual({
					event: 'DebtCacheUpdated',
					emittedFrom: debtCache.address,
					args: [newIssued],
					log: logs.find(({ name } = {}) => name === 'DebtCacheUpdated'),
				});
			});

			it('Synth snapshots cannot be purged while the synth exists', async () => {
				await assert.revert(debtCache.purgeCachedSynthDebt(sAUD, { from: owner }), 'Synth exists');
			});

			it('Synth snapshots can be purged without updating the snapshot', async () => {
				const debtCacheName = toBytes32('DebtCache');
				const newDebtCache = await setupContract({
					contract: 'TestableDebtCache',
					accounts,
					skipPostDeploy: true,
					args: [owner, addressResolver.address],
				});
				await addressResolver.importAddresses([debtCacheName], [newDebtCache.address], {
					from: owner,
				});
				await newDebtCache.rebuildCache();
				await newDebtCache.takeDebtSnapshot();
				const issued = (await newDebtCache.cacheInfo())[0];

				const fakeTokenKey = toBytes32('FAKE');

				// Set a cached snapshot value
				await newDebtCache.setCachedSynthDebt(fakeTokenKey, toUnit('1'));

				// Purging deletes the value
				assert.bnEqual(await newDebtCache.cachedSynthDebt(fakeTokenKey), toUnit(1));
				await newDebtCache.purgeCachedSynthDebt(fakeTokenKey, { from: owner });
				assert.bnEqual(await newDebtCache.cachedSynthDebt(fakeTokenKey), toUnit(0));

				// Without affecting the snapshot.
				assert.bnEqual((await newDebtCache.cacheInfo())[0], issued);
			});

			it('Removing a synth invalidates the debt cache', async () => {
				await sEURContract.setTotalSupply(toUnit('0'));
				assert.isFalse((await debtCache.cacheInfo())[2]);
				const tx = await issuer.removeSynth(sEUR, { from: owner });
				assert.isTrue((await debtCache.cacheInfo())[2]);

				const logs = await getDecodedLogs({
					hash: tx.tx,
					contracts: [debtCache],
				});

				decodedEventEqual({
					event: 'DebtCacheValidityChanged',
					emittedFrom: debtCache.address,
					args: [true],
					log: logs.find(({ name } = {}) => name === 'DebtCacheValidityChanged'),
				});
			});

			it('Adding a synth invalidates the debt cache', async () => {
				const { token: synth } = await mockToken({
					accounts,
					synth: 'sXYZ',
					skipInitialAllocation: true,
					supply: 0,
					name: 'XYZ',
					symbol: 'XYZ',
				});

				assert.isFalse((await debtCache.cacheInfo())[2]);
				const tx = await issuer.addSynth(synth.address, { from: owner });
				assert.isTrue((await debtCache.cacheInfo())[2]);

				const logs = await getDecodedLogs({
					hash: tx.tx,
					contracts: [debtCache],
				});

				decodedEventEqual({
					event: 'DebtCacheValidityChanged',
					emittedFrom: debtCache.address,
					args: [true],
					log: logs.find(({ name } = {}) => name === 'DebtCacheValidityChanged'),
				});
			});

			it('Adding multiple synths invalidates the debt cache', async () => {
				const { token: synth1 } = await mockToken({
					accounts,
					synth: 'sXYZ',
					skipInitialAllocation: true,
					supply: 0,
					name: 'XYZ',
					symbol: 'XYZ',
				});
				const { token: synth2 } = await mockToken({
					accounts,
					synth: 'sABC',
					skipInitialAllocation: true,
					supply: 0,
					name: 'ABC',
					symbol: 'ABC',
				});

				assert.isFalse((await debtCache.cacheInfo())[2]);
				const tx = await issuer.addSynths([synth1.address, synth2.address], { from: owner });
				assert.isTrue((await debtCache.cacheInfo())[2]);

				const logs = await getDecodedLogs({
					hash: tx.tx,
					contracts: [debtCache],
				});

				decodedEventEqual({
					event: 'DebtCacheValidityChanged',
					emittedFrom: debtCache.address,
					args: [true],
					log: logs.find(({ name } = {}) => name === 'DebtCacheValidityChanged'),
				});
			});

			it('Removing multiple synths invalidates the debt cache', async () => {
				await sAUDContract.setTotalSupply(toUnit('0'));
				await sEURContract.setTotalSupply(toUnit('0'));

				assert.isFalse((await debtCache.cacheInfo())[2]);
				const tx = await issuer.removeSynths([sEUR, sAUD], { from: owner });
				assert.isTrue((await debtCache.cacheInfo())[2]);

				const logs = await getDecodedLogs({
					hash: tx.tx,
					contracts: [debtCache],
				});

				decodedEventEqual({
					event: 'DebtCacheValidityChanged',
					emittedFrom: debtCache.address,
					args: [true],
					log: logs.find(({ name } = {}) => name === 'DebtCacheValidityChanged'),
				});
			});

			it('Removing multiple synths zeroes the debt cache for those currencies', async () => {
				await debtCache.takeDebtSnapshot();
				const issued = (await debtCache.cacheInfo())[0];
				const sEURValue = (await debtCache.cachedSynthDebts([sEUR]))[0];
				const sAUDValue = (await debtCache.cachedSynthDebts([sAUD]))[0];
				await sEURContract.setTotalSupply(toUnit(0));
				await sAUDContract.setTotalSupply(toUnit(0));
				const tx = await issuer.removeSynths([sEUR, sAUD], { from: owner });
				const result = await debtCache.cachedSynthDebts([sEUR, sAUD]);
				const newIssued = (await debtCache.cacheInfo())[0];
				assert.bnEqual(newIssued, issued.sub(sEURValue.add(sAUDValue)));
				assert.bnEqual(result[0], toUnit(0));
				assert.bnEqual(result[1], toUnit(0));

				const logs = await getDecodedLogs({
					hash: tx.tx,
					contracts: [debtCache],
				});

				decodedEventEqual({
					event: 'DebtCacheUpdated',
					emittedFrom: debtCache.address,
					args: [newIssued],
					log: logs.find(({ name } = {}) => name === 'DebtCacheUpdated'),
				});
			});
		});

		describe('updateDebtCacheValidity()', () => {
			beforeEach(async () => {
				// Ensure the cache is valid.
				await debtCache.takeDebtSnapshot();

				// Change the calling address in the addressResolver so that the calls don't fail.
				const issuerName = toBytes32('Issuer');
				await addressResolver.importAddresses([issuerName], [account1], {
					from: owner,
				});
				await debtCache.rebuildCache();
			});

			describe('when the debt cache is valid', () => {
				it('invalidates the cache', async () => {
					assert.isFalse((await debtCache.cacheInfo()).isInvalid);
					const tx = await debtCache.updateDebtCacheValidity(true, { from: account1 });
					assert.isTrue((await debtCache.cacheInfo()).isInvalid);

					const logs = await getDecodedLogs({
						hash: tx.tx,
						contracts: [debtCache],
					});

					decodedEventEqual({
						event: 'DebtCacheValidityChanged',
						emittedFrom: debtCache.address,
						args: [true],
						log: logs.find(({ name } = {}) => name === 'DebtCacheValidityChanged'),
					});
				});

				it('does nothing if attempting to re-validate the cache', async () => {
					assert.isFalse((await debtCache.cacheInfo()).isInvalid);
					const tx = await debtCache.updateDebtCacheValidity(false, { from: account1 });
					assert.isFalse((await debtCache.cacheInfo()).isInvalid);

					const logs = await getDecodedLogs({
						hash: tx.tx,
						contracts: [debtCache],
					});

					assert.isUndefined(logs.find(({ name } = {}) => name === 'DebtCacheValidityChanged'));
				});
			});

			describe('when the debt cache is invalid', () => {
				beforeEach(async () => {
					// Invalidate the cache first.
					await debtCache.updateDebtCacheValidity(true, { from: account1 });
				});

				it('re-validates the cache', async () => {
					assert.isTrue((await debtCache.cacheInfo()).isInvalid);
					const tx = await debtCache.updateDebtCacheValidity(false, { from: account1 });
					assert.isFalse((await debtCache.cacheInfo()).isInvalid);

					const logs = await getDecodedLogs({
						hash: tx.tx,
						contracts: [debtCache],
					});

					decodedEventEqual({
						event: 'DebtCacheValidityChanged',
						emittedFrom: debtCache.address,
						args: [false],
						log: logs.find(({ name } = {}) => name === 'DebtCacheValidityChanged'),
					});
				});

				it('does nothing if attempting to invalidate the cache', async () => {
					assert.isTrue((await debtCache.cacheInfo()).isInvalid);
					const tx = await debtCache.updateDebtCacheValidity(true, { from: account1 });
					assert.isTrue((await debtCache.cacheInfo()).isInvalid);

					const logs = await getDecodedLogs({
						hash: tx.tx,
						contracts: [debtCache],
					});

					assert.isUndefined(logs.find(({ name } = {}) => name === 'DebtCacheValidityChanged'));
				});
			});
		});
	});

	describe('totalNonSnxBackedDebt', async () => {
		let totalNonSnxBackedDebt;
		let currentDebt;

		const getTotalNonSnxBackedDebt = async () => {
			const { excludedDebt } = await debtCache.totalNonSnxBackedDebt();
			return excludedDebt;
		};

		beforeEach(async () => {
			// Issue some debt to avoid a division-by-zero in `getBorrowRate` where
			// we compute the utilisation.
			await synthetix.transfer(account1, toUnit('1000'), { from: owner });
			await synthetix.issueSynths(toUnit('10'), { from: account1 });

			totalNonSnxBackedDebt = await getTotalNonSnxBackedDebt();
			currentDebt = await debtCache.currentDebt();
		});

		describe('when MultiCollateral loans are opened', async () => {
			let rate;

			beforeEach(async () => {
				await setupMultiCollateral();

				({ rate } = await exchangeRates.rateAndInvalid(sETH));

				await ceth.open(oneETH, sETH, {
					value: twoETH,
					from: account1,
				});
			});

			it('increases non-SNX debt', async () => {
				assert.bnEqual(
					totalNonSnxBackedDebt.add(multiplyDecimalRound(oneETH, rate)),
					await getTotalNonSnxBackedDebt()
				);
			});
			it('is excluded from currentDebt', async () => {
				assert.bnEqual(currentDebt, await debtCache.currentDebt());
			});

			describe('after the synths are exchanged into other synths', async () => {
				let tx;
				beforeEach(async () => {
					// Swap some sETH into synthetic dollarydoos.
					tx = await synthetix.exchange(sETH, '5', sAUD, { from: account1 });
				});

				it('non-SNX debt is unchanged', async () => {
					assert.bnEqual(
						totalNonSnxBackedDebt.add(multiplyDecimalRound(oneETH, rate)),
						await getTotalNonSnxBackedDebt()
					);
				});
				it('currentDebt is unchanged', async () => {
					assert.bnEqual(currentDebt, await debtCache.currentDebt());
				});

				it('cached debt is properly updated', async () => {
					const logs = await getDecodedLogs({
						hash: tx.tx,
						contracts: [debtCache],
					});

					const cachedDebt = (await debtCache.cacheInfo())[0];
					decodedEventEqual({
						event: 'DebtCacheUpdated',
						emittedFrom: debtCache.address,
						args: [cachedDebt],
						log: logs.find(({ name } = {}) => name === 'DebtCacheUpdated'),
					});
				});
			});

			it('is properly reflected in a snapshot', async () => {
				const currentDebt = (await debtCache.currentDebt())[0];
				const cachedDebt = (await debtCache.cacheInfo())[0];
				assert.bnEqual(currentDebt, cachedDebt);
				const tx = await debtCache.takeDebtSnapshot();
				const logs = await getDecodedLogs({
					hash: tx.tx,
					contracts: [debtCache],
				});

				decodedEventEqual({
					event: 'DebtCacheUpdated',
					emittedFrom: debtCache.address,
					args: [cachedDebt],
					log: logs.find(({ name } = {}) => name === 'DebtCacheUpdated'),
				});
			});
		});

		describe('when shorts are opened', async () => {
			let rate;
			let amount;

			beforeEach(async () => {
				({ rate } = await exchangeRates.rateAndInvalid(sETH));

				// Take out a short position on sETH.
				// sUSD collateral = 1.5 * rate_eth
				amount = multiplyDecimalRound(rate, toUnit('1.5'));
				await sUSDContract.issue(account1, amount, { from: owner });
				// Again, avoid a divide-by-zero in computing the short rate,
				// by ensuring sETH.totalSupply() > 0.
				await sETHContract.issue(account1, amount, { from: owner });

				await setupShort();
				await short.setIssueFeeRate(toUnit('0'), { from: owner });
				await short.open(amount, oneETH, sETH, { from: account1 });
			});

			it('increases non-SNX debt', async () => {
				assert.bnEqual(totalNonSnxBackedDebt.add(rate), await getTotalNonSnxBackedDebt());
			});
			it('is excluded from currentDebt', async () => {
				assert.bnEqual(currentDebt, await debtCache.currentDebt());
			});
		});
	});
});<|MERGE_RESOLUTION|>--- conflicted
+++ resolved
@@ -37,7 +37,7 @@
 	].map(toBytes32);
 	const synthKeys = [sUSD, sAUD, sEUR, sETH, SNX];
 
-	const [deployerAccount, owner, account1] = accounts;
+	const [deployerAccount, owner, , account1, account2] = accounts;
 
 	const oneETH = toUnit('1.0');
 	const twoETH = toUnit('2.0');
@@ -536,6 +536,7 @@
 				assert.isFalse(info.isInvalid);
 				assert.isTrue(info.isStale);
 				assert.isTrue(await debtCache.cacheStale());
+				assert.isTrue((await issuer.collateralisationRatioAndAnyRatesInvalid(account1))[1]);
 
 				await systemSettings.setDebtSnapshotStaleTime(snapshotStaleTime + 10000, {
 					from: owner,
@@ -543,8 +544,6 @@
 
 				assert.isFalse(await debtCache.cacheStale());
 				assert.isFalse((await debtCache.cacheInfo()).isStale);
-<<<<<<< HEAD
-=======
 				assert.isFalse((await issuer.collateralisationRatioAndAnyRatesInvalid(account1))[1]);
 			});
 
@@ -619,7 +618,6 @@
 
 				// But can transfer if not
 				await synthetix.transfer(owner, toUnit('1'), { from: account2 });
->>>>>>> cac49296
 			});
 
 			it('will not operate if the system is paused except by the owner', async () => {
