'use strict';

const { contract, web3 } = require('@nomiclabs/buidler');

const { assert } = require('./common');

const { toUnit, divideDecimal, multiplyDecimal } = require('../utils')();

const { setupAllContracts } = require('./setup');

const { onlyGivenAddressCanInvoke, ensureOnlyExpectedMutativeFunctions } = require('./helpers');

const {
	toBytes32,
	constants: { ZERO_ADDRESS },
} = require('../../');

contract('SystemSettings', async accounts => {
	const [, owner] = accounts;
	const oneWeek = web3.utils.toBN(7 * 24 * 60 * 60);

	let systemSettings;

	beforeEach(async () => {
		({ SystemSettings: systemSettings } = await setupAllContracts({
			accounts,
			contracts: ['SystemSettings'],
		}));
	});

	it('ensure only known functions are mutative', () => {
		ensureOnlyExpectedMutativeFunctions({
			abi: systemSettings.abi,
			ignoreParents: ['MixinResolver'],
			expected: [
				'setWaitingPeriodSecs',
				'setPriceDeviationThresholdFactor',
				'setIssuanceRatio',
				'setTargetThreshold',
				'setFeePeriodDuration',
				'setLiquidationDelay',
				'setLiquidationRatio',
				'setLiquidationPenalty',
				'setRateStalePeriod',
				'setExchangeFeeRateForSynths',
				'setMinimumStakeTime',
				'setAggregatorWarningFlags',
				'setTradingRewardsEnabled',
<<<<<<< HEAD
				'setKeeperFee',
=======
				'setMaximumDeposit',
				'setDebtSnapshotStaleTime',
>>>>>>> 3baf30bd
			],
		});
	});

	describe('setTradingRewardsEnabled()', () => {
		it('only owner can invoke', async () => {
			await onlyGivenAddressCanInvoke({
				fnc: systemSettings.setTradingRewardsEnabled,
				args: [true],
				accounts,
				address: owner,
				reason: 'Only the contract owner may perform this action',
			});
		});
		it('the owner can invoke and replace with emitted event', async () => {
			const enabled = true;
			const txn = await systemSettings.setTradingRewardsEnabled(enabled, { from: owner });
			const actual = await systemSettings.tradingRewardsEnabled();
			assert.equal(actual, enabled, 'Configured trading rewards enabled is set correctly');
			assert.eventEqual(txn, 'TradingRewardsEnabled', [enabled]);
		});
	});

	describe('setWaitingPeriodSecs()', () => {
		it('only owner can invoke', async () => {
			await onlyGivenAddressCanInvoke({
				fnc: systemSettings.setWaitingPeriodSecs,
				args: ['60'],
				accounts,
				address: owner,
				reason: 'Only the contract owner may perform this action',
			});
		});
		it('the owner can invoke and replace with emitted event', async () => {
			const newPeriod = '90';
			const txn = await systemSettings.setWaitingPeriodSecs(newPeriod, { from: owner });
			const actual = await systemSettings.waitingPeriodSecs();
			assert.equal(actual, newPeriod, 'Configured waiting period is set correctly');
			assert.eventEqual(txn, 'WaitingPeriodSecsUpdated', [newPeriod]);
		});
	});

	describe('setPriceDeviationThresholdFactor()', () => {
		it('only owner can invoke', async () => {
			await onlyGivenAddressCanInvoke({
				fnc: systemSettings.setPriceDeviationThresholdFactor,
				args: [toUnit('0.5')],
				accounts,
				address: owner,
				reason: 'Only the contract owner may perform this action',
			});
		});
		it('the owner can update with emitted event', async () => {
			const newThreshold = toUnit('0.5');
			const txn = await systemSettings.setPriceDeviationThresholdFactor(newThreshold, {
				from: owner,
			});
			assert.bnEqual(await systemSettings.priceDeviationThresholdFactor(), newThreshold);
			assert.eventEqual(txn, 'PriceDeviationThresholdUpdated', [newThreshold]);
		});
	});

	describe('setIssuanceRatio()', () => {
		it('should allow the owner to set the issuance ratio', async () => {
			const ratio = toUnit('0.2');

			const transaction = await systemSettings.setIssuanceRatio(ratio, {
				from: owner,
			});

			assert.eventEqual(transaction, 'IssuanceRatioUpdated', { newRatio: ratio });
		});

		it('should allow the owner to set the issuance ratio to zero', async () => {
			const ratio = web3.utils.toBN('0');

			const transaction = await systemSettings.setIssuanceRatio(ratio, {
				from: owner,
			});

			assert.eventEqual(transaction, 'IssuanceRatioUpdated', { newRatio: ratio });
		});

		it('should disallow a non-owner from setting the issuance ratio', async () => {
			await onlyGivenAddressCanInvoke({
				fnc: systemSettings.setIssuanceRatio,
				args: [toUnit('0.1')],
				accounts,
				address: owner,
				reason: 'Only the contract owner may perform this action',
			});
		});

		it('should disallow setting the issuance ratio above the MAX ratio', async () => {
			const max = toUnit('1');

			// It should succeed when setting it to max
			const transaction = await systemSettings.setIssuanceRatio(max, {
				from: owner,
			});
			assert.eventEqual(transaction, 'IssuanceRatioUpdated', { newRatio: max });

			// But max + 1 should fail
			await assert.revert(
				systemSettings.setIssuanceRatio(web3.utils.toBN(max).add(web3.utils.toBN('1')), {
					from: owner,
				}),
				'New issuance ratio cannot exceed MAX_ISSUANCE_RATIO'
			);
		});
	});

	describe('setFeePeriodDuration()', () => {
		// Assert that we're starting with the state we expect
		const twoWeeks = oneWeek.mul(web3.utils.toBN(2));
		it('only owner can invoke', async () => {
			await onlyGivenAddressCanInvoke({
				fnc: systemSettings.setFeePeriodDuration,
				args: [twoWeeks],
				accounts,
				address: owner,
				reason: 'Only the contract owner may perform this action',
			});
		});

		describe('when updated by the owner', () => {
			let txn;
			beforeEach(async () => {
				txn = await systemSettings.setFeePeriodDuration(twoWeeks, {
					from: owner,
				});
			});
			it('then the value is set', async () => {
				assert.bnEqual(await systemSettings.feePeriodDuration(), twoWeeks);
			});

			it('and an event is emitted for that change', async () => {
				assert.eventEqual(txn, 'FeePeriodDurationUpdated', [twoWeeks]);
			});
		});

		it('reverts when setting the fee period duration below minimum', async () => {
			const minimum = await systemSettings.MIN_FEE_PERIOD_DURATION();

			// Owner should be able to set minimum
			const transaction = await systemSettings.setFeePeriodDuration(minimum, {
				from: owner,
			});

			assert.eventEqual(transaction, 'FeePeriodDurationUpdated', {
				newFeePeriodDuration: minimum,
			});
			assert.bnEqual(await systemSettings.feePeriodDuration(), minimum);

			// But no smaller
			await assert.revert(
				systemSettings.setFeePeriodDuration(minimum.sub(web3.utils.toBN(1)), {
					from: owner,
				}),
				'value < MIN_FEE_PERIOD_DURATION'
			);
		});

		it('should disallow the owner from setting the fee period duration above maximum', async () => {
			const maximum = await systemSettings.MAX_FEE_PERIOD_DURATION();

			// Owner should be able to set maximum
			const transaction = await systemSettings.setFeePeriodDuration(maximum, {
				from: owner,
			});

			assert.eventEqual(transaction, 'FeePeriodDurationUpdated', {
				newFeePeriodDuration: maximum,
			});
			assert.bnEqual(await systemSettings.feePeriodDuration(), maximum);

			// But no larger
			await assert.revert(
				systemSettings.setFeePeriodDuration(maximum.add(web3.utils.toBN(1)), {
					from: owner,
				}),
				'value > MAX_FEE_PERIOD_DURATION'
			);
		});
	});

	describe('setTargetThreshold()', () => {
		it('only owner can invoke', async () => {
			await onlyGivenAddressCanInvoke({
				fnc: systemSettings.setTargetThreshold,
				args: ['5'],
				accounts,
				address: owner,
				reason: 'Only the contract owner may perform this action',
			});
		});

		describe('when updated by the owner', () => {
			let txn;
			const newThresholdPercent = '5';
			beforeEach(async () => {
				txn = await systemSettings.setTargetThreshold(newThresholdPercent, {
					from: owner,
				});
			});
			it('then the value is converted to a decimal representing the percentage', async () => {
				assert.bnEqual(await systemSettings.targetThreshold(), toUnit(newThresholdPercent / 100));
			});

			it('and an event is emitted for that change', async () => {
				assert.eventEqual(txn, 'TargetThresholdUpdated', [toUnit('0.05')]);
			});
		});

		it('reverts when owner set the Target threshold to negative', async () => {
			const thresholdPercent = -1;
			await assert.revert(
				systemSettings.setTargetThreshold(thresholdPercent, { from: owner }),
				'Threshold too high'
			);
		});
		it('reverts when owner set the Target threshold to above 50%', async () => {
			const thresholdPercent = 51;
			await assert.revert(
				systemSettings.setTargetThreshold(thresholdPercent, { from: owner }),
				'Threshold too high'
			);
		});
	});

	describe('setLiquidationDelay()', () => {
		const day = 3600 * 24;

		it('can only be invoked by owner', async () => {
			await onlyGivenAddressCanInvoke({
				fnc: systemSettings.setLiquidationDelay,
				args: [oneWeek],
				address: owner,
				accounts,
				reason: 'Only the contract owner may perform this action',
			});
		});
		it('when setLiquidationDelay is set to 0 then revert', async () => {
			await assert.revert(
				systemSettings.setLiquidationDelay(0, {
					from: owner,
				}),
				'Must be greater than 1 day'
			);
		});
		it('when setLiquidationDelay is set above 30 days then revert', async () => {
			await assert.revert(
				systemSettings.setLiquidationDelay(31 * day, {
					from: owner,
				}),
				'Must be less than 30 days'
			);
		});
		it('owner can set liquidationDelay to 1 day', async () => {
			await systemSettings.setLiquidationDelay(day, { from: owner });
			const liquidationDelay = await systemSettings.liquidationDelay();
			assert.bnEqual(liquidationDelay, day);
		});
		it('owner can set liquidationDelay to 30 days', async () => {
			await systemSettings.setLiquidationDelay(30 * day, { from: owner });
			const liquidationDelay = await systemSettings.liquidationDelay();
			assert.bnEqual(liquidationDelay, 30 * day);
		});
	});

	describe('setLiquidationRatio()', () => {
		it('can only be invoked by owner', async () => {
			await onlyGivenAddressCanInvoke({
				fnc: systemSettings.setLiquidationRatio,
				args: [toUnit('.5')],
				address: owner,
				accounts,
				reason: 'Only the contract owner may perform this action',
			});
		});
		describe('given liquidation penalty is 10%', () => {
			beforeEach(async () => {
				await systemSettings.setLiquidationPenalty(toUnit('0.1'), { from: owner });
			});
			it('owner can change liquidationRatio to 300%', async () => {
				const ratio = divideDecimal(toUnit('1'), toUnit('3'));
				await systemSettings.setLiquidationRatio(ratio, {
					from: owner,
				});
				assert.bnClose(await systemSettings.liquidationRatio(), ratio);
			});
			it('owner can change liquidationRatio to 200%', async () => {
				const ratio = toUnit('.5');
				await systemSettings.setLiquidationRatio(ratio, { from: owner });
				assert.bnEqual(await systemSettings.liquidationRatio(), ratio);
			});
			it('owner can change liquidationRatio up to 110%', async () => {
				const ratio = divideDecimal(toUnit('1'), toUnit('1.1'));
				await systemSettings.setLiquidationRatio(ratio, {
					from: owner,
				});
				assert.bnClose(await systemSettings.liquidationRatio(), ratio);
			});
			it('reverts when changing liquidationCollateralRatio to 109%', async () => {
				await assert.revert(
					systemSettings.setLiquidationRatio(divideDecimal(toUnit('1'), toUnit('1.09')), {
						from: owner,
					}),
					'liquidationRatio > MAX_LIQUIDATION_RATIO / (1 + penalty)'
				);
			});
			it('reverts when changing liquidationCollateralRatio to 100%', async () => {
				await assert.revert(
					systemSettings.setLiquidationRatio(toUnit('1'), { from: owner }),
					'liquidationRatio > MAX_LIQUIDATION_RATIO / (1 + penalty)'
				);
			});
			describe('minimum liquidation ratio - given issuanceRatio is 800% at 0.125', () => {
				let RATIO_FROM_TARGET_BUFFER;
				let MIN_LIQUIDATION_RATIO;
				let issuanceRatio;
				beforeEach(async () => {
					await systemSettings.setIssuanceRatio(toUnit('0.125'), { from: owner });

					issuanceRatio = await systemSettings.issuanceRatio();

					RATIO_FROM_TARGET_BUFFER = await systemSettings.RATIO_FROM_TARGET_BUFFER();

					// min liquidation ratio is how much the collateral ratio can drop from the issuance ratio before liquidation's can be started.
					MIN_LIQUIDATION_RATIO = multiplyDecimal(RATIO_FROM_TARGET_BUFFER, issuanceRatio);
				});

				it('then MIN_LIQUIDATION_RATIO is equal double issuance ratio (400%)', () => {
					// minimum liquidation ratio should be 0.125 * 2 = 0.25 (CRatio 800% -> 400%)
					assert.bnEqual(RATIO_FROM_TARGET_BUFFER, toUnit('2'));
					assert.bnEqual(MIN_LIQUIDATION_RATIO, toUnit('0.25'));
				});

				it('when setLiquidationRatio is set above MAX_LIQUIDATION_RATIO then revert', async () => {
					const MAX_LIQUIDATION_RATIO = await systemSettings.MAX_LIQUIDATION_RATIO();
					const newLiquidationRatio = MAX_LIQUIDATION_RATIO.add(toUnit('1'));

					await assert.revert(
						systemSettings.setLiquidationRatio(newLiquidationRatio, {
							from: owner,
						}),
						'liquidationRatio > MAX_LIQUIDATION_RATIO'
					);
				});
				it('when owner sets liquidationCollateralRatio below the MIN_LIQUIDATION_RATIO, then should revert', async () => {
					await assert.revert(
						systemSettings.setLiquidationRatio(MIN_LIQUIDATION_RATIO.sub(toUnit('.1')), {
							from: owner,
						}),
						'liquidationRatio < MIN_LIQUIDATION_RATIO'
					);
				});

				it('when owner sets liquidationCollateralRatio above the MIN_LIQUIDATION_RATIO, then it should be allowed', async () => {
					const expectedLiquidationRatio = MIN_LIQUIDATION_RATIO.add(toUnit('.1'));
					await systemSettings.setLiquidationRatio(expectedLiquidationRatio, {
						from: owner,
					});

					assert.bnEqual(await systemSettings.liquidationRatio(), expectedLiquidationRatio);
				});
				it('when owner sets liquidationCollateralRatio equal to MIN_LIQUIDATION_RATIO, then it should be allowed', async () => {
					const expectedLiquidationRatio = MIN_LIQUIDATION_RATIO;
					await systemSettings.setLiquidationRatio(expectedLiquidationRatio, {
						from: owner,
					});
					assert.bnEqual(await systemSettings.liquidationRatio(), expectedLiquidationRatio);
				});
			});
		});
	});

	describe('setLiquidationPenalty()', () => {
		it('can only be invoked by owner', async () => {
			await onlyGivenAddressCanInvoke({
				fnc: systemSettings.setLiquidationPenalty,
				args: [toUnit('.1')],
				address: owner,
				accounts,
				reason: 'Only the contract owner may perform this action',
			});
		});

		it('when setLiquidationPenalty is set above MAX_LIQUIDATION_PENALTY then revert', async () => {
			const MAX_LIQUIDATION_PENALTY = await systemSettings.MAX_LIQUIDATION_PENALTY();
			const newLiquidationPenalty = MAX_LIQUIDATION_PENALTY.add(toUnit('1'));
			await assert.revert(
				systemSettings.setLiquidationPenalty(newLiquidationPenalty, {
					from: owner,
				}),
				'penalty > MAX_LIQUIDATION_PENALTY'
			);
		});

		it('owner can set liquidationPenalty to 25%', async () => {
			await systemSettings.setLiquidationPenalty(toUnit('.25'), { from: owner });
			assert.bnEqual(await systemSettings.liquidationPenalty(), toUnit('.25'));
		});
		it('owner can set liquidationPenalty to 1%', async () => {
			await systemSettings.setLiquidationPenalty(toUnit('.01'), { from: owner });
			assert.bnEqual(await systemSettings.liquidationPenalty(), toUnit('.01'));
		});
		it('owner can set liquidationPenalty to 0%', async () => {
			await systemSettings.setLiquidationPenalty(toUnit('0'), { from: owner });
			assert.bnEqual(await systemSettings.liquidationPenalty(), toUnit('0'));
		});
	});

	describe('liquidations constants', () => {
		it('MAX_LIQUIDATION_RATIO is 100%', async () => {
			const MAX_LIQUIDATION_RATIO = await systemSettings.MAX_LIQUIDATION_RATIO();
			assert.bnEqual(MAX_LIQUIDATION_RATIO, toUnit('1'));
		});
		it('MAX_LIQUIDATION_PENALTY is 25%', async () => {
			const MAX_LIQUIDATION_PENALTY = await systemSettings.MAX_LIQUIDATION_PENALTY();
			assert.bnEqual(MAX_LIQUIDATION_PENALTY, toUnit('.25'));
		});
	});

	describe('setRateStalePeriod()', () => {
		it('should be able to change the rate stale period', async () => {
			const rateStalePeriod = 2010 * 2 * 60;

			const originalRateStalePeriod = await systemSettings.rateStalePeriod.call();
			await systemSettings.setRateStalePeriod(rateStalePeriod, { from: owner });
			const newRateStalePeriod = await systemSettings.rateStalePeriod.call();
			assert.equal(newRateStalePeriod, rateStalePeriod);
			assert.notEqual(newRateStalePeriod, originalRateStalePeriod);
		});

		it('only owner is permitted to change the rate stale period', async () => {
			const rateStalePeriod = 2010 * 2 * 60;

			await onlyGivenAddressCanInvoke({
				fnc: systemSettings.setRateStalePeriod,
				args: [rateStalePeriod.toString()],
				address: owner,
				accounts,
				reason: 'Only the contract owner may perform this action',
			});
		});

		it('should emit event on successful rate stale period change', async () => {
			const rateStalePeriod = 2010 * 2 * 60;

			// Ensure oracle is set to oracle address originally
			const txn = await systemSettings.setRateStalePeriod(rateStalePeriod, { from: owner });
			assert.eventEqual(txn, 'RateStalePeriodUpdated', {
				rateStalePeriod,
			});
		});
	});

	describe('setDebtSnapshotStaleTime()', () => {
		it('should be able to change the debt snapshot stale time', async () => {
			const staleTime = 2010 * 2 * 60;

			const originalStaleTime = await systemSettings.debtSnapshotStaleTime.call();
			await systemSettings.setDebtSnapshotStaleTime(staleTime, { from: owner });
			const newStaleTime = await systemSettings.debtSnapshotStaleTime.call();
			assert.equal(newStaleTime, staleTime);
			assert.notEqual(newStaleTime, originalStaleTime);
		});

		it('only owner is permitted to change the debt snapshot stale time', async () => {
			const staleTime = 2010 * 2 * 60;

			await onlyGivenAddressCanInvoke({
				fnc: systemSettings.setDebtSnapshotStaleTime,
				args: [staleTime.toString()],
				address: owner,
				accounts,
				reason: 'Only the contract owner may perform this action',
			});
		});

		it('should emit event on successful rate stale period change', async () => {
			const staleTime = 2010 * 2 * 60;

			// Ensure oracle is set to oracle address originally
			const txn = await systemSettings.setDebtSnapshotStaleTime(staleTime, { from: owner });
			assert.eventEqual(txn, 'DebtSnapshotStaleTimeUpdated', {
				debtSnapshotStaleTime: staleTime,
			});
		});
	});

	describe('setExchangeFeeRateForSynths()', () => {
		describe('Given synth exchange fee rates to set', async () => {
			const [sUSD, sETH, sAUD, sBTC] = ['sUSD', 'sETH', 'sAUD', 'sBTC'].map(toBytes32);
			const fxBIPS = toUnit('0.01');
			const cryptoBIPS = toUnit('0.03');

			it('when a non owner calls then revert', async () => {
				await onlyGivenAddressCanInvoke({
					fnc: systemSettings.setExchangeFeeRateForSynths,
					args: [[sUSD], [toUnit('0.1')]],
					accounts,
					address: owner,
					reason: 'Only the contract owner may perform this action',
				});
			});
			it('when input array lengths dont match then revert ', async () => {
				await assert.revert(
					systemSettings.setExchangeFeeRateForSynths([sUSD, sAUD], [toUnit('0.1')], {
						from: owner,
					}),
					'Array lengths dont match'
				);
			});
			it('when owner sets an exchange fee rate larger than MAX_EXCHANGE_FEE_RATE then revert', async () => {
				await assert.revert(
					systemSettings.setExchangeFeeRateForSynths([sUSD], [toUnit('11')], {
						from: owner,
					}),
					'MAX_EXCHANGE_FEE_RATE exceeded'
				);
			});

			describe('Given new synth exchange fee rates to store', async () => {
				it('when 1 exchange rate then store it to be readable', async () => {
					await systemSettings.setExchangeFeeRateForSynths([sUSD], [fxBIPS], {
						from: owner,
					});
					let sUSDRate = await systemSettings.exchangeFeeRate(sUSD);
					assert.bnEqual(sUSDRate, fxBIPS);

					sUSDRate = await systemSettings.exchangeFeeRate(sUSD);
					assert.bnEqual(sUSDRate, fxBIPS);
				});
				it('when 1 exchange rate then emits update event', async () => {
					const transaction = await systemSettings.setExchangeFeeRateForSynths([sUSD], [fxBIPS], {
						from: owner,
					});
					assert.eventEqual(transaction, 'ExchangeFeeUpdated', {
						synthKey: sUSD,
						newExchangeFeeRate: fxBIPS,
					});
				});
				it('when multiple exchange rates then store them to be readable', async () => {
					// Store multiple rates
					await systemSettings.setExchangeFeeRateForSynths(
						[sUSD, sAUD, sBTC, sETH],
						[fxBIPS, fxBIPS, cryptoBIPS, cryptoBIPS],
						{
							from: owner,
						}
					);
					// Read all rates
					const sAUDRate = await systemSettings.exchangeFeeRate(sAUD);
					assert.bnEqual(sAUDRate, fxBIPS);
					const sUSDRate = await systemSettings.exchangeFeeRate(sUSD);
					assert.bnEqual(sUSDRate, fxBIPS);
					const sBTCRate = await systemSettings.exchangeFeeRate(sBTC);
					assert.bnEqual(sBTCRate, cryptoBIPS);
					const sETHRate = await systemSettings.exchangeFeeRate(sETH);
					assert.bnEqual(sETHRate, cryptoBIPS);
				});
				it('when multiple exchange rates then each update event is emitted', async () => {
					// Update multiple rates
					const transaction = await systemSettings.setExchangeFeeRateForSynths(
						[sUSD, sAUD, sBTC, sETH],
						[fxBIPS, fxBIPS, cryptoBIPS, cryptoBIPS],
						{
							from: owner,
						}
					);
					// Emit multiple update events
					assert.eventsEqual(
						transaction,
						'ExchangeFeeUpdated',
						{
							synthKey: sUSD,
							newExchangeFeeRate: fxBIPS,
						},
						'ExchangeFeeUpdated',
						{
							synthKey: sAUD,
							newExchangeFeeRate: fxBIPS,
						},
						'ExchangeFeeUpdated',
						{
							synthKey: sBTC,
							newExchangeFeeRate: cryptoBIPS,
						},
						'ExchangeFeeUpdated',
						{
							synthKey: sETH,
							newExchangeFeeRate: cryptoBIPS,
						}
					);
				});
			});
		});
	});
	describe('setMinimumStakeTime()', () => {
		const week = 604800;
		it('can only be invoked by owner', async () => {
			await onlyGivenAddressCanInvoke({
				fnc: systemSettings.setMinimumStakeTime,
				args: [1],
				address: owner,
				accounts,
				reason: 'Only the contract owner may perform this action',
			});
		});

		it('should revert if setMinimumStakeTime > than 1 week', async () => {
			await assert.revert(
				systemSettings.setMinimumStakeTime(week + 1, { from: owner }),
				'stake time exceed maximum 1 week'
			);
		});

		it('should allow setMinimumStakeTime less than equal 1 week', async () => {
			for (const amount of [week / 14, week / 7, week]) {
				await systemSettings.setMinimumStakeTime(amount, { from: owner });
				assert.bnEqual(await systemSettings.minimumStakeTime(), amount.toString());
			}
		});

		it('setting minimum stake time emits the correct event', async () => {
			const txn = await systemSettings.setMinimumStakeTime('1000', { from: owner });
			assert.eventEqual(txn, 'MinimumStakeTimeUpdated', ['1000']);
		});
	});

	describe('setAggregatorWarningFlags()', () => {
		it('can only be invoked by owner', async () => {
			await onlyGivenAddressCanInvoke({
				fnc: systemSettings.setAggregatorWarningFlags,
				args: [owner],
				address: owner,
				accounts,
				reason: 'Only the contract owner may perform this action',
			});
		});

		it('should revert if given the zero address', async () => {
			await assert.revert(
				systemSettings.setAggregatorWarningFlags(ZERO_ADDRESS, { from: owner }),
				'Valid address must be given'
			);
		});

		describe('when successfully invoked', () => {
			let txn;
			beforeEach(async () => {
				txn = await systemSettings.setAggregatorWarningFlags(owner, { from: owner });
			});
			it('then it changes the value as expected', async () => {
				assert.equal(await systemSettings.aggregatorWarningFlags(), owner);
			});

			it('and emits an AggregatorWarningFlagsUpdated event', async () => {
				assert.eventEqual(txn, 'AggregatorWarningFlagsUpdated', [owner]);
			});
		});
	});

	describe('setKeeperFee()', () => {
		it('can only be invoked by owner', async () => {
			await onlyGivenAddressCanInvoke({
				fnc: systemSettings.setKeeperFee,
				args: [toUnit('1')],
				address: owner,
				accounts,
				reason: 'Only the contract owner may perform this action',
			});
		});

		it('should revert if keeperFee > MAX_KEEPER_FEE', async () => {
			await assert.revert(
				systemSettings.setKeeperFee(toUnit('11'), { from: owner }),
				'Max keeper fee exceeded'
			);
		});

		describe('when successfully invoked', () => {
			let txn;
			const keeperFee = toUnit('1');
			beforeEach(async () => {
				txn = await systemSettings.setKeeperFee(keeperFee, { from: owner });
			});
			it('then it changes the value as expected', async () => {
				assert.bnEqual(await systemSettings.keeperFee(), keeperFee);
			});

			it('and emits a KeeperFeeUpdated event', async () => {
				assert.eventEqual(txn, 'KeeperFeeUpdated', [keeperFee]);
			});
		});
	});
});<|MERGE_RESOLUTION|>--- conflicted
+++ resolved
@@ -46,12 +46,9 @@
 				'setMinimumStakeTime',
 				'setAggregatorWarningFlags',
 				'setTradingRewardsEnabled',
-<<<<<<< HEAD
 				'setKeeperFee',
-=======
 				'setMaximumDeposit',
 				'setDebtSnapshotStaleTime',
->>>>>>> 3baf30bd
 			],
 		});
 	});
