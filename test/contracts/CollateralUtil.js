--- conflicted
+++ resolved
@@ -288,26 +288,16 @@
 			assert.bnEqual(collateralRedeemed, toUnit(0.11));
 		});
 
-<<<<<<< HEAD
-		it('when BTC is @ $20000 and we are liquidating 1000 sUSD, then redeem 0.065 BTC', async () => {
+		it('when BTC is @ $20000 and we are liquidating 1000 sUSD, then redeem 0.055 BTC', async () => {
 			await updateAggregatorRates(exchangeRates, null, [sBTC], [toUnit(20000)]);
-=======
-		it('when BTC is @ $20000 and we are liquidating 1000 sUSD, then redeem 0.055 BTC', async () => {
-			await updateAggregatorRates(exchangeRates, [sBTC], [toUnit(20000)]);
->>>>>>> be8ef365
 
 			collateralRedeemed = await util.collateralRedeemed(sUSD, oneThousandsUSD, collateralKey);
 
 			assert.bnEqual(collateralRedeemed, toUnit(0.055));
 		});
 
-<<<<<<< HEAD
-		it('when BTC is @ $7000 and we are liquidating 2500 sUSD, then redeem 0.46428 ETH', async () => {
+		it('when BTC is @ $7000 and we are liquidating 2500 sUSD, then redeem 0.36666 BTC', async () => {
 			await updateAggregatorRates(exchangeRates, null, [sBTC], [toUnit(7000)]);
-=======
-		it('when BTC is @ $7000 and we are liquidating 2500 sUSD, then redeem 0.36666 BTC', async () => {
-			await updateAggregatorRates(exchangeRates, [sBTC], [toUnit(7000)]);
->>>>>>> be8ef365
 
 			collateralRedeemed = await util.collateralRedeemed(sUSD, toUnit(2500), collateralKey);
 
