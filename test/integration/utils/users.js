const ethers = require('ethers');
const { getUsers } = require('../../../index');

async function loadUsers({ ctx, network }) {
	let wallets = [];

	// Retrieve and create wallets
	if (ctx.fork) {
		wallets = wallets.concat(_getWallets({ provider: ctx.provider }));
	}
	wallets = wallets.concat(_createWallets({ provider: ctx.provider }));

	// Build ctx.users
	ctx.users = {};
	ctx.users.owner = wallets[0];
	ctx.users.someUser = wallets[1];
	ctx.users.otherUser = wallets[2];
<<<<<<< HEAD
	ctx.users.wallets = wallets; // TODO(liamz)
=======
>>>>>>> 0991dc9a
	for (let i = 3; i < wallets.length; i++) {
		ctx.users[`user${i}`] = wallets[i];
	}
}

function _getWallets({ provider }) {
	const users = getUsers({ network: 'mainnet' });
<<<<<<< HEAD

	const signers = users
		.filter(user => user.name !== 'fee')
		.filter(user => user.name !== 'zero')
		.map(user => {
			const signer = provider.getSigner(user.address);
			signer.address = signer._address;

			return signer;
		});

	return signers;
}

function _createWallets({ provider }) {
	const wallets = [];

	for (let i = 0; i < 20; i++) {
=======

	const signers = users
		.filter(user => user.name !== 'fee')
		.filter(user => user.name !== 'zero')
		.map(user => {
			const signer = provider.getSigner(user.address);
			signer.address = signer._address;

			return signer;
		});

	return signers;
}

function _createWallets({ provider }) {
	const wallets = [];

	for (let i = 0; i < 10; i++) {
>>>>>>> 0991dc9a
		wallets.push(new ethers.Wallet(getPrivateKey({ index: i }), provider));
	}

	return wallets;
}

function getPrivateKey({ index }) {
	const masterNode = ethers.utils.HDNode.fromMnemonic(
		'test test test test test test test test test test test junk' // Default hardhat mnemonic
	);

	return masterNode.derivePath(`m/44'/60'/0'/0/${index}`).privateKey;
}

module.exports = {
	loadUsers,
	getPrivateKey,
};<|MERGE_RESOLUTION|>--- conflicted
+++ resolved
@@ -15,10 +15,6 @@
 	ctx.users.owner = wallets[0];
 	ctx.users.someUser = wallets[1];
 	ctx.users.otherUser = wallets[2];
-<<<<<<< HEAD
-	ctx.users.wallets = wallets; // TODO(liamz)
-=======
->>>>>>> 0991dc9a
 	for (let i = 3; i < wallets.length; i++) {
 		ctx.users[`user${i}`] = wallets[i];
 	}
@@ -26,26 +22,6 @@
 
 function _getWallets({ provider }) {
 	const users = getUsers({ network: 'mainnet' });
-<<<<<<< HEAD
-
-	const signers = users
-		.filter(user => user.name !== 'fee')
-		.filter(user => user.name !== 'zero')
-		.map(user => {
-			const signer = provider.getSigner(user.address);
-			signer.address = signer._address;
-
-			return signer;
-		});
-
-	return signers;
-}
-
-function _createWallets({ provider }) {
-	const wallets = [];
-
-	for (let i = 0; i < 20; i++) {
-=======
 
 	const signers = users
 		.filter(user => user.name !== 'fee')
@@ -64,7 +40,6 @@
 	const wallets = [];
 
 	for (let i = 0; i < 10; i++) {
->>>>>>> 0991dc9a
 		wallets.push(new ethers.Wallet(getPrivateKey({ index: i }), provider));
 	}
 
