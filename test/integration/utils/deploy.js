const axios = require('axios');
const { getLocalPrivateKey } = require('../../test-utils/wallets');

const commands = {
	build: require('../../../publish/src/commands/build').build,
	deploy: require('../../../publish/src/commands/deploy').deploy,
	prepareDeploy: require('../../../publish/src/commands/prepare-deploy').prepareDeploy,
	connectBridge: require('../../../publish/src/commands/connect-bridge').connectBridge,
};

async function compileInstance({ useOvm, buildPath, migrations }) {
	await commands.build({
		useOvm,
		cleanBuild: true,
		optimizerRuns: useOvm ? 1 : 200,
		testHelpers: true,
		buildPath,
		migrations,
	});
}

async function prepareDeploy(...args) {
	await commands.prepareDeploy(...args);
}

async function deployInstance({
	addNewSynths,
	buildPath,
	freshDeploy = true,
	generateSolidity = false,
	ignoreCustomParameters = false,
	network = 'local',
	providerPort,
	providerUrl,
	skipFeedChecks = true,
	useFork = false,
	useOvm,
}) {
	const privateKey = network === 'local' ? getLocalPrivateKey({ index: 0 }) : undefined;

	await commands.deploy({
		addNewSynths,
		buildPath,
		concurrency: 1,
<<<<<<< HEAD
		contractDeploymentGasLimit: useOvm ? undefined : 9500000,
		freshDeploy,
		gasPrice: useOvm ? OVM_GAS_PRICE : 1,
		generateSolidity,
		ignoreCustomParameters,
		methodCallGasLimit: useOvm ? undefined : 3500000,
=======
		freshDeploy,
		generateSolidity,
		ignoreCustomParameters,
>>>>>>> af2813c6
		network,
		privateKey,
		providerUrl: `${providerUrl}:${providerPort}`,
		skipFeedChecks,
		useFork,
		useOvm,
		yes: true,
	});
}

async function connectInstances({ providerUrl, providerPortL1, providerPortL2, quiet }) {
	const privateKey = getLocalPrivateKey({ index: 0 });

	const { l1Messenger, l2Messenger } = await _getMessengers({ providerUrl });

	await commands.connectBridge({
		l1Network: 'local',
		l2Network: 'local',
		l1ProviderUrl: `${providerUrl}:${providerPortL1}`,
		l2ProviderUrl: `${providerUrl}:${providerPortL2}`,
		l1Messenger,
		l2Messenger,
		l1PrivateKey: privateKey,
		l2PrivateKey: privateKey,
		gasLimit: 8000000,
		quiet,
	});
}

async function _getMessengers({ providerUrl }) {
	const response = await axios.get(`${providerUrl}:8080/addresses.json`);
	const addresses = response.data;

	return {
		l1Messenger: addresses['Proxy__OVM_L1CrossDomainMessenger'],
		l2Messenger: '0x4200000000000000000000000000000000000007',
	};
}

module.exports = {
	compileInstance,
	deployInstance,
	connectInstances,
	prepareDeploy,
};<|MERGE_RESOLUTION|>--- conflicted
+++ resolved
@@ -42,18 +42,9 @@
 		addNewSynths,
 		buildPath,
 		concurrency: 1,
-<<<<<<< HEAD
-		contractDeploymentGasLimit: useOvm ? undefined : 9500000,
-		freshDeploy,
-		gasPrice: useOvm ? OVM_GAS_PRICE : 1,
-		generateSolidity,
-		ignoreCustomParameters,
-		methodCallGasLimit: useOvm ? undefined : 3500000,
-=======
 		freshDeploy,
 		generateSolidity,
 		ignoreCustomParameters,
->>>>>>> af2813c6
 		network,
 		privateKey,
 		providerUrl: `${providerUrl}:${providerPort}`,
