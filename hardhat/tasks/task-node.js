--- conflicted
+++ resolved
@@ -25,12 +25,7 @@
 			if (network === 'mainnet' && !useOvm) {
 				taskArguments.fork = process.env.PROVIDER_URL_MAINNET;
 			} else {
-<<<<<<< HEAD
-				taskArguments.fork =
-					taskArguments.fork || process.env.PROVIDER_URL.replace('network', networkHostReplace);
-=======
 				taskArguments.fork = process.env.PROVIDER_URL.replace('network', networkHostReplace);
->>>>>>> cb4d4958
 			}
 
 			console.log(yellow(`Forking ${network}...`));
