version: 2.1
commands:
  cmd-wait-for-port:
    parameters:
      port:
        type: integer
    steps:
      - run: sleep 5
      - run:
          shell: /bin/sh
          command: |
            wget --retry-connrefused --waitretry=1 --read-timeout=120 --timeout=120 -t 100 http://localhost:<<parameters.port>>
            :
jobs:
  job-compile:
    working_directory: ~/repo
    docker:
      - image: synthetixio/docker-node:14.16-focal
        auth:
          username: $DOCKERHUB_USERNAME
          password: $DOCKERHUB_TOKEN
    steps:
      - checkout
      - attach_workspace:
          at: .
      - run: npx hardhat compile --optimizer --fail-oversize
      - run: rm -rf build # force a clean build
      - run: npx hardhat compile --use-ovm --optimizer --fail-oversize
  job-fork-tests:
    working_directory: ~/repo
    docker:
      - image: synthetixio/docker-node:14.16-focal
        auth:
          username: $DOCKERHUB_USERNAME
          password: $DOCKERHUB_TOKEN
    steps:
      - checkout
      - attach_workspace:
          at: .
      - run:
<<<<<<< HEAD
          command: npm run fork
=======
          command: npm run fork:mainnet
>>>>>>> df1e4638
          background: true
      - cmd-wait-for-port:
          port: 8545
      - run: npx hardhat test:integration:l1 --compile --deploy --use-fork
  job-integration-tests:
    working_directory: ~/repo
    machine:
      image: ubuntu-2004:202010-01
      docker_layer_caching: true
    resource_class: large
    steps:
      - checkout
      - attach_workspace:
          at: .
      - restore_cache:
          keys:
<<<<<<< HEAD
            - v3-optimism-build-
=======
            - v4-optimism-build-
>>>>>>> df1e4638
      - run:
          name: Build docker containers if necessary
          command: |
            if [ ! -d ./optimism ]; then
              npx hardhat ops --fresh --build --build-ops
            fi;
      - save_cache:
<<<<<<< HEAD
          key: v3-optimism-build-
=======
          key: v4-optimism-build-
>>>>>>> df1e4638
          paths:
            - ./optimism
      - run:
          name: Start docker chains
          background: true
          command: |
            npx hardhat ops --start
      - cmd-wait-for-port:
          port: 8545
      - cmd-wait-for-port:
          port: 9545
      - run:
          name: Run isolated layer 1 integration tests
          command: |
            npx hardhat test:integration:l1 --compile --deploy --provider-port 9545
      - run:
          name: Run isolated layer 2 integration tests
          command: |
            npx hardhat test:integration:l2 --compile --deploy
      - run:
          name: Run dual layer 1 and layer 2 integration tests
          command: |
            npx hardhat test:integration:dual --deploy
  job-lint:
    working_directory: ~/repo
    docker:
      - image: synthetixio/docker-node:14.16-focal
        auth:
          username: $DOCKERHUB_USERNAME
          password: $DOCKERHUB_TOKEN
    steps:
      - checkout
      - attach_workspace:
          at: .
      - run: npm run lint
  job-pack-browser:
    working_directory: ~/repo
    docker:
      - image: synthetixio/docker-node:14.16-focal
        auth:
          username: $DOCKERHUB_USERNAME
          password: $DOCKERHUB_TOKEN
    steps:
      - checkout
      - attach_workspace:
          at: .
      - run: npm run pack
      - store_artifacts:
          path: browser.js
  job-prepare:
    working_directory: ~/repo
    docker:
      - image: synthetixio/docker-node:14.16-focal
        auth:
          username: $DOCKERHUB_USERNAME
          password: $DOCKERHUB_TOKEN
    steps:
      - checkout
      - restore_cache:
          keys:
            - v4-dependencies-{{ checksum "package-lock.json" }}
      - run: npm install
      - save_cache:
          key: v4-dependencies-{{ checksum "package-lock.json" }}
          paths:
            - node_modules
      - persist_to_workspace:
          root: .
          paths:
            - node_modules
  job-static-analysis:
    working_directory: ~/repo
    docker:
      - image: synthetixio/docker-node:14.16-focal
        auth:
          username: $DOCKERHUB_USERNAME
          password: $DOCKERHUB_TOKEN
    steps:
      - checkout
      - attach_workspace:
          at: .
      - run:
          name: Show Slither output
          command: |
            set +e
            slither .
            exit 0
  job-test-deploy-script:
    working_directory: ~/repo
    docker:
      - image: synthetixio/docker-node:14.16-focal
        auth:
          username: $DOCKERHUB_USERNAME
          password: $DOCKERHUB_TOKEN
    resource_class: large
    steps:
      - checkout
      - attach_workspace:
          at: .
      - run:
          name: Test and output logs
          command: |
            set +e
            npm run test:publish
            EXIT_CODE=$?
            if [ $EXIT_CODE -gt 0 ]; then
              tail -n 2000 test/publish/test.log; # show tail of logs here if test failed
            fi
            npx ansi-to-html --newline --bg black test/publish/test.log > test/publish/test-log.html
            exit $EXIT_CODE
      - store_artifacts:
          path: test/publish/test-log.html
          destination: test-log.html
  job-unit-tests-coverage-report:
    working_directory: ~/repo
    docker:
      - image: synthetixio/docker-node:14.16-focal
        auth:
          username: $DOCKERHUB_USERNAME
          password: $DOCKERHUB_TOKEN
    steps:
      - checkout
      - attach_workspace:
          at: /tmp/coverage
      - run:
          name: Upload coverage
          command: |
            cp -R /tmp/coverage/coverage-*.json .
            bash <(curl -s https://codecov.io/bash)
  job-unit-tests-coverage:
    working_directory: ~/repo
    docker:
      - image: synthetixio/docker-node:14.16-focal
        auth:
          username: $DOCKERHUB_USERNAME
          password: $DOCKERHUB_TOKEN
    resource_class: large
    parallelism: 8
    steps:
      - checkout
      - attach_workspace:
          at: .
      - run:
          name: Create shared coverage outputs folder
          command: mkdir -p /tmp/coverage
      - run:
          name: Coverage
          command: |
            TEST_FILES="{$(circleci tests glob "test/contracts/*.js" | \
              circleci tests split --split-by=timings | xargs | sed -e 's/ /,/g')}"
            npm run coverage -- --testfiles "$TEST_FILES"
      - run:
          name: Save coverage
          command: |
            cp coverage.json /tmp/coverage/coverage-$CIRCLE_NODE_INDEX.json
      - persist_to_workspace:
          root: /tmp/coverage
          paths:
            - coverage-*.json
  job-unit-tests-gas-report:
    working_directory: ~/repo
    docker:
      - image: synthetixio/docker-node:14.16-focal
        auth:
          username: $DOCKERHUB_USERNAME
          password: $DOCKERHUB_TOKEN
    steps:
      - checkout
      - attach_workspace:
          at: .
      - run:
          name: Upload gas reports
          command: |
            npx hardhat test:merge-gas-reports gasReporterOutput-*.json
            npx codechecks codechecks.unit.yml
      - store_artifacts:
          path: gasReporterOutput.json
  job-unit-tests:
    working_directory: ~/repo
    docker:
      - image: synthetixio/docker-node:14.16-focal
        auth:
          username: $DOCKERHUB_USERNAME
          password: $DOCKERHUB_TOKEN
    resource_class: large
    parallelism: 8
    steps:
      - checkout
      - attach_workspace:
          at: .
      - run: npx hardhat compile --showsize --optimizer
      - run:
          name: Test and output gas used
          command: |
            set +e
            circleci tests glob 'test/contracts/*.js' |
            circleci tests split |
            xargs npm test -- --gas
            EXIT_CODE=$?
            printf "\\n"
            exit $EXIT_CODE
      - run:
          name: Save gas report
          command: |
            mv gasReporterOutput.json ./gasReporterOutput-$CIRCLE_NODE_INDEX.json
      - persist_to_workspace:
          root: .
          paths:
            - gasReporterOutput-*.json
  job-validate-deployments:
    working_directory: ~/repo
    docker:
      - image: synthetixio/docker-node:14.16-focal
        auth:
          username: $DOCKERHUB_USERNAME
          password: $DOCKERHUB_TOKEN
    steps:
      - checkout
      - attach_workspace:
          at: .
      - run:
          name: Only run when publish/deployed/*/deployment.json changes
          command: |
            changes=$(git diff --name-status origin/develop | grep 'publish\/deployed\/[a-z0-9\-]*\/deployment\.json$' || true)
            if [ -z "$changes" ]; then
              circleci-agent step halt
            fi;
      - run: npm run test:deployments
  job-validate-etherscan:
    working_directory: ~/repo
    docker:
      - image: synthetixio/docker-node:14.16-focal
        auth:
          username: $DOCKERHUB_USERNAME
          password: $DOCKERHUB_TOKEN
    parameters:
      network:
        type: string
    steps:
      - checkout
      - attach_workspace:
          at: .
      - run: npm run test:etherscan --  --network << parameters.network >>
workflows:
  workflow-all:
    jobs:
      - job-prepare
      - job-lint:
          requires:
            - job-prepare
      - job-compile:
          requires:
            - job-prepare
      - job-static-analysis:
          requires:
            - job-prepare
      - job-unit-tests:
          requires:
            - job-prepare
      - job-unit-tests-coverage:
          requires:
            - job-prepare
      - job-unit-tests-coverage-report:
          requires:
            - job-prepare
            - job-unit-tests-coverage
      - job-unit-tests-gas-report:
          requires:
            - job-prepare
            - job-unit-tests
      - job-test-deploy-script:
          requires:
            - job-prepare
      - job-fork-tests:
          requires:
            - job-prepare
      - job-integration-tests:
          requires:
            - job-prepare
      - job-pack-browser:
          requires:
            - job-prepare
      - job-validate-deployments:
          requires:
            - job-prepare<|MERGE_RESOLUTION|>--- conflicted
+++ resolved
@@ -38,11 +38,7 @@
       - attach_workspace:
           at: .
       - run:
-<<<<<<< HEAD
-          command: npm run fork
-=======
           command: npm run fork:mainnet
->>>>>>> df1e4638
           background: true
       - cmd-wait-for-port:
           port: 8545
@@ -59,11 +55,7 @@
           at: .
       - restore_cache:
           keys:
-<<<<<<< HEAD
-            - v3-optimism-build-
-=======
             - v4-optimism-build-
->>>>>>> df1e4638
       - run:
           name: Build docker containers if necessary
           command: |
@@ -71,11 +63,7 @@
               npx hardhat ops --fresh --build --build-ops
             fi;
       - save_cache:
-<<<<<<< HEAD
-          key: v3-optimism-build-
-=======
           key: v4-optimism-build-
->>>>>>> df1e4638
           paths:
             - ./optimism
       - run:
