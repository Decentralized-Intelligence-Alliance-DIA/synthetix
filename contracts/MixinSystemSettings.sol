pragma solidity ^0.5.16;

import "./MixinResolver.sol";

// Internal references
import "./interfaces/IFlexibleStorage.sol";


contract MixinSystemSettings is MixinResolver {
    bytes32 internal constant SETTING_CONTRACT_NAME = "SystemSettings";

    bytes32 internal constant SETTING_WAITING_PERIOD_SECS = "waitingPeriodSecs";
    bytes32 internal constant SETTING_PRICE_DEVIATION_THRESHOLD_FACTOR = "priceDeviationThresholdFactor";
    bytes32 internal constant SETTING_ISSUANCE_RATIO = "issuanceRatio";
    bytes32 internal constant SETTING_FEE_PERIOD_DURATION = "feePeriodDuration";
    bytes32 internal constant SETTING_TARGET_THRESHOLD = "targetThreshold";
    bytes32 internal constant SETTING_LIQUIDATION_DELAY = "liquidationDelay";
    bytes32 internal constant SETTING_LIQUIDATION_RATIO = "liquidationRatio";
    bytes32 internal constant SETTING_LIQUIDATION_PENALTY = "liquidationPenalty";
    bytes32 internal constant SETTING_RATE_STALE_PERIOD = "rateStalePeriod";
    bytes32 internal constant SETTING_EXCHANGE_FEE_RATE = "exchangeFeeRate";
    bytes32 internal constant SETTING_MINIMUM_STAKE_TIME = "minimumStakeTime";
    bytes32 internal constant SETTING_AGGREGATOR_WARNING_FLAGS = "aggregatorWarningFlags";
    bytes32 internal constant SETTING_KEEPER_FEE = "keeperFee";
    bytes32 internal constant SETTING_TRADING_REWARDS_ENABLED = "tradingRewardsEnabled";
    bytes32 internal constant SETTING_DEBT_SNAPSHOT_STALE_TIME = "debtSnapshotStaleTime";

    bytes32 private constant CONTRACT_FLEXIBLESTORAGE = "FlexibleStorage";

    constructor() internal {
        appendToAddressCache(CONTRACT_FLEXIBLESTORAGE);
    }

    function flexibleStorage() internal view returns (IFlexibleStorage) {
        return IFlexibleStorage(requireAndGetAddress(CONTRACT_FLEXIBLESTORAGE, "Missing FlexibleStorage address"));
    }

    function getTradingRewardsEnabled() internal view returns (bool) {
        return flexibleStorage().getBoolValue(SETTING_CONTRACT_NAME, SETTING_TRADING_REWARDS_ENABLED);
    }

    function getWaitingPeriodSecs() internal view returns (uint) {
        return flexibleStorage().getUIntValue(SETTING_CONTRACT_NAME, SETTING_WAITING_PERIOD_SECS);
    }

    function getPriceDeviationThresholdFactor() internal view returns (uint) {
        return flexibleStorage().getUIntValue(SETTING_CONTRACT_NAME, SETTING_PRICE_DEVIATION_THRESHOLD_FACTOR);
    }

    function getIssuanceRatio() internal view returns (uint) {
        // lookup on flexible storage directly for gas savings (rather than via SystemSettings)
        return flexibleStorage().getUIntValue(SETTING_CONTRACT_NAME, SETTING_ISSUANCE_RATIO);
    }

    function getFeePeriodDuration() internal view returns (uint) {
        // lookup on flexible storage directly for gas savings (rather than via SystemSettings)
        return flexibleStorage().getUIntValue(SETTING_CONTRACT_NAME, SETTING_FEE_PERIOD_DURATION);
    }

    function getTargetThreshold() internal view returns (uint) {
        // lookup on flexible storage directly for gas savings (rather than via SystemSettings)
        return flexibleStorage().getUIntValue(SETTING_CONTRACT_NAME, SETTING_TARGET_THRESHOLD);
    }

    function getLiquidationDelay() internal view returns (uint) {
        return flexibleStorage().getUIntValue(SETTING_CONTRACT_NAME, SETTING_LIQUIDATION_DELAY);
    }

    function getLiquidationRatio() internal view returns (uint) {
        return flexibleStorage().getUIntValue(SETTING_CONTRACT_NAME, SETTING_LIQUIDATION_RATIO);
    }

    function getLiquidationPenalty() internal view returns (uint) {
        return flexibleStorage().getUIntValue(SETTING_CONTRACT_NAME, SETTING_LIQUIDATION_PENALTY);
    }

    function getRateStalePeriod() internal view returns (uint) {
        return flexibleStorage().getUIntValue(SETTING_CONTRACT_NAME, SETTING_RATE_STALE_PERIOD);
    }

    function getExchangeFeeRate(bytes32 currencyKey) internal view returns (uint) {
        return
            flexibleStorage().getUIntValue(
                SETTING_CONTRACT_NAME,
                keccak256(abi.encodePacked(SETTING_EXCHANGE_FEE_RATE, currencyKey))
            );
    }

    function getMinimumStakeTime() internal view returns (uint) {
        return flexibleStorage().getUIntValue(SETTING_CONTRACT_NAME, SETTING_MINIMUM_STAKE_TIME);
    }

    function getAggregatorWarningFlags() internal view returns (address) {
        return flexibleStorage().getAddressValue(SETTING_CONTRACT_NAME, SETTING_AGGREGATOR_WARNING_FLAGS);
    }

<<<<<<< HEAD
    function getKeeperFee() internal view returns (uint) {
        return flexibleStorage().getUIntValue(SETTING_CONTRACT_NAME, SETTING_KEEPER_FEE);
    }

    function getMaximumDeposit() internal view returns (uint) {
        return flexibleStorage().getUIntValue(SETTING_CONTRACT_NAME, SETTING_MAXIMUM_DEPOSIT);
    }

=======
>>>>>>> cd22c76e
    function getDebtSnapshotStaleTime() internal view returns (uint) {
        return flexibleStorage().getUIntValue(SETTING_CONTRACT_NAME, SETTING_DEBT_SNAPSHOT_STALE_TIME);
    }
}<|MERGE_RESOLUTION|>--- conflicted
+++ resolved
@@ -94,7 +94,6 @@
         return flexibleStorage().getAddressValue(SETTING_CONTRACT_NAME, SETTING_AGGREGATOR_WARNING_FLAGS);
     }
 
-<<<<<<< HEAD
     function getKeeperFee() internal view returns (uint) {
         return flexibleStorage().getUIntValue(SETTING_CONTRACT_NAME, SETTING_KEEPER_FEE);
     }
@@ -103,8 +102,6 @@
         return flexibleStorage().getUIntValue(SETTING_CONTRACT_NAME, SETTING_MAXIMUM_DEPOSIT);
     }
 
-=======
->>>>>>> cd22c76e
     function getDebtSnapshotStaleTime() internal view returns (uint) {
         return flexibleStorage().getUIntValue(SETTING_CONTRACT_NAME, SETTING_DEBT_SNAPSHOT_STALE_TIME);
     }
