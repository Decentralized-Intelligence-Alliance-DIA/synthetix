pragma solidity ^0.5.16;

// Inheritance
import "./Synth.sol";

// Internal references
import "./interfaces/ICollateralManager.sol";


// https://docs.synthetix.io/contracts/source/contracts/multicollateralsynth
contract MultiCollateralSynth is Synth {
    address public collateralManager;

    /* ========== CONSTRUCTOR ========== */

    constructor(
        address payable _proxy,
        TokenState _tokenState,
        string memory _tokenName,
        string memory _tokenSymbol,
        address _owner,
        bytes32 _currencyKey,
        uint _totalSupply,
        address _resolver,
        address _collateralManager
    ) public Synth(_proxy, _tokenState, _tokenName, _tokenSymbol, _owner, _currencyKey, _totalSupply, _resolver) {
<<<<<<< HEAD
        collateralManager = _collateralManager;
=======
        multiCollateralKey = _multiCollateralKey;
>>>>>>> 83191da4
    }

    /* ========== VIEWS ======================= */

<<<<<<< HEAD
    function _multiCollateralManager() internal view returns (ICollateralManager) {
        return ICollateralManager(collateralManager);
=======
    function resolverAddressesRequired() public view returns (bytes32[] memory addresses) {
        bytes32[] memory existingAddresses = Synth.resolverAddressesRequired();
        bytes32[] memory newAddresses = new bytes32[](1);
        newAddresses[0] = multiCollateralKey;
        return combineArrays(existingAddresses, newAddresses);
    }

    function multiCollateral() internal view returns (address) {
        return requireAndGetAddress(multiCollateralKey);
>>>>>>> 83191da4
    }

    /* ========== MUTATIVE FUNCTIONS ========== */

    /**
     * @notice Function that allows multi Collateral to issue a certain number of synths from an account.
     * @param account Account to issue synths to
     * @param amount Number of synths
     */
    function issue(address account, uint amount) external onlyInternalContracts {
        super._internalIssue(account, amount);
    }

    /**
     * @notice Function that allows multi Collateral to burn a certain number of synths from an account.
     * @param account Account to burn synths from
     * @param amount Number of synths
     */
    function burn(address account, uint amount) external onlyInternalContracts {
        super._internalBurn(account, amount);
    }

    /* ========== MODIFIERS ========== */

    // Contracts directly interacting with multiCollateralSynth to issue and burn
    modifier onlyInternalContracts() {
        bool isFeePool = msg.sender == address(feePool());
        bool isExchanger = msg.sender == address(exchanger());
        bool isIssuer = msg.sender == address(issuer());
        bool isMultiCollateral = _multiCollateralManager().hasCollateral(msg.sender);

        require(
            isFeePool || isExchanger || isIssuer || isMultiCollateral,
            "Only FeePool, Exchanger, Issuer or MultiCollateral contracts allowed"
        );
        _;
    }
}<|MERGE_RESOLUTION|>--- conflicted
+++ resolved
@@ -24,29 +24,19 @@
         address _resolver,
         address _collateralManager
     ) public Synth(_proxy, _tokenState, _tokenName, _tokenSymbol, _owner, _currencyKey, _totalSupply, _resolver) {
-<<<<<<< HEAD
         collateralManager = _collateralManager;
-=======
-        multiCollateralKey = _multiCollateralKey;
->>>>>>> 83191da4
     }
 
     /* ========== VIEWS ======================= */
 
-<<<<<<< HEAD
     function _multiCollateralManager() internal view returns (ICollateralManager) {
         return ICollateralManager(collateralManager);
-=======
+    }
+
     function resolverAddressesRequired() public view returns (bytes32[] memory addresses) {
         bytes32[] memory existingAddresses = Synth.resolverAddressesRequired();
         bytes32[] memory newAddresses = new bytes32[](1);
-        newAddresses[0] = multiCollateralKey;
         return combineArrays(existingAddresses, newAddresses);
-    }
-
-    function multiCollateral() internal view returns (address) {
-        return requireAndGetAddress(multiCollateralKey);
->>>>>>> 83191da4
     }
 
     /* ========== MUTATIVE FUNCTIONS ========== */
