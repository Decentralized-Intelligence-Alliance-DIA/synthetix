pragma solidity ^0.5.16;

// Inheritance
import "./interfaces/IERC20.sol";
import "./ExternStateToken.sol";
import "./MixinResolver.sol";
import "./interfaces/ISynthetix.sol";

// Internal references
import "./interfaces/ISynth.sol";
import "./TokenState.sol";
import "./interfaces/ISynthetixState.sol";
import "./interfaces/ISystemStatus.sol";
import "./interfaces/IExchanger.sol";
import "./interfaces/IIssuer.sol";
import "./interfaces/IRewardsDistribution.sol";
import "./interfaces/IVirtualSynth.sol";

contract BaseSynthetix is IERC20, ExternStateToken, MixinResolver, ISynthetix {
    // ========== STATE VARIABLES ==========

    // Available Synths which can be used with the system
    string public constant TOKEN_NAME = "Synthetix Network Token";
    string public constant TOKEN_SYMBOL = "SNX";
    uint8 public constant DECIMALS = 18;
    bytes32 public constant sUSD = "sUSD";

    // ========== ADDRESS RESOLVER CONFIGURATION ==========
    bytes32 private constant CONTRACT_SYNTHETIXSTATE = "SynthetixState";
    bytes32 private constant CONTRACT_SYSTEMSTATUS = "SystemStatus";
    bytes32 private constant CONTRACT_EXCHANGER = "Exchanger";
    bytes32 private constant CONTRACT_ISSUER = "Issuer";
    bytes32 private constant CONTRACT_REWARDSDISTRIBUTION = "RewardsDistribution";

    // ========== CONSTRUCTOR ==========

    constructor(
        address payable _proxy,
        TokenState _tokenState,
        address _owner,
        uint _totalSupply,
        address _resolver
    )
        public
        ExternStateToken(_proxy, _tokenState, TOKEN_NAME, TOKEN_SYMBOL, _totalSupply, DECIMALS, _owner)
        MixinResolver(_resolver)
    {}

    // ========== VIEWS ==========

    // Note: use public visibility so that it can be invoked in a subclass
    function resolverAddressesRequired() public view returns (bytes32[] memory addresses) {
        addresses = new bytes32[](5);
        addresses[0] = CONTRACT_SYNTHETIXSTATE;
        addresses[1] = CONTRACT_SYSTEMSTATUS;
        addresses[2] = CONTRACT_EXCHANGER;
        addresses[3] = CONTRACT_ISSUER;
        addresses[4] = CONTRACT_REWARDSDISTRIBUTION;
    }

    function synthetixState() internal view returns (ISynthetixState) {
        return ISynthetixState(requireAndGetAddress(CONTRACT_SYNTHETIXSTATE));
    }

    function systemStatus() internal view returns (ISystemStatus) {
        return ISystemStatus(requireAndGetAddress(CONTRACT_SYSTEMSTATUS));
    }

    function exchanger() internal view returns (IExchanger) {
        return IExchanger(requireAndGetAddress(CONTRACT_EXCHANGER));
    }

    function issuer() internal view returns (IIssuer) {
        return IIssuer(requireAndGetAddress(CONTRACT_ISSUER));
    }

    function rewardsDistribution() internal view returns (IRewardsDistribution) {
        return IRewardsDistribution(requireAndGetAddress(CONTRACT_REWARDSDISTRIBUTION));
    }

    function debtBalanceOf(address account, bytes32 currencyKey) external view returns (uint) {
        return issuer().debtBalanceOf(account, currencyKey);
    }

    function totalIssuedSynths(bytes32 currencyKey) external view returns (uint) {
        return issuer().totalIssuedSynths(currencyKey, false);
    }

    // TODO: refactor the name of this function. It also incorporates the exclusion of
    // issued sETH by the EtherWrapper.
    function totalIssuedSynthsExcludeEtherCollateral(bytes32 currencyKey) external view returns (uint) {
        return issuer().totalIssuedSynths(currencyKey, true);
    }

    function availableCurrencyKeys() external view returns (bytes32[] memory) {
        return issuer().availableCurrencyKeys();
    }

    function availableSynthCount() external view returns (uint) {
        return issuer().availableSynthCount();
    }

    function availableSynths(uint index) external view returns (ISynth) {
        return issuer().availableSynths(index);
    }

    function synths(bytes32 currencyKey) external view returns (ISynth) {
        return issuer().synths(currencyKey);
    }

    function synthsByAddress(address synthAddress) external view returns (bytes32) {
        return issuer().synthsByAddress(synthAddress);
    }

    function isWaitingPeriod(bytes32 currencyKey) external view returns (bool) {
        return exchanger().maxSecsLeftInWaitingPeriod(messageSender, currencyKey) > 0;
    }

    function anySynthOrSNXRateIsInvalid() external view returns (bool anyRateInvalid) {
        return issuer().anySynthOrSNXRateIsInvalid();
    }

    function maxIssuableSynths(address account) external view returns (uint maxIssuable) {
        return issuer().maxIssuableSynths(account);
    }

    function remainingIssuableSynths(address account)
        external
        view
        returns (
            uint maxIssuable,
            uint alreadyIssued,
            uint totalSystemDebt
        )
    {
        return issuer().remainingIssuableSynths(account);
    }

    function collateralisationRatio(address _issuer) external view returns (uint) {
        return issuer().collateralisationRatio(_issuer);
    }

    function collateral(address account) external view returns (uint) {
        return issuer().collateral(account);
    }

    function transferableSynthetix(address account) external view returns (uint transferable) {
        (transferable, ) = issuer().transferableSynthetixAndAnyRateIsInvalid(account, tokenState.balanceOf(account));
    }

    function _canTransfer(address account, uint value) internal view returns (bool) {
        (uint initialDebtOwnership, ) = synthetixState().issuanceData(account);

        if (initialDebtOwnership > 0) {
            (uint transferable, bool anyRateIsInvalid) =
                issuer().transferableSynthetixAndAnyRateIsInvalid(account, tokenState.balanceOf(account));
            require(value <= transferable, "Cannot transfer staked or escrowed SNX");
            require(!anyRateIsInvalid, "A synth or SNX rate is invalid");
        }
        return true;
    }

    // ========== MUTATIVE FUNCTIONS ==========

    function exchange(
        bytes32 sourceCurrencyKey,
        uint sourceAmount,
        bytes32 destinationCurrencyKey
    ) external exchangeActive(sourceCurrencyKey, destinationCurrencyKey) optionalProxy returns (uint amountReceived) {
        (amountReceived, ) = exchanger().exchange(
            messageSender,
            messageSender,
            sourceCurrencyKey,
            sourceAmount,
            destinationCurrencyKey,
            messageSender,
            false,
            messageSender,
            bytes32(0)
        );
    }

    function exchangeOnBehalf(
        address exchangeForAddress,
        bytes32 sourceCurrencyKey,
        uint sourceAmount,
        bytes32 destinationCurrencyKey
    ) external exchangeActive(sourceCurrencyKey, destinationCurrencyKey) optionalProxy returns (uint amountReceived) {
        (amountReceived, ) = exchanger().exchange(
            exchangeForAddress,
            messageSender,
            sourceCurrencyKey,
            sourceAmount,
            destinationCurrencyKey,
            exchangeForAddress,
            false,
            exchangeForAddress,
            bytes32(0)
        );
    }

    function settle(bytes32 currencyKey)
        external
        optionalProxy
        returns (
            uint reclaimed,
            uint refunded,
            uint numEntriesSettled
        )
    {
        return exchanger().settle(messageSender, currencyKey);
    }

    function exchangeWithTracking(
        bytes32 sourceCurrencyKey,
        uint sourceAmount,
        bytes32 destinationCurrencyKey,
        address rewardAddress,
        bytes32 trackingCode
    ) external exchangeActive(sourceCurrencyKey, destinationCurrencyKey) optionalProxy returns (uint amountReceived) {
        (amountReceived, ) = exchanger().exchange(
            messageSender,
            messageSender,
            sourceCurrencyKey,
            sourceAmount,
            destinationCurrencyKey,
            messageSender,
            false,
<<<<<<< HEAD
            originator,
=======
            rewardAddress,
>>>>>>> cf8577cc
            trackingCode
        );
    }

    function exchangeOnBehalfWithTracking(
        address exchangeForAddress,
        bytes32 sourceCurrencyKey,
        uint sourceAmount,
        bytes32 destinationCurrencyKey,
        address rewardAddress,
        bytes32 trackingCode
    ) external exchangeActive(sourceCurrencyKey, destinationCurrencyKey) optionalProxy returns (uint amountReceived) {
        (amountReceived, ) = exchanger().exchange(
            exchangeForAddress,
            messageSender,
            sourceCurrencyKey,
            sourceAmount,
            destinationCurrencyKey,
            exchangeForAddress,
            false,
<<<<<<< HEAD
            originator,
=======
            rewardAddress,
>>>>>>> cf8577cc
            trackingCode
        );
    }

    function transfer(address to, uint value) external optionalProxy systemActive returns (bool) {
        // Ensure they're not trying to exceed their locked amount -- only if they have debt.
        _canTransfer(messageSender, value);

        // Perform the transfer: if there is a problem an exception will be thrown in this call.
        _transferByProxy(messageSender, to, value);

        return true;
    }

    function transferFrom(
        address from,
        address to,
        uint value
    ) external optionalProxy systemActive returns (bool) {
        // Ensure they're not trying to exceed their locked amount -- only if they have debt.
        _canTransfer(from, value);

        // Perform the transfer: if there is a problem,
        // an exception will be thrown in this call.
        return _transferFromByProxy(messageSender, from, to, value);
    }

    function issueSynths(uint amount) external issuanceActive optionalProxy {
        return issuer().issueSynths(messageSender, amount);
    }

    function issueSynthsOnBehalf(address issueForAddress, uint amount) external issuanceActive optionalProxy {
        return issuer().issueSynthsOnBehalf(issueForAddress, messageSender, amount);
    }

    function issueMaxSynths() external issuanceActive optionalProxy {
        return issuer().issueMaxSynths(messageSender);
    }

    function issueMaxSynthsOnBehalf(address issueForAddress) external issuanceActive optionalProxy {
        return issuer().issueMaxSynthsOnBehalf(issueForAddress, messageSender);
    }

    function burnSynths(uint amount) external issuanceActive optionalProxy {
        return issuer().burnSynths(messageSender, amount);
    }

    function burnSynthsOnBehalf(address burnForAddress, uint amount) external issuanceActive optionalProxy {
        return issuer().burnSynthsOnBehalf(burnForAddress, messageSender, amount);
    }

    function burnSynthsToTarget() external issuanceActive optionalProxy {
        return issuer().burnSynthsToTarget(messageSender);
    }

    function burnSynthsToTargetOnBehalf(address burnForAddress) external issuanceActive optionalProxy {
        return issuer().burnSynthsToTargetOnBehalf(burnForAddress, messageSender);
    }

    function exchangeWithTrackingForInitiator(
        bytes32,
        uint,
        bytes32,
        address,
        bytes32
    ) external returns (uint amountReceived) {
        _notImplemented();
    }

    function exchangeWithVirtual(
        bytes32,
        uint,
        bytes32,
        bytes32
    ) external returns (uint, IVirtualSynth) {
        _notImplemented();
    }

    function mint() external returns (bool) {
        _notImplemented();
    }

    function liquidateDelinquentAccount(address, uint) external returns (bool) {
        _notImplemented();
    }

    function mintSecondary(address, uint) external {
        _notImplemented();
    }

    function mintSecondaryRewards(uint) external {
        _notImplemented();
    }

    function burnSecondary(address, uint) external {
        _notImplemented();
    }

    function _notImplemented() internal pure {
        revert("Cannot be run on this layer");
    }

    // ========== MODIFIERS ==========

    modifier systemActive() {
        _systemActive();
        _;
    }

    function _systemActive() private {
        systemStatus().requireSystemActive();
    }

    modifier issuanceActive() {
        _issuanceActive();
        _;
    }

    function _issuanceActive() private {
        systemStatus().requireIssuanceActive();
    }

    modifier exchangeActive(bytes32 src, bytes32 dest) {
        _exchangeActive(src, dest);
        _;
    }

    function _exchangeActive(bytes32 src, bytes32 dest) private {
        systemStatus().requireExchangeBetweenSynthsAllowed(src, dest);
    }

    modifier onlyExchanger() {
        _onlyExchanger();
        _;
    }

    function _onlyExchanger() private {
        require(msg.sender == address(exchanger()), "Only Exchanger can invoke this");
    }

    // ========== EVENTS ==========
    event SynthExchange(
        address indexed account,
        bytes32 fromCurrencyKey,
        uint256 fromAmount,
        bytes32 toCurrencyKey,
        uint256 toAmount,
        address toAddress
    );
    bytes32 internal constant SYNTHEXCHANGE_SIG =
        keccak256("SynthExchange(address,bytes32,uint256,bytes32,uint256,address)");

    function emitSynthExchange(
        address account,
        bytes32 fromCurrencyKey,
        uint256 fromAmount,
        bytes32 toCurrencyKey,
        uint256 toAmount,
        address toAddress
    ) external onlyExchanger {
        proxy._emit(
            abi.encode(fromCurrencyKey, fromAmount, toCurrencyKey, toAmount, toAddress),
            2,
            SYNTHEXCHANGE_SIG,
            addressToBytes32(account),
            0,
            0
        );
    }

    event ExchangeTracking(bytes32 indexed trackingCode, bytes32 toCurrencyKey, uint256 toAmount, uint256 fee);
    bytes32 internal constant EXCHANGE_TRACKING_SIG = keccak256("ExchangeTracking(bytes32,bytes32,uint256,uint256)");

    function emitExchangeTracking(
        bytes32 trackingCode,
        bytes32 toCurrencyKey,
        uint256 toAmount,
        uint256 fee
    ) external onlyExchanger {
        proxy._emit(abi.encode(toCurrencyKey, toAmount, fee), 2, EXCHANGE_TRACKING_SIG, trackingCode, 0, 0);
    }

    event ExchangeReclaim(address indexed account, bytes32 currencyKey, uint amount);
    bytes32 internal constant EXCHANGERECLAIM_SIG = keccak256("ExchangeReclaim(address,bytes32,uint256)");

    function emitExchangeReclaim(
        address account,
        bytes32 currencyKey,
        uint256 amount
    ) external onlyExchanger {
        proxy._emit(abi.encode(currencyKey, amount), 2, EXCHANGERECLAIM_SIG, addressToBytes32(account), 0, 0);
    }

    event ExchangeRebate(address indexed account, bytes32 currencyKey, uint amount);
    bytes32 internal constant EXCHANGEREBATE_SIG = keccak256("ExchangeRebate(address,bytes32,uint256)");

    function emitExchangeRebate(
        address account,
        bytes32 currencyKey,
        uint256 amount
    ) external onlyExchanger {
        proxy._emit(abi.encode(currencyKey, amount), 2, EXCHANGEREBATE_SIG, addressToBytes32(account), 0, 0);
    }
}<|MERGE_RESOLUTION|>--- conflicted
+++ resolved
@@ -226,11 +226,7 @@
             destinationCurrencyKey,
             messageSender,
             false,
-<<<<<<< HEAD
-            originator,
-=======
             rewardAddress,
->>>>>>> cf8577cc
             trackingCode
         );
     }
@@ -251,11 +247,7 @@
             destinationCurrencyKey,
             exchangeForAddress,
             false,
-<<<<<<< HEAD
-            originator,
-=======
             rewardAddress,
->>>>>>> cf8577cc
             trackingCode
         );
     }
