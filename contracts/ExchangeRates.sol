pragma solidity ^0.5.16;

// Inheritance
import "./Owned.sol";
import "./MixinSystemSettings.sol";
import "./interfaces/IERC20.sol";
import "./interfaces/IExchangeRates.sol";

// Libraries
import "./SafeDecimalMath.sol";

// Internal references
// AggregatorInterface from Chainlink represents a decentralized pricing network for a single currency key
import "@chainlink/contracts-0.0.10/src/v0.5/interfaces/AggregatorV2V3Interface.sol";
// FlagsInterface from Chainlink addresses SIP-76
import "@chainlink/contracts-0.0.10/src/v0.5/interfaces/FlagsInterface.sol";
import "./interfaces/IExchangeCircuitBreaker.sol";

// https://docs.synthetix.io/contracts/source/contracts/exchangerates
contract ExchangeRates is Owned, MixinSystemSettings, IExchangeRates {
    using SafeMath for uint;
    using SafeDecimalMath for uint;

    bytes32 public constant CONTRACT_NAME = "ExchangeRates";

    // Exchange rates and update times stored by currency code, e.g. 'SNX', or 'sUSD'
    mapping(bytes32 => mapping(uint => RateAndUpdatedTime)) private _rates;

    // The address of the oracle which pushes rate updates to this contract
    address public oracle;

    // Decentralized oracle networks that feed into pricing aggregators
    mapping(bytes32 => AggregatorV2V3Interface) public aggregators;

    mapping(bytes32 => uint8) public currencyKeyDecimals;

    // List of aggregator keys for convenient iteration
    bytes32[] public aggregatorKeys;

    // Do not allow the oracle to submit times any further forward into the future than this constant.
    uint private constant ORACLE_FUTURE_LIMIT = 10 minutes;

    mapping(bytes32 => uint) public currentRoundForRate;

<<<<<<< HEAD
    mapping(bytes32 => uint) public roundFrozen;

    /* ========== ADDRESS RESOLVER CONFIGURATION ========== */
    bytes32 private constant CONTRACT_CICRUIT_BREAKER = "ExchangeCircuitBreaker";

=======
>>>>>>> af2813c6
    //
    // ========== CONSTRUCTOR ==========

    constructor(
        address _owner,
        address _oracle,
        address _resolver,
        bytes32[] memory _currencyKeys,
        uint[] memory _newRates
    ) public Owned(_owner) MixinSystemSettings(_resolver) {
        require(_currencyKeys.length == _newRates.length, "Currency key length and rate length must match.");

        oracle = _oracle;

        // The sUSD rate is always 1 and is never stale.
        _setRate("sUSD", SafeDecimalMath.unit(), now);

        internalUpdateRates(_currencyKeys, _newRates, now);
    }

    /* ========== SETTERS ========== */

    function setOracle(address _oracle) external onlyOwner {
        oracle = _oracle;
        emit OracleUpdated(oracle);
    }

    /* ========== MUTATIVE FUNCTIONS ========== */

    function updateRates(
        bytes32[] calldata currencyKeys,
        uint[] calldata newRates,
        uint timeSent
    ) external onlyOracle returns (bool) {
        return internalUpdateRates(currencyKeys, newRates, timeSent);
    }

    function deleteRate(bytes32 currencyKey) external onlyOracle {
        require(_getRate(currencyKey) > 0, "Rate is zero");

        delete _rates[currencyKey][currentRoundForRate[currencyKey]];

        currentRoundForRate[currencyKey]--;

        emit RateDeleted(currencyKey);
    }

<<<<<<< HEAD
    function setInversePricing(
        bytes32 currencyKey,
        uint entryPoint,
        uint upperLimit,
        uint lowerLimit,
        bool freezeAtUpperLimit,
        bool freezeAtLowerLimit
    ) external onlyOwner {
        // 0 < lowerLimit < entryPoint => 0 < entryPoint
        require(lowerLimit > 0, "lowerLimit must be above 0");
        require(upperLimit > entryPoint, "upperLimit must be above the entryPoint");
        require(upperLimit < entryPoint.mul(2), "upperLimit must be less than double entryPoint");
        require(lowerLimit < entryPoint, "lowerLimit must be below the entryPoint");

        require(!(freezeAtUpperLimit && freezeAtLowerLimit), "Cannot freeze at both limits");

        InversePricing storage inverse = inversePricing[currencyKey];
        if (inverse.entryPoint == 0) {
            // then we are adding a new inverse pricing, so add this
            invertedKeys.push(currencyKey);
        }
        inverse.entryPoint = entryPoint;
        inverse.upperLimit = upperLimit;
        inverse.lowerLimit = lowerLimit;

        if (freezeAtUpperLimit || freezeAtLowerLimit) {
            // When indicating to freeze, we need to know the rate to freeze it at - either upper or lower
            // this is useful in situations where ExchangeRates is updated and there are existing inverted
            // rates already frozen in the current contract that need persisting across the upgrade

            inverse.frozenAtUpperLimit = freezeAtUpperLimit;
            inverse.frozenAtLowerLimit = freezeAtLowerLimit;
            uint roundId = _getCurrentRoundId(currencyKey);
            roundFrozen[currencyKey] = roundId;
            emit InversePriceFrozen(currencyKey, freezeAtUpperLimit ? upperLimit : lowerLimit, roundId, msg.sender);
        } else {
            // unfreeze if need be
            inverse.frozenAtUpperLimit = false;
            inverse.frozenAtLowerLimit = false;
            // remove any tracking
            roundFrozen[currencyKey] = 0;
        }

        // SIP-78
        uint rate = _getRate(currencyKey);
        if (rate > 0) {
            exchangeCircuitBreaker().setLastExchangeRateForSynth(currencyKey, rate);
        }

        emit InversePriceConfigured(currencyKey, entryPoint, upperLimit, lowerLimit);
    }

    function removeInversePricing(bytes32 currencyKey) external onlyOwner {
        require(inversePricing[currencyKey].entryPoint > 0, "No inverted price exists");

        delete inversePricing[currencyKey];

        // now remove inverted key from array
        bool wasRemoved = removeFromArray(currencyKey, invertedKeys);

        if (wasRemoved) {
            emit InversePriceConfigured(currencyKey, 0, 0, 0);
        }
    }

=======
>>>>>>> af2813c6
    function addAggregator(bytes32 currencyKey, address aggregatorAddress) external onlyOwner {
        AggregatorV2V3Interface aggregator = AggregatorV2V3Interface(aggregatorAddress);
        // This check tries to make sure that a valid aggregator is being added.
        // It checks if the aggregator is an existing smart contract that has implemented `latestTimestamp` function.

        require(aggregator.latestRound() >= 0, "Given Aggregator is invalid");
        uint8 decimals = aggregator.decimals();
        require(decimals <= 18, "Aggregator decimals should be lower or equal to 18");
        if (address(aggregators[currencyKey]) == address(0)) {
            aggregatorKeys.push(currencyKey);
        }
        aggregators[currencyKey] = aggregator;
        currencyKeyDecimals[currencyKey] = decimals;
        emit AggregatorAdded(currencyKey, address(aggregator));
    }

    function removeAggregator(bytes32 currencyKey) external onlyOwner {
        address aggregator = address(aggregators[currencyKey]);
        require(aggregator != address(0), "No aggregator exists for key");
        delete aggregators[currencyKey];
        delete currencyKeyDecimals[currencyKey];

        bool wasRemoved = removeFromArray(currencyKey, aggregatorKeys);

        if (wasRemoved) {
            emit AggregatorRemoved(currencyKey, aggregator);
        }
    }

    /* ========== VIEWS ========== */

<<<<<<< HEAD
    function resolverAddressesRequired() public view returns (bytes32[] memory addresses) {
        bytes32[] memory existingAddresses = MixinSystemSettings.resolverAddressesRequired();
        bytes32[] memory newAddresses = new bytes32[](1);
        newAddresses[0] = CONTRACT_CICRUIT_BREAKER;
        addresses = combineArrays(existingAddresses, newAddresses);
    }

    // SIP-75 View to determine if freezeRate can be called safely
    function canFreezeRate(bytes32 currencyKey) external view returns (bool) {
        InversePricing memory inverse = inversePricing[currencyKey];
        if (inverse.entryPoint == 0 || inverse.frozenAtUpperLimit || inverse.frozenAtLowerLimit) {
            return false;
        } else {
            uint rate = _getRate(currencyKey);
            return (rate > 0 && (rate >= inverse.upperLimit || rate <= inverse.lowerLimit));
        }
    }

=======
>>>>>>> af2813c6
    function currenciesUsingAggregator(address aggregator) external view returns (bytes32[] memory currencies) {
        uint count = 0;
        currencies = new bytes32[](aggregatorKeys.length);
        for (uint i = 0; i < aggregatorKeys.length; i++) {
            bytes32 currencyKey = aggregatorKeys[i];
            if (address(aggregators[currencyKey]) == aggregator) {
                currencies[count++] = currencyKey;
            }
        }
    }

    function rateStalePeriod() external view returns (uint) {
        return getRateStalePeriod();
    }

    function aggregatorWarningFlags() external view returns (address) {
        return getAggregatorWarningFlags();
    }

    function rateAndUpdatedTime(bytes32 currencyKey) external view returns (uint rate, uint time) {
        RateAndUpdatedTime memory rateAndTime = _getRateAndUpdatedTime(currencyKey);
        return (rateAndTime.rate, rateAndTime.time);
    }

    function getLastRoundIdBeforeElapsedSecs(
        bytes32 currencyKey,
        uint startingRoundId,
        uint startingTimestamp,
        uint timediff
    ) external view returns (uint) {
        uint roundId = startingRoundId;
        uint nextTimestamp = 0;
        while (true) {
            (, nextTimestamp) = _getRateAndTimestampAtRound(currencyKey, roundId + 1);
            // if there's no new round, then the previous roundId was the latest
            if (nextTimestamp == 0 || nextTimestamp > startingTimestamp + timediff) {
                return roundId;
            }
            roundId++;
        }
        return roundId;
    }

    function getCurrentRoundId(bytes32 currencyKey) external view returns (uint) {
        return _getCurrentRoundId(currencyKey);
    }

    function effectiveValueAtRound(
        bytes32 sourceCurrencyKey,
        uint sourceAmount,
        bytes32 destinationCurrencyKey,
        uint roundIdForSrc,
        uint roundIdForDest
    ) external view returns (uint value) {
        // If there's no change in the currency, then just return the amount they gave us
        if (sourceCurrencyKey == destinationCurrencyKey) return sourceAmount;

        (uint srcRate, ) = _getRateAndTimestampAtRound(sourceCurrencyKey, roundIdForSrc);
        (uint destRate, ) = _getRateAndTimestampAtRound(destinationCurrencyKey, roundIdForDest);
        if (destRate == 0) {
            // prevent divide-by 0 error (this can happen when roundIDs jump epochs due
            // to aggregator upgrades)
            return 0;
        }
        // Calculate the effective value by going from source -> USD -> destination
        value = sourceAmount.multiplyDecimalRound(srcRate).divideDecimalRound(destRate);
    }

    function rateAndTimestampAtRound(bytes32 currencyKey, uint roundId) external view returns (uint rate, uint time) {
        return _getRateAndTimestampAtRound(currencyKey, roundId);
    }

    function lastRateUpdateTimes(bytes32 currencyKey) external view returns (uint256) {
        return _getUpdatedTime(currencyKey);
    }

    function lastRateUpdateTimesForCurrencies(bytes32[] calldata currencyKeys) external view returns (uint[] memory) {
        uint[] memory lastUpdateTimes = new uint[](currencyKeys.length);

        for (uint i = 0; i < currencyKeys.length; i++) {
            lastUpdateTimes[i] = _getUpdatedTime(currencyKeys[i]);
        }

        return lastUpdateTimes;
    }

    function effectiveValue(
        bytes32 sourceCurrencyKey,
        uint sourceAmount,
        bytes32 destinationCurrencyKey
    ) external view returns (uint value) {
        (value, , ) = _effectiveValueAndRates(sourceCurrencyKey, sourceAmount, destinationCurrencyKey);
    }

    function effectiveValueAndRates(
        bytes32 sourceCurrencyKey,
        uint sourceAmount,
        bytes32 destinationCurrencyKey
    )
        external
        view
        returns (
            uint value,
            uint sourceRate,
            uint destinationRate
        )
    {
        return _effectiveValueAndRates(sourceCurrencyKey, sourceAmount, destinationCurrencyKey);
    }

    // SIP-120 Atomic exchanges
    function effectiveAtomicValueAndRates(
        bytes32,
        uint,
        bytes32
    )
        external
        view
        returns (
            uint,
            uint,
            uint,
            uint
        )
    {
        _notImplemented();
    }

    function rateForCurrency(bytes32 currencyKey) external view returns (uint) {
        return _getRateAndUpdatedTime(currencyKey).rate;
    }

    function ratesAndUpdatedTimeForCurrencyLastNRounds(bytes32 currencyKey, uint numRounds)
        external
        view
        returns (uint[] memory rates, uint[] memory times)
    {
        rates = new uint[](numRounds);
        times = new uint[](numRounds);

        uint roundId = _getCurrentRoundId(currencyKey);
        for (uint i = 0; i < numRounds; i++) {
            // fetch the rate and treat is as current, so inverse limits if frozen will always be applied
            // regardless of current rate
            (rates[i], times[i]) = _getRateAndTimestampAtRound(currencyKey, roundId);

            if (roundId == 0) {
                // if we hit the last round, then return what we have
                return (rates, times);
            } else {
                roundId--;
            }
        }
    }

    function ratesForCurrencies(bytes32[] calldata currencyKeys) external view returns (uint[] memory) {
        uint[] memory _localRates = new uint[](currencyKeys.length);

        for (uint i = 0; i < currencyKeys.length; i++) {
            _localRates[i] = _getRate(currencyKeys[i]);
        }

        return _localRates;
    }

    function rateAndInvalid(bytes32 currencyKey) external view returns (uint rate, bool isInvalid) {
        RateAndUpdatedTime memory rateAndTime = _getRateAndUpdatedTime(currencyKey);

        if (currencyKey == "sUSD") {
            return (rateAndTime.rate, false);
        }
        return (
            rateAndTime.rate,
            _rateIsStaleWithTime(getRateStalePeriod(), rateAndTime.time) ||
                _rateIsFlagged(currencyKey, FlagsInterface(getAggregatorWarningFlags()))
        );
    }

    function ratesAndInvalidForCurrencies(bytes32[] calldata currencyKeys)
        external
        view
        returns (uint[] memory rates, bool anyRateInvalid)
    {
        rates = new uint[](currencyKeys.length);

        uint256 _rateStalePeriod = getRateStalePeriod();

        // fetch all flags at once
        bool[] memory flagList = getFlagsForRates(currencyKeys);

        for (uint i = 0; i < currencyKeys.length; i++) {
            // do one lookup of the rate & time to minimize gas
            RateAndUpdatedTime memory rateEntry = _getRateAndUpdatedTime(currencyKeys[i]);
            rates[i] = rateEntry.rate;
            if (!anyRateInvalid && currencyKeys[i] != "sUSD") {
                anyRateInvalid = flagList[i] || _rateIsStaleWithTime(_rateStalePeriod, rateEntry.time);
            }
        }
    }

    function rateIsStale(bytes32 currencyKey) external view returns (bool) {
        return _rateIsStale(currencyKey, getRateStalePeriod());
    }

    function rateIsInvalid(bytes32 currencyKey) external view returns (bool) {
        return
            _rateIsStale(currencyKey, getRateStalePeriod()) ||
            _rateIsFlagged(currencyKey, FlagsInterface(getAggregatorWarningFlags()));
    }

    function rateIsFlagged(bytes32 currencyKey) external view returns (bool) {
        return _rateIsFlagged(currencyKey, FlagsInterface(getAggregatorWarningFlags()));
    }

    function anyRateIsInvalid(bytes32[] calldata currencyKeys) external view returns (bool) {
        // Loop through each key and check whether the data point is stale.

        uint256 _rateStalePeriod = getRateStalePeriod();
        bool[] memory flagList = getFlagsForRates(currencyKeys);

        for (uint i = 0; i < currencyKeys.length; i++) {
            if (flagList[i] || _rateIsStale(currencyKeys[i], _rateStalePeriod)) {
                return true;
            }
        }

        return false;
    }

<<<<<<< HEAD
    /* ========== INTERNAL FUNCTIONS ========== */

    function exchangeCircuitBreaker() internal view returns (IExchangeCircuitBreaker) {
        return IExchangeCircuitBreaker(requireAndGetAddress(CONTRACT_CICRUIT_BREAKER));
=======
    function synthTooVolatileForAtomicExchange(bytes32) external view returns (bool) {
        _notImplemented();
>>>>>>> af2813c6
    }

    /* ========== INTERNAL FUNCTIONS ========== */

    function getFlagsForRates(bytes32[] memory currencyKeys) internal view returns (bool[] memory flagList) {
        FlagsInterface _flags = FlagsInterface(getAggregatorWarningFlags());

        // fetch all flags at once
        if (_flags != FlagsInterface(0)) {
            address[] memory _aggregators = new address[](currencyKeys.length);

            for (uint i = 0; i < currencyKeys.length; i++) {
                _aggregators[i] = address(aggregators[currencyKeys[i]]);
            }

            flagList = _flags.getFlags(_aggregators);
        } else {
            flagList = new bool[](currencyKeys.length);
        }
    }

    function _setRate(
        bytes32 currencyKey,
        uint256 rate,
        uint256 time
    ) internal {
        // Note: this will effectively start the rounds at 1, which matches Chainlink's Agggregators
        currentRoundForRate[currencyKey]++;

        _rates[currencyKey][currentRoundForRate[currencyKey]] = RateAndUpdatedTime({
            rate: uint216(rate),
            time: uint40(time)
        });
    }

    function internalUpdateRates(
        bytes32[] memory currencyKeys,
        uint[] memory newRates,
        uint timeSent
    ) internal returns (bool) {
        require(currencyKeys.length == newRates.length, "Currency key array length must match rates array length.");
        require(timeSent < (now + ORACLE_FUTURE_LIMIT), "Time is too far into the future");

        // Loop through each key and perform update.
        for (uint i = 0; i < currencyKeys.length; i++) {
            bytes32 currencyKey = currencyKeys[i];

            // Should not set any rate to zero ever, as no asset will ever be
            // truely worthless and still valid. In this scenario, we should
            // delete the rate and remove it from the system.
            require(newRates[i] != 0, "Zero is not a valid rate, please call deleteRate instead.");
            require(currencyKey != "sUSD", "Rate of sUSD cannot be updated, it's always UNIT.");

            // We should only update the rate if it's at least the same age as the last rate we've got.
            if (timeSent < _getUpdatedTime(currencyKey)) {
                continue;
            }

            // Ok, go ahead with the update.
            _setRate(currencyKey, newRates[i], timeSent);
        }

        emit RatesUpdated(currencyKeys, newRates);

        return true;
    }

    function removeFromArray(bytes32 entry, bytes32[] storage array) internal returns (bool) {
        for (uint i = 0; i < array.length; i++) {
            if (array[i] == entry) {
                delete array[i];

                // Copy the last key into the place of the one we just deleted
                // If there's only one key, this is array[0] = array[0].
                // If we're deleting the last one, it's also a NOOP in the same way.
                array[i] = array[array.length - 1];

                // Decrease the size of the array by one.
                array.length--;

                return true;
            }
        }
        return false;
    }

    function _formatAggregatorAnswer(bytes32 currencyKey, int256 rate) internal view returns (uint) {
        require(rate >= 0, "Negative rate not supported");
        if (currencyKeyDecimals[currencyKey] > 0) {
            uint multiplier = 10**uint(SafeMath.sub(18, currencyKeyDecimals[currencyKey]));
            return uint(uint(rate).mul(multiplier));
        }
        return uint(rate);
    }

    function _getRateAndUpdatedTime(bytes32 currencyKey) internal view returns (RateAndUpdatedTime memory) {
        AggregatorV2V3Interface aggregator = aggregators[currencyKey];

        if (aggregator != AggregatorV2V3Interface(0)) {
            // this view from the aggregator is the most gas efficient but it can throw when there's no data,
            // so let's call it low-level to suppress any reverts
            bytes memory payload = abi.encodeWithSignature("latestRoundData()");
            // solhint-disable avoid-low-level-calls
            (bool success, bytes memory returnData) = address(aggregator).staticcall(payload);

            if (success) {
                (, int256 answer, , uint256 updatedAt, ) =
                    abi.decode(returnData, (uint80, int256, uint256, uint256, uint80));
                return
                    RateAndUpdatedTime({
                        rate: uint216(_formatAggregatorAnswer(currencyKey, answer)),
                        time: uint40(updatedAt)
                    });
            }
        } else {
            uint roundId = currentRoundForRate[currencyKey];
            RateAndUpdatedTime memory entry = _rates[currencyKey][roundId];

            return RateAndUpdatedTime({rate: uint216(entry.rate), time: entry.time});
        }
    }

    function _getCurrentRoundId(bytes32 currencyKey) internal view returns (uint) {
        AggregatorV2V3Interface aggregator = aggregators[currencyKey];

        if (aggregator != AggregatorV2V3Interface(0)) {
            return aggregator.latestRound();
        } else {
            return currentRoundForRate[currencyKey];
        }
    }

    function _getRateAndTimestampAtRound(bytes32 currencyKey, uint roundId) internal view returns (uint rate, uint time) {
        AggregatorV2V3Interface aggregator = aggregators[currencyKey];

        if (aggregator != AggregatorV2V3Interface(0)) {
            // this view from the aggregator is the most gas efficient but it can throw when there's no data,
            // so let's call it low-level to suppress any reverts
            bytes memory payload = abi.encodeWithSignature("getRoundData(uint80)", roundId);
            // solhint-disable avoid-low-level-calls
            (bool success, bytes memory returnData) = address(aggregator).staticcall(payload);

            if (success) {
                (, int256 answer, , uint256 updatedAt, ) =
                    abi.decode(returnData, (uint80, int256, uint256, uint256, uint80));
                return (_formatAggregatorAnswer(currencyKey, answer), updatedAt);
            }
        } else {
            RateAndUpdatedTime memory update = _rates[currencyKey][roundId];
            return (update.rate, update.time);
        }
    }

    function _getRate(bytes32 currencyKey) internal view returns (uint256) {
        return _getRateAndUpdatedTime(currencyKey).rate;
    }

    function _getUpdatedTime(bytes32 currencyKey) internal view returns (uint256) {
        return _getRateAndUpdatedTime(currencyKey).time;
    }

    function _effectiveValueAndRates(
        bytes32 sourceCurrencyKey,
        uint sourceAmount,
        bytes32 destinationCurrencyKey
    )
        internal
        view
        returns (
            uint value,
            uint sourceRate,
            uint destinationRate
        )
    {
        sourceRate = _getRate(sourceCurrencyKey);
        // If there's no change in the currency, then just return the amount they gave us
        if (sourceCurrencyKey == destinationCurrencyKey) {
            destinationRate = sourceRate;
            value = sourceAmount;
        } else {
            // Calculate the effective value by going from source -> USD -> destination
            destinationRate = _getRate(destinationCurrencyKey);
            // prevent divide-by 0 error (this happens if the dest is not a valid rate)
            if (destinationRate > 0) {
                value = sourceAmount.multiplyDecimalRound(sourceRate).divideDecimalRound(destinationRate);
            }
        }
    }

    function _rateIsStale(bytes32 currencyKey, uint _rateStalePeriod) internal view returns (bool) {
        // sUSD is a special case and is never stale (check before an SLOAD of getRateAndUpdatedTime)
        if (currencyKey == "sUSD") return false;

        return _rateIsStaleWithTime(_rateStalePeriod, _getUpdatedTime(currencyKey));
    }

    function _rateIsStaleWithTime(uint _rateStalePeriod, uint _time) internal view returns (bool) {
        return _time.add(_rateStalePeriod) < now;
    }

    function _rateIsFlagged(bytes32 currencyKey, FlagsInterface flags) internal view returns (bool) {
        // sUSD is a special case and is never invalid
        if (currencyKey == "sUSD") return false;
        address aggregator = address(aggregators[currencyKey]);
        // when no aggregator or when the flags haven't been setup
        if (aggregator == address(0) || flags == FlagsInterface(0)) {
            return false;
        }
        return flags.getFlag(aggregator);
    }

    function _notImplemented() internal pure {
        revert("Cannot be run on this layer");
    }

    /* ========== MODIFIERS ========== */

    modifier onlyOracle {
        _onlyOracle();
        _;
    }

    function _onlyOracle() internal view {
        require(msg.sender == oracle, "Only the oracle can perform this action");
    }

    /* ========== EVENTS ========== */

    event OracleUpdated(address newOracle);
    event RatesUpdated(bytes32[] currencyKeys, uint[] newRates);
    event RateDeleted(bytes32 currencyKey);
    event AggregatorAdded(bytes32 currencyKey, address aggregator);
    event AggregatorRemoved(bytes32 currencyKey, address aggregator);
}<|MERGE_RESOLUTION|>--- conflicted
+++ resolved
@@ -42,14 +42,6 @@
 
     mapping(bytes32 => uint) public currentRoundForRate;
 
-<<<<<<< HEAD
-    mapping(bytes32 => uint) public roundFrozen;
-
-    /* ========== ADDRESS RESOLVER CONFIGURATION ========== */
-    bytes32 private constant CONTRACT_CICRUIT_BREAKER = "ExchangeCircuitBreaker";
-
-=======
->>>>>>> af2813c6
     //
     // ========== CONSTRUCTOR ==========
 
@@ -97,74 +89,6 @@
         emit RateDeleted(currencyKey);
     }
 
-<<<<<<< HEAD
-    function setInversePricing(
-        bytes32 currencyKey,
-        uint entryPoint,
-        uint upperLimit,
-        uint lowerLimit,
-        bool freezeAtUpperLimit,
-        bool freezeAtLowerLimit
-    ) external onlyOwner {
-        // 0 < lowerLimit < entryPoint => 0 < entryPoint
-        require(lowerLimit > 0, "lowerLimit must be above 0");
-        require(upperLimit > entryPoint, "upperLimit must be above the entryPoint");
-        require(upperLimit < entryPoint.mul(2), "upperLimit must be less than double entryPoint");
-        require(lowerLimit < entryPoint, "lowerLimit must be below the entryPoint");
-
-        require(!(freezeAtUpperLimit && freezeAtLowerLimit), "Cannot freeze at both limits");
-
-        InversePricing storage inverse = inversePricing[currencyKey];
-        if (inverse.entryPoint == 0) {
-            // then we are adding a new inverse pricing, so add this
-            invertedKeys.push(currencyKey);
-        }
-        inverse.entryPoint = entryPoint;
-        inverse.upperLimit = upperLimit;
-        inverse.lowerLimit = lowerLimit;
-
-        if (freezeAtUpperLimit || freezeAtLowerLimit) {
-            // When indicating to freeze, we need to know the rate to freeze it at - either upper or lower
-            // this is useful in situations where ExchangeRates is updated and there are existing inverted
-            // rates already frozen in the current contract that need persisting across the upgrade
-
-            inverse.frozenAtUpperLimit = freezeAtUpperLimit;
-            inverse.frozenAtLowerLimit = freezeAtLowerLimit;
-            uint roundId = _getCurrentRoundId(currencyKey);
-            roundFrozen[currencyKey] = roundId;
-            emit InversePriceFrozen(currencyKey, freezeAtUpperLimit ? upperLimit : lowerLimit, roundId, msg.sender);
-        } else {
-            // unfreeze if need be
-            inverse.frozenAtUpperLimit = false;
-            inverse.frozenAtLowerLimit = false;
-            // remove any tracking
-            roundFrozen[currencyKey] = 0;
-        }
-
-        // SIP-78
-        uint rate = _getRate(currencyKey);
-        if (rate > 0) {
-            exchangeCircuitBreaker().setLastExchangeRateForSynth(currencyKey, rate);
-        }
-
-        emit InversePriceConfigured(currencyKey, entryPoint, upperLimit, lowerLimit);
-    }
-
-    function removeInversePricing(bytes32 currencyKey) external onlyOwner {
-        require(inversePricing[currencyKey].entryPoint > 0, "No inverted price exists");
-
-        delete inversePricing[currencyKey];
-
-        // now remove inverted key from array
-        bool wasRemoved = removeFromArray(currencyKey, invertedKeys);
-
-        if (wasRemoved) {
-            emit InversePriceConfigured(currencyKey, 0, 0, 0);
-        }
-    }
-
-=======
->>>>>>> af2813c6
     function addAggregator(bytes32 currencyKey, address aggregatorAddress) external onlyOwner {
         AggregatorV2V3Interface aggregator = AggregatorV2V3Interface(aggregatorAddress);
         // This check tries to make sure that a valid aggregator is being added.
@@ -196,27 +120,6 @@
 
     /* ========== VIEWS ========== */
 
-<<<<<<< HEAD
-    function resolverAddressesRequired() public view returns (bytes32[] memory addresses) {
-        bytes32[] memory existingAddresses = MixinSystemSettings.resolverAddressesRequired();
-        bytes32[] memory newAddresses = new bytes32[](1);
-        newAddresses[0] = CONTRACT_CICRUIT_BREAKER;
-        addresses = combineArrays(existingAddresses, newAddresses);
-    }
-
-    // SIP-75 View to determine if freezeRate can be called safely
-    function canFreezeRate(bytes32 currencyKey) external view returns (bool) {
-        InversePricing memory inverse = inversePricing[currencyKey];
-        if (inverse.entryPoint == 0 || inverse.frozenAtUpperLimit || inverse.frozenAtLowerLimit) {
-            return false;
-        } else {
-            uint rate = _getRate(currencyKey);
-            return (rate > 0 && (rate >= inverse.upperLimit || rate <= inverse.lowerLimit));
-        }
-    }
-
-=======
->>>>>>> af2813c6
     function currenciesUsingAggregator(address aggregator) external view returns (bytes32[] memory currencies) {
         uint count = 0;
         currencies = new bytes32[](aggregatorKeys.length);
@@ -446,15 +349,8 @@
         return false;
     }
 
-<<<<<<< HEAD
-    /* ========== INTERNAL FUNCTIONS ========== */
-
-    function exchangeCircuitBreaker() internal view returns (IExchangeCircuitBreaker) {
-        return IExchangeCircuitBreaker(requireAndGetAddress(CONTRACT_CICRUIT_BREAKER));
-=======
     function synthTooVolatileForAtomicExchange(bytes32) external view returns (bool) {
         _notImplemented();
->>>>>>> af2813c6
     }
 
     /* ========== INTERNAL FUNCTIONS ========== */
