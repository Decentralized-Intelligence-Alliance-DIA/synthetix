pragma solidity ^0.5.16;

// Inheritance
import "./Owned.sol";
import "./MixinSystemSettings.sol";
import "./interfaces/ISystemSettings.sol";
import "./SystemSettingsLib.sol";

// https://docs.synthetix.io/contracts/source/contracts/systemsettings
contract SystemSettings is Owned, MixinSystemSettings, ISystemSettings {
    // SystemSettingsLib is a way to split out the setters to reduce contract size
    using SystemSettingsLib for IFlexibleStorage;

    constructor(address _owner, address _resolver) public Owned(_owner) MixinSystemSettings(_resolver) {
        // SETTING_CONTRACT_NAME is defined for the getters in MixinSystemSettings and
        // SystemSettingsLib.contractName() is a view into SystemSettingsLib of the contract name
        // that's used by the setters. They have to be equal.
        require(SETTING_CONTRACT_NAME == SystemSettingsLib.contractName(), "read and write keys not equal");
    }

    // ========== VIEWS ==========

    // backwards compatibility to having CONTRACT_NAME public constant
    // solhint-disable-next-line func-name-mixedcase
    function CONTRACT_NAME() external view returns (bytes32) {
        return SystemSettingsLib.contractName();
    }

    // SIP-37 Fee Reclamation
    // The number of seconds after an exchange is executed that must be waited
    // before settlement.
    function waitingPeriodSecs() external view returns (uint) {
        return getWaitingPeriodSecs();
    }

    // SIP-65 Decentralized Circuit Breaker
    // The factor amount expressed in decimal format
    // E.g. 3e18 = factor 3, meaning movement up to 3x and above or down to 1/3x and below
    function priceDeviationThresholdFactor() external view returns (uint) {
        return getPriceDeviationThresholdFactor();
    }

    // The raio of collateral
    // Expressed in 18 decimals. So 800% cratio is 100/800 = 0.125 (0.125e18)
    function issuanceRatio() external view returns (uint) {
        return getIssuanceRatio();
    }

    // How long a fee period lasts at a minimum. It is required for
    // anyone to roll over the periods, so they are not guaranteed
    // to roll over at exactly this duration, but the contract enforces
    // that they cannot roll over any quicker than this duration.
    function feePeriodDuration() external view returns (uint) {
        return getFeePeriodDuration();
    }

    // Users are unable to claim fees if their collateralisation ratio drifts out of target threshold
    function targetThreshold() external view returns (uint) {
        return getTargetThreshold();
    }

    // SIP-15 Liquidations
    // liquidation time delay after address flagged (seconds)
    function liquidationDelay() external view returns (uint) {
        return getLiquidationDelay();
    }

    // SIP-15 Liquidations
    // issuance ratio when account can be flagged for liquidation (with 18 decimals), e.g 0.5 issuance ratio
    // when flag means 1/0.5 = 200% cratio
    function liquidationRatio() external view returns (uint) {
        return getLiquidationRatio();
    }

<<<<<<< HEAD
    // SIP-15 Liquidations
=======
    // SIP-97 Liquidations
>>>>>>> 94656b5c
    // penalty taken away from target of Collateral liquidation (with 18 decimals). E.g. 10% is 0.1e18
    function liquidationPenalty() external view returns (uint) {
        return getLiquidationPenalty();
    }

    // SIP-251 Differentiate Liquidation Penalties
    // penalty taken away from target of SNX liquidation (with 18 decimals). E.g. 30% is 0.3e18
    function snxLiquidationPenalty() external view returns (uint) {
        return getSnxLiquidationPenalty();
    }

    /* ========== SIP-148: Upgrade Liquidation Mechanism ========== */

    /// @notice Get the escrow duration for liquidation rewards
    /// @return The escrow duration for liquidation rewards
    function liquidationEscrowDuration() external view returns (uint) {
        return getLiquidationEscrowDuration();
    }

    /// @notice Get the penalty for self liquidation
    /// @return The self liquidation penalty
    function selfLiquidationPenalty() external view returns (uint) {
        return getSelfLiquidationPenalty();
    }

    /// @notice Get the reward for flagging an account for liquidation
    /// @return The reward for flagging an account
    function flagReward() external view returns (uint) {
        return getFlagReward();
    }

    /// @notice Get the reward for liquidating an account
    /// @return The reward for performing a forced liquidation
    function liquidateReward() external view returns (uint) {
        return getLiquidateReward();
    }

    /* ========== End SIP-148 ========== */

    // How long will the ExchangeRates contract assume the rate of any asset is correct
    function rateStalePeriod() external view returns (uint) {
        return getRateStalePeriod();
    }

    /* ========== Exchange Related Fees ========== */
    function exchangeFeeRate(bytes32 currencyKey) external view returns (uint) {
        return getExchangeFeeRate(currencyKey);
    }

    // SIP-184 Dynamic Fee
    /// @notice Get the dynamic fee threshold
    /// @return The dynamic fee threshold
    function exchangeDynamicFeeThreshold() external view returns (uint) {
        return getExchangeDynamicFeeConfig().threshold;
    }

    /// @notice Get the dynamic fee weight decay per round
    /// @return The dynamic fee weight decay per round
    function exchangeDynamicFeeWeightDecay() external view returns (uint) {
        return getExchangeDynamicFeeConfig().weightDecay;
    }

    /// @notice Get the dynamic fee total rounds for calculation
    /// @return The dynamic fee total rounds for calculation
    function exchangeDynamicFeeRounds() external view returns (uint) {
        return getExchangeDynamicFeeConfig().rounds;
    }

    /// @notice Get the max dynamic fee
    /// @return The max dynamic fee
    function exchangeMaxDynamicFee() external view returns (uint) {
        return getExchangeDynamicFeeConfig().maxFee;
    }

    /* ========== End Exchange Related Fees ========== */

    function minimumStakeTime() external view returns (uint) {
        return getMinimumStakeTime();
    }

    function debtSnapshotStaleTime() external view returns (uint) {
        return getDebtSnapshotStaleTime();
    }

    function aggregatorWarningFlags() external view returns (address) {
        return getAggregatorWarningFlags();
    }

    // SIP-63 Trading incentives
    // determines if Exchanger records fee entries in TradingRewards
    function tradingRewardsEnabled() external view returns (bool) {
        return getTradingRewardsEnabled();
    }

    function crossDomainMessageGasLimit(CrossDomainMessageGasLimits gasLimitType) external view returns (uint) {
        return getCrossDomainMessageGasLimit(gasLimitType);
    }

    // SIP 112: ETH Wrappr
    // The maximum amount of ETH held by the EtherWrapper.
    function etherWrapperMaxETH() external view returns (uint) {
        return getEtherWrapperMaxETH();
    }

    // SIP 112: ETH Wrappr
    // The fee for depositing ETH into the EtherWrapper.
    function etherWrapperMintFeeRate() external view returns (uint) {
        return getEtherWrapperMintFeeRate();
    }

    // SIP 112: ETH Wrappr
    // The fee for burning sETH and releasing ETH from the EtherWrapper.
    function etherWrapperBurnFeeRate() external view returns (uint) {
        return getEtherWrapperBurnFeeRate();
    }

    // SIP 182: Wrapper Factory
    // The maximum amount of token held by the Wrapper.
    function wrapperMaxTokenAmount(address wrapper) external view returns (uint) {
        return getWrapperMaxTokenAmount(wrapper);
    }

    // SIP 182: Wrapper Factory
    // The fee for depositing token into the Wrapper.
    function wrapperMintFeeRate(address wrapper) external view returns (int) {
        return getWrapperMintFeeRate(wrapper);
    }

    // SIP 182: Wrapper Factory
    // The fee for burning synth and releasing token from the Wrapper.
    function wrapperBurnFeeRate(address wrapper) external view returns (int) {
        return getWrapperBurnFeeRate(wrapper);
    }

    function interactionDelay(address collateral) external view returns (uint) {
        return getInteractionDelay(collateral);
    }

    function collapseFeeRate(address collateral) external view returns (uint) {
        return getCollapseFeeRate(collateral);
    }

    // SIP-120 Atomic exchanges
    // max allowed volume per block for atomic exchanges
    function atomicMaxVolumePerBlock() external view returns (uint) {
        return getAtomicMaxVolumePerBlock();
    }

    // SIP-120 Atomic exchanges
    // time window (in seconds) for TWAP prices when considered for atomic exchanges
    function atomicTwapWindow() external view returns (uint) {
        return getAtomicTwapWindow();
    }

    // SIP-120 Atomic exchanges
    // equivalent asset to use for a synth when considering external prices for atomic exchanges
    function atomicEquivalentForDexPricing(bytes32 currencyKey) external view returns (address) {
        return getAtomicEquivalentForDexPricing(currencyKey);
    }

    // SIP-120 Atomic exchanges
    // fee rate override for atomic exchanges into a synth
    function atomicExchangeFeeRate(bytes32 currencyKey) external view returns (uint) {
        return getAtomicExchangeFeeRate(currencyKey);
    }

    // SIP-120 Atomic exchanges
    // consideration window for determining synth volatility
    function atomicVolatilityConsiderationWindow(bytes32 currencyKey) external view returns (uint) {
        return getAtomicVolatilityConsiderationWindow(currencyKey);
    }

    // SIP-120 Atomic exchanges
    // update threshold for determining synth volatility
    function atomicVolatilityUpdateThreshold(bytes32 currencyKey) external view returns (uint) {
        return getAtomicVolatilityUpdateThreshold(currencyKey);
    }

    // SIP-198: Atomic Exchange At Pure Chainlink Price
    // Whether to use the pure Chainlink price for a given currency key
    function pureChainlinkPriceForAtomicSwapsEnabled(bytes32 currencyKey) external view returns (bool) {
        return getPureChainlinkPriceForAtomicSwapsEnabled(currencyKey);
    }

    // SIP-229 Atomic exchanges
    // enable/disable sending of synths cross chain
    function crossChainSynthTransferEnabled(bytes32 currencyKey) external view returns (uint) {
        return getCrossChainSynthTransferEnabled(currencyKey);
    }

    // ========== RESTRICTED ==========

    function setCrossDomainMessageGasLimit(CrossDomainMessageGasLimits _gasLimitType, uint _crossDomainMessageGasLimit)
        external
        onlyOwner
    {
        flexibleStorage().setCrossDomainMessageGasLimit(_getGasLimitSetting(_gasLimitType), _crossDomainMessageGasLimit);
        emit CrossDomainMessageGasLimitChanged(_gasLimitType, _crossDomainMessageGasLimit);
    }

    function setIssuanceRatio(uint ratio) external onlyOwner {
        flexibleStorage().setIssuanceRatio(SETTING_ISSUANCE_RATIO, ratio);
        emit IssuanceRatioUpdated(ratio);
    }

    function setTradingRewardsEnabled(bool _tradingRewardsEnabled) external onlyOwner {
        flexibleStorage().setTradingRewardsEnabled(SETTING_TRADING_REWARDS_ENABLED, _tradingRewardsEnabled);
        emit TradingRewardsEnabled(_tradingRewardsEnabled);
    }

    function setWaitingPeriodSecs(uint _waitingPeriodSecs) external onlyOwner {
        flexibleStorage().setWaitingPeriodSecs(SETTING_WAITING_PERIOD_SECS, _waitingPeriodSecs);
        emit WaitingPeriodSecsUpdated(_waitingPeriodSecs);
    }

    function setPriceDeviationThresholdFactor(uint _priceDeviationThresholdFactor) external onlyOwner {
        flexibleStorage().setPriceDeviationThresholdFactor(
            SETTING_PRICE_DEVIATION_THRESHOLD_FACTOR,
            _priceDeviationThresholdFactor
        );
        emit PriceDeviationThresholdUpdated(_priceDeviationThresholdFactor);
    }

    function setFeePeriodDuration(uint _feePeriodDuration) external onlyOwner {
        flexibleStorage().setFeePeriodDuration(SETTING_FEE_PERIOD_DURATION, _feePeriodDuration);
        emit FeePeriodDurationUpdated(_feePeriodDuration);
    }

    function setTargetThreshold(uint percent) external onlyOwner {
        uint threshold = flexibleStorage().setTargetThreshold(SETTING_TARGET_THRESHOLD, percent);
        emit TargetThresholdUpdated(threshold);
    }

    function setLiquidationDelay(uint time) external onlyOwner {
        flexibleStorage().setLiquidationDelay(SETTING_LIQUIDATION_DELAY, time);
        emit LiquidationDelayUpdated(time);
    }

    // The collateral / issuance ratio ( debt / collateral ) is higher when there is less collateral backing their debt
    // Upper bound liquidationRatio is 1 + penalty (100% + 10% = 110%) to allow collateral value to cover debt and liquidation penalty
    function setLiquidationRatio(uint _liquidationRatio) external onlyOwner {
        flexibleStorage().setLiquidationRatio(
            SETTING_LIQUIDATION_RATIO,
            _liquidationRatio,
            getSnxLiquidationPenalty(),
            getIssuanceRatio()
        );
        emit LiquidationRatioUpdated(_liquidationRatio);
    }

    function setLiquidationEscrowDuration(uint duration) external onlyOwner {
        flexibleStorage().setUIntValue(SETTING_CONTRACT_NAME, SETTING_LIQUIDATION_ESCROW_DURATION, duration);
        emit LiquidationEscrowDurationUpdated(duration);
    }

    function setSnxLiquidationPenalty(uint penalty) external onlyOwner {
        flexibleStorage().setSnxLiquidationPenalty(SETTING_SNX_LIQUIDATION_PENALTY, penalty);
        emit SnxLiquidationPenaltyUpdated(penalty);
    }

    function setLiquidationPenalty(uint penalty) external onlyOwner {
        flexibleStorage().setLiquidationPenalty(SETTING_LIQUIDATION_PENALTY, penalty);
        emit LiquidationPenaltyUpdated(penalty);
    }

    function setSelfLiquidationPenalty(uint penalty) external onlyOwner {
        flexibleStorage().setSelfLiquidationPenalty(SETTING_SELF_LIQUIDATION_PENALTY, penalty);
        emit SelfLiquidationPenaltyUpdated(penalty);
    }

    function setFlagReward(uint reward) external onlyOwner {
        flexibleStorage().setUIntValue(SETTING_CONTRACT_NAME, SETTING_FLAG_REWARD, reward);
        emit FlagRewardUpdated(reward);
    }

    function setLiquidateReward(uint reward) external onlyOwner {
        flexibleStorage().setUIntValue(SETTING_CONTRACT_NAME, SETTING_LIQUIDATE_REWARD, reward);
        emit LiquidateRewardUpdated(reward);
    }

    function setRateStalePeriod(uint period) external onlyOwner {
        flexibleStorage().setRateStalePeriod(SETTING_RATE_STALE_PERIOD, period);
        emit RateStalePeriodUpdated(period);
    }

    /* ========== Exchange Fees Related ========== */
    function setExchangeFeeRateForSynths(bytes32[] calldata synthKeys, uint256[] calldata exchangeFeeRates)
        external
        onlyOwner
    {
        flexibleStorage().setExchangeFeeRateForSynths(SETTING_EXCHANGE_FEE_RATE, synthKeys, exchangeFeeRates);
        for (uint i = 0; i < synthKeys.length; i++) {
            emit ExchangeFeeUpdated(synthKeys[i], exchangeFeeRates[i]);
        }
    }

    /// @notice Set exchange dynamic fee threshold constant in decimal ratio
    /// @param threshold The exchange dynamic fee threshold
    /// @return uint threshold constant
    function setExchangeDynamicFeeThreshold(uint threshold) external onlyOwner {
        require(threshold != 0, "Threshold cannot be 0");

        flexibleStorage().setUIntValue(SETTING_CONTRACT_NAME, SETTING_EXCHANGE_DYNAMIC_FEE_THRESHOLD, threshold);

        emit ExchangeDynamicFeeThresholdUpdated(threshold);
    }

    /// @notice Set exchange dynamic fee weight decay constant
    /// @param weightDecay The exchange dynamic fee weight decay
    /// @return uint weight decay constant
    function setExchangeDynamicFeeWeightDecay(uint weightDecay) external onlyOwner {
        require(weightDecay != 0, "Weight decay cannot be 0");

        flexibleStorage().setUIntValue(SETTING_CONTRACT_NAME, SETTING_EXCHANGE_DYNAMIC_FEE_WEIGHT_DECAY, weightDecay);

        emit ExchangeDynamicFeeWeightDecayUpdated(weightDecay);
    }

    /// @notice Set exchange dynamic fee last N rounds with minimum 2 rounds
    /// @param rounds The exchange dynamic fee last N rounds
    /// @return uint dynamic fee last N rounds
    function setExchangeDynamicFeeRounds(uint rounds) external onlyOwner {
        flexibleStorage().setUIntValue(SETTING_CONTRACT_NAME, SETTING_EXCHANGE_DYNAMIC_FEE_ROUNDS, rounds);

        emit ExchangeDynamicFeeRoundsUpdated(rounds);
    }

    /// @notice Set max exchange dynamic fee
    /// @param maxFee The max exchange dynamic fee
    /// @return uint dynamic fee last N rounds
    function setExchangeMaxDynamicFee(uint maxFee) external onlyOwner {
        flexibleStorage().setExchangeMaxDynamicFee(SETTING_EXCHANGE_MAX_DYNAMIC_FEE, maxFee);
        emit ExchangeMaxDynamicFeeUpdated(maxFee);
    }

    function setMinimumStakeTime(uint _seconds) external onlyOwner {
        flexibleStorage().setMinimumStakeTime(SETTING_MINIMUM_STAKE_TIME, _seconds);
        emit MinimumStakeTimeUpdated(_seconds);
    }

    function setDebtSnapshotStaleTime(uint _seconds) external onlyOwner {
        flexibleStorage().setDebtSnapshotStaleTime(SETTING_DEBT_SNAPSHOT_STALE_TIME, _seconds);
        emit DebtSnapshotStaleTimeUpdated(_seconds);
    }

    function setAggregatorWarningFlags(address _flags) external onlyOwner {
        flexibleStorage().setAggregatorWarningFlags(SETTING_AGGREGATOR_WARNING_FLAGS, _flags);
        emit AggregatorWarningFlagsUpdated(_flags);
    }

    function setEtherWrapperMaxETH(uint _maxETH) external onlyOwner {
        flexibleStorage().setEtherWrapperMaxETH(SETTING_ETHER_WRAPPER_MAX_ETH, _maxETH);
        emit EtherWrapperMaxETHUpdated(_maxETH);
    }

    function setEtherWrapperMintFeeRate(uint _rate) external onlyOwner {
        flexibleStorage().setEtherWrapperMintFeeRate(SETTING_ETHER_WRAPPER_MINT_FEE_RATE, _rate);
        emit EtherWrapperMintFeeRateUpdated(_rate);
    }

    function setEtherWrapperBurnFeeRate(uint _rate) external onlyOwner {
        flexibleStorage().setEtherWrapperBurnFeeRate(SETTING_ETHER_WRAPPER_BURN_FEE_RATE, _rate);
        emit EtherWrapperBurnFeeRateUpdated(_rate);
    }

    function setWrapperMaxTokenAmount(address _wrapper, uint _maxTokenAmount) external onlyOwner {
        flexibleStorage().setWrapperMaxTokenAmount(SETTING_WRAPPER_MAX_TOKEN_AMOUNT, _wrapper, _maxTokenAmount);
        emit WrapperMaxTokenAmountUpdated(_wrapper, _maxTokenAmount);
    }

    function setWrapperMintFeeRate(address _wrapper, int _rate) external onlyOwner {
        flexibleStorage().setWrapperMintFeeRate(
            SETTING_WRAPPER_MINT_FEE_RATE,
            _wrapper,
            _rate,
            getWrapperBurnFeeRate(_wrapper)
        );
        emit WrapperMintFeeRateUpdated(_wrapper, _rate);
    }

    function setWrapperBurnFeeRate(address _wrapper, int _rate) external onlyOwner {
        flexibleStorage().setWrapperBurnFeeRate(
            SETTING_WRAPPER_BURN_FEE_RATE,
            _wrapper,
            _rate,
            getWrapperMintFeeRate(_wrapper)
        );
        emit WrapperBurnFeeRateUpdated(_wrapper, _rate);
    }

    function setInteractionDelay(address _collateral, uint _interactionDelay) external onlyOwner {
        flexibleStorage().setInteractionDelay(SETTING_INTERACTION_DELAY, _collateral, _interactionDelay);
        emit InteractionDelayUpdated(_interactionDelay);
    }

    function setCollapseFeeRate(address _collateral, uint _collapseFeeRate) external onlyOwner {
        flexibleStorage().setCollapseFeeRate(SETTING_COLLAPSE_FEE_RATE, _collateral, _collapseFeeRate);
        emit CollapseFeeRateUpdated(_collapseFeeRate);
    }

    function setAtomicMaxVolumePerBlock(uint _maxVolume) external onlyOwner {
        flexibleStorage().setAtomicMaxVolumePerBlock(SETTING_ATOMIC_MAX_VOLUME_PER_BLOCK, _maxVolume);
        emit AtomicMaxVolumePerBlockUpdated(_maxVolume);
    }

    function setAtomicTwapWindow(uint _window) external onlyOwner {
        flexibleStorage().setAtomicTwapWindow(SETTING_ATOMIC_TWAP_WINDOW, _window);
        emit AtomicTwapWindowUpdated(_window);
    }

    function setAtomicEquivalentForDexPricing(bytes32 _currencyKey, address _equivalent) external onlyOwner {
        flexibleStorage().setAtomicEquivalentForDexPricing(
            SETTING_ATOMIC_EQUIVALENT_FOR_DEX_PRICING,
            _currencyKey,
            _equivalent
        );
        emit AtomicEquivalentForDexPricingUpdated(_currencyKey, _equivalent);
    }

    function setAtomicExchangeFeeRate(bytes32 _currencyKey, uint256 _exchangeFeeRate) external onlyOwner {
        flexibleStorage().setAtomicExchangeFeeRate(SETTING_ATOMIC_EXCHANGE_FEE_RATE, _currencyKey, _exchangeFeeRate);
        emit AtomicExchangeFeeUpdated(_currencyKey, _exchangeFeeRate);
    }

    function setAtomicVolatilityConsiderationWindow(bytes32 _currencyKey, uint _window) external onlyOwner {
        flexibleStorage().setAtomicVolatilityConsiderationWindow(
            SETTING_ATOMIC_VOLATILITY_CONSIDERATION_WINDOW,
            _currencyKey,
            _window
        );
        emit AtomicVolatilityConsiderationWindowUpdated(_currencyKey, _window);
    }

    function setAtomicVolatilityUpdateThreshold(bytes32 _currencyKey, uint _threshold) external onlyOwner {
        flexibleStorage().setAtomicVolatilityUpdateThreshold(
            SETTING_ATOMIC_VOLATILITY_UPDATE_THRESHOLD,
            _currencyKey,
            _threshold
        );
        emit AtomicVolatilityUpdateThresholdUpdated(_currencyKey, _threshold);
    }

    function setPureChainlinkPriceForAtomicSwapsEnabled(bytes32 _currencyKey, bool _enabled) external onlyOwner {
        flexibleStorage().setPureChainlinkPriceForAtomicSwapsEnabled(
            SETTING_PURE_CHAINLINK_PRICE_FOR_ATOMIC_SWAPS_ENABLED,
            _currencyKey,
            _enabled
        );
        emit PureChainlinkPriceForAtomicSwapsEnabledUpdated(_currencyKey, _enabled);
    }

    function setCrossChainSynthTransferEnabled(bytes32 _currencyKey, uint _value) external onlyOwner {
        flexibleStorage().setCrossChainSynthTransferEnabled(SETTING_CROSS_SYNTH_TRANSFER_ENABLED, _currencyKey, _value);
        emit CrossChainSynthTransferEnabledUpdated(_currencyKey, _value);
    }

    // ========== EVENTS ==========
    event CrossDomainMessageGasLimitChanged(CrossDomainMessageGasLimits gasLimitType, uint newLimit);
    event IssuanceRatioUpdated(uint newRatio);
    event TradingRewardsEnabled(bool enabled);
    event WaitingPeriodSecsUpdated(uint waitingPeriodSecs);
    event PriceDeviationThresholdUpdated(uint threshold);
    event FeePeriodDurationUpdated(uint newFeePeriodDuration);
    event TargetThresholdUpdated(uint newTargetThreshold);
    event LiquidationDelayUpdated(uint newDelay);
    event LiquidationRatioUpdated(uint newRatio);
    event LiquidationEscrowDurationUpdated(uint newDuration);
    event LiquidationPenaltyUpdated(uint newPenalty);
    event SnxLiquidationPenaltyUpdated(uint newPenalty);
    event SelfLiquidationPenaltyUpdated(uint newPenalty);
    event FlagRewardUpdated(uint newReward);
    event LiquidateRewardUpdated(uint newReward);
    event RateStalePeriodUpdated(uint rateStalePeriod);
    /* ========== Exchange Fees Related ========== */
    event ExchangeFeeUpdated(bytes32 synthKey, uint newExchangeFeeRate);
    event ExchangeDynamicFeeThresholdUpdated(uint dynamicFeeThreshold);
    event ExchangeDynamicFeeWeightDecayUpdated(uint dynamicFeeWeightDecay);
    event ExchangeDynamicFeeRoundsUpdated(uint dynamicFeeRounds);
    event ExchangeMaxDynamicFeeUpdated(uint maxDynamicFee);
    /* ========== End Exchange Fees Related ========== */
    event MinimumStakeTimeUpdated(uint minimumStakeTime);
    event DebtSnapshotStaleTimeUpdated(uint debtSnapshotStaleTime);
    event AggregatorWarningFlagsUpdated(address flags);
    event EtherWrapperMaxETHUpdated(uint maxETH);
    event EtherWrapperMintFeeRateUpdated(uint rate);
    event EtherWrapperBurnFeeRateUpdated(uint rate);
    event WrapperMaxTokenAmountUpdated(address wrapper, uint maxTokenAmount);
    event WrapperMintFeeRateUpdated(address wrapper, int rate);
    event WrapperBurnFeeRateUpdated(address wrapper, int rate);
    event InteractionDelayUpdated(uint interactionDelay);
    event CollapseFeeRateUpdated(uint collapseFeeRate);
    event AtomicMaxVolumePerBlockUpdated(uint newMaxVolume);
    event AtomicTwapWindowUpdated(uint newWindow);
    event AtomicEquivalentForDexPricingUpdated(bytes32 synthKey, address equivalent);
    event AtomicExchangeFeeUpdated(bytes32 synthKey, uint newExchangeFeeRate);
    event AtomicVolatilityConsiderationWindowUpdated(bytes32 synthKey, uint newVolatilityConsiderationWindow);
    event AtomicVolatilityUpdateThresholdUpdated(bytes32 synthKey, uint newVolatilityUpdateThreshold);
    event PureChainlinkPriceForAtomicSwapsEnabledUpdated(bytes32 synthKey, bool enabled);
    event CrossChainSynthTransferEnabledUpdated(bytes32 synthKey, uint value);
}<|MERGE_RESOLUTION|>--- conflicted
+++ resolved
@@ -72,11 +72,7 @@
         return getLiquidationRatio();
     }
 
-<<<<<<< HEAD
-    // SIP-15 Liquidations
-=======
     // SIP-97 Liquidations
->>>>>>> 94656b5c
     // penalty taken away from target of Collateral liquidation (with 18 decimals). E.g. 10% is 0.1e18
     function liquidationPenalty() external view returns (uint) {
         return getLiquidationPenalty();
