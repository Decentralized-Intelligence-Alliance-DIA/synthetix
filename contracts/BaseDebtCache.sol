--- conflicted
+++ resolved
@@ -50,25 +50,14 @@
 
     function resolverAddressesRequired() public view returns (bytes32[] memory addresses) {
         bytes32[] memory existingAddresses = MixinSystemSettings.resolverAddressesRequired();
-<<<<<<< HEAD
-        bytes32[] memory newAddresses = new bytes32[](9);
-=======
-        bytes32[] memory newAddresses = new bytes32[](6);
->>>>>>> c91fe0fc
+        bytes32[] memory newAddresses = new bytes32[](7);
         newAddresses[0] = CONTRACT_ISSUER;
         newAddresses[1] = CONTRACT_EXCHANGER;
         newAddresses[2] = CONTRACT_EXRATES;
         newAddresses[3] = CONTRACT_SYSTEMSTATUS;
-<<<<<<< HEAD
-        newAddresses[4] = CONTRACT_ETHERCOLLATERAL;
-        newAddresses[5] = CONTRACT_ETHERCOLLATERAL_SUSD;
-        newAddresses[6] = CONTRACT_COLLATERALMANAGER;
-        newAddresses[7] = CONTRACT_ETHER_WRAPPER;
-        newAddresses[8] = CONTRACT_LINK_WRAPPER;
-=======
         newAddresses[4] = CONTRACT_COLLATERALMANAGER;
         newAddresses[5] = CONTRACT_ETHER_WRAPPER;
->>>>>>> c91fe0fc
+        newAddresses[6] = CONTRACT_LINK_WRAPPER;
         addresses = combineArrays(existingAddresses, newAddresses);
     }
 
