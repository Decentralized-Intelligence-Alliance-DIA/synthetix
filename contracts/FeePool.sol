pragma solidity ^0.5.16;

// Inheritance
import "./Owned.sol";
import "./Proxyable.sol";
import "./LimitedSetup.sol";
import "./MixinResolver.sol";
import "./MixinSystemSettings.sol";
import "./interfaces/IFeePool.sol";

// Libraries
import "./SafeDecimalMath.sol";

import "@chainlink/contracts-0.0.10/src/v0.5/interfaces/AggregatorV2V3Interface.sol";

// Internal references
import "./interfaces/IERC20.sol";
import "./interfaces/ISynth.sol";
import "./interfaces/ISystemStatus.sol";
import "./interfaces/ISynthetix.sol";
import "./interfaces/ISynthetixDebtShare.sol";
import "./FeePoolEternalStorage.sol";
import "./interfaces/IExchanger.sol";
import "./interfaces/IIssuer.sol";
import "./interfaces/IRewardEscrowV2.sol";
import "./interfaces/IDelegateApprovals.sol";
import "./interfaces/IRewardsDistribution.sol";
import "./interfaces/ICollateralManager.sol";
import "./interfaces/IEtherWrapper.sol";
import "./interfaces/IFuturesMarketManager.sol";
import "./interfaces/IWrapperFactory.sol";
import "./interfaces/ISynthetixBridgeToOptimism.sol";

// https://docs.synthetix.io/contracts/source/contracts/feepool
contract FeePool is Owned, Proxyable, LimitedSetup, MixinSystemSettings, IFeePool {
    using SafeMath for uint;
    using SafeDecimalMath for uint;

    bytes32 public constant CONTRACT_NAME = "FeePool";

    // Where fees are pooled in sUSD.
    address public constant FEE_ADDRESS = 0xfeEFEEfeefEeFeefEEFEEfEeFeefEEFeeFEEFEeF;

    // sUSD currencyKey. Fees stored and paid in sUSD
    bytes32 private sUSD = "sUSD";

    // This struct represents the issuance activity that's happened in a fee period.
    struct FeePeriod {
        uint64 feePeriodId;
        uint64 startTime;

        uint allNetworksSnxBackedDebt;
        uint allNetworksDebtSharesSupply;

        uint feesToDistribute;
        uint feesClaimed;
        uint rewardsToDistribute;
        uint rewardsClaimed;
    }

    // A staker(mintr) can claim from the previous fee period (7 days) only.
    // Fee Periods stored and managed from [0], such that [0] is always
    // the current active fee period which is not claimable until the
    // public function closeCurrentFeePeriod() is called closing the
    // current weeks collected fees. [1] is last weeks feeperiod
    uint8 public constant FEE_PERIOD_LENGTH = 2;

    FeePeriod[FEE_PERIOD_LENGTH] private _recentFeePeriods;
    uint256 private _currentFeePeriod;

    /* ========== ADDRESS RESOLVER CONFIGURATION ========== */

    bytes32 private constant CONTRACT_SYSTEMSTATUS = "SystemStatus";
    bytes32 private constant CONTRACT_SYNTHETIXDEBTSHARE = "SynthetixDebtShare";
    bytes32 private constant CONTRACT_FEEPOOLETERNALSTORAGE = "FeePoolEternalStorage";
    bytes32 private constant CONTRACT_EXCHANGER = "Exchanger";
    bytes32 private constant CONTRACT_ISSUER = "Issuer";
    bytes32 private constant CONTRACT_REWARDESCROW_V2 = "RewardEscrowV2";
    bytes32 private constant CONTRACT_DELEGATEAPPROVALS = "DelegateApprovals";
    bytes32 private constant CONTRACT_COLLATERALMANAGER = "CollateralManager";
    bytes32 private constant CONTRACT_REWARDSDISTRIBUTION = "RewardsDistribution";
    bytes32 private constant CONTRACT_ETHER_WRAPPER = "EtherWrapper";
    bytes32 private constant CONTRACT_FUTURES_MARKET_MANAGER = "FuturesMarketManager";
    bytes32 private constant CONTRACT_WRAPPER_FACTORY = "WrapperFactory";

    bytes32 private constant CONTRACT_SYNTHETIX_BRIDGE_TO_OPTIMISM = "SynthetixBridgeToOptimism";
    bytes32 private constant CONTRACT_SYNTHETIX_BRIDGE_TO_BASE = "SynthetixBridgeToBase";

    bytes32 private constant CONTRACT_EXT_AGGREGATOR_ISSUED_SYNTHS = "ext:AggregatorIssuedSynths";
    bytes32 private constant CONTRACT_EXT_AGGREGATOR_DEBT_RATIO = "ext:AggregatorDebtRatio";

    /* ========== ETERNAL STORAGE CONSTANTS ========== */

    bytes32 private constant LAST_FEE_WITHDRAWAL = "last_fee_withdrawal";

    constructor(
        address payable _proxy,
        address _owner,
        address _resolver
    ) public Owned(_owner) Proxyable(_proxy) LimitedSetup(3 weeks) MixinSystemSettings(_resolver) {
        // Set our initial fee period
        _recentFeePeriodsStorage(0).feePeriodId = 1;
        _recentFeePeriodsStorage(0).startTime = uint64(block.timestamp);
    }

    /* ========== VIEWS ========== */
    function resolverAddressesRequired() public view returns (bytes32[] memory addresses) {
        bytes32[] memory existingAddresses = MixinSystemSettings.resolverAddressesRequired();
<<<<<<< HEAD
        bytes32[] memory newAddresses = new bytes32[](12);
=======
        bytes32[] memory newAddresses = new bytes32[](13);
>>>>>>> 05005cfe
        newAddresses[0] = CONTRACT_SYSTEMSTATUS;
        newAddresses[1] = CONTRACT_SYNTHETIXDEBTSHARE;
        newAddresses[2] = CONTRACT_FEEPOOLETERNALSTORAGE;
        newAddresses[3] = CONTRACT_EXCHANGER;
        newAddresses[4] = CONTRACT_ISSUER;
        newAddresses[5] = CONTRACT_REWARDESCROW_V2;
        newAddresses[6] = CONTRACT_DELEGATEAPPROVALS;
        newAddresses[7] = CONTRACT_REWARDSDISTRIBUTION;
        newAddresses[8] = CONTRACT_COLLATERALMANAGER;
        newAddresses[9] = CONTRACT_WRAPPER_FACTORY;
        newAddresses[10] = CONTRACT_ETHER_WRAPPER;
<<<<<<< HEAD
        newAddresses[11] = CONTRACT_FUTURES_MARKET_MANAGER;
=======
        newAddresses[11] = CONTRACT_EXT_AGGREGATOR_ISSUED_SYNTHS;
        newAddresses[12] = CONTRACT_EXT_AGGREGATOR_DEBT_RATIO;
>>>>>>> 05005cfe
        addresses = combineArrays(existingAddresses, newAddresses);
    }

    function systemStatus() internal view returns (ISystemStatus) {
        return ISystemStatus(requireAndGetAddress(CONTRACT_SYSTEMSTATUS));
    }

    function synthetixDebtShare() internal view returns (ISynthetixDebtShare) {
        return ISynthetixDebtShare(requireAndGetAddress(CONTRACT_SYNTHETIXDEBTSHARE));
    }

    function feePoolEternalStorage() internal view returns (FeePoolEternalStorage) {
        return FeePoolEternalStorage(requireAndGetAddress(CONTRACT_FEEPOOLETERNALSTORAGE));
    }

    function exchanger() internal view returns (IExchanger) {
        return IExchanger(requireAndGetAddress(CONTRACT_EXCHANGER));
    }

    function collateralManager() internal view returns (ICollateralManager) {
        return ICollateralManager(requireAndGetAddress(CONTRACT_COLLATERALMANAGER));
    }

    function issuer() internal view returns (IIssuer) {
        return IIssuer(requireAndGetAddress(CONTRACT_ISSUER));
    }

    function rewardEscrowV2() internal view returns (IRewardEscrowV2) {
        return IRewardEscrowV2(requireAndGetAddress(CONTRACT_REWARDESCROW_V2));
    }

    function delegateApprovals() internal view returns (IDelegateApprovals) {
        return IDelegateApprovals(requireAndGetAddress(CONTRACT_DELEGATEAPPROVALS));
    }

    function rewardsDistribution() internal view returns (IRewardsDistribution) {
        return IRewardsDistribution(requireAndGetAddress(CONTRACT_REWARDSDISTRIBUTION));
    }

    function etherWrapper() internal view returns (IEtherWrapper) {
        return IEtherWrapper(requireAndGetAddress(CONTRACT_ETHER_WRAPPER));
    }

    function futuresMarketManager() internal view returns (IFuturesMarketManager) {
        return IFuturesMarketManager(requireAndGetAddress(CONTRACT_FUTURES_MARKET_MANAGER));
    }

    function wrapperFactory() internal view returns (IWrapperFactory) {
        return IWrapperFactory(requireAndGetAddress(CONTRACT_WRAPPER_FACTORY));
    }

    function issuanceRatio() external view returns (uint) {
        return getIssuanceRatio();
    }

    function feePeriodDuration() external view returns (uint) {
        return getFeePeriodDuration();
    }

    function targetThreshold() external view returns (uint) {
        return getTargetThreshold();
    }

    function allNetworksSnxBackedDebt() internal view returns (uint256 debt, uint256 updatedAt) {
        (, int256 rawData, , uint timestamp, ) = AggregatorV2V3Interface(requireAndGetAddress(CONTRACT_EXT_AGGREGATOR_ISSUED_SYNTHS))
            .latestRoundData();
        
        debt = uint(rawData);
        updatedAt = timestamp;
    }

    function allNetworksDebtSharesSupply() internal view returns (uint256 sharesSupply, uint256 updatedAt) {
        (, int256 rawIssuedSynths, , uint issuedSynthsUpdatedAt, ) = AggregatorV2V3Interface(requireAndGetAddress(CONTRACT_EXT_AGGREGATOR_ISSUED_SYNTHS))
            .latestRoundData();

        (, int256 rawRatio, , uint ratioUpdatedAt, ) = AggregatorV2V3Interface(requireAndGetAddress(CONTRACT_EXT_AGGREGATOR_DEBT_RATIO))
            .latestRoundData();
        
        uint debt = uint(rawIssuedSynths);
        sharesSupply = rawRatio == 0 ? 0 : debt.divideDecimalRoundPrecise(uint(rawRatio));
        updatedAt = issuedSynthsUpdatedAt < ratioUpdatedAt ? issuedSynthsUpdatedAt : ratioUpdatedAt;
    }

    function recentFeePeriods(uint index)
        external
        view
        returns (
            uint64 feePeriodId,
            uint64 unused, // required post 185 for api compatibility
            uint64 startTime,
            uint feesToDistribute,
            uint feesClaimed,
            uint rewardsToDistribute,
            uint rewardsClaimed
        )
    {
        FeePeriod memory feePeriod = _recentFeePeriodsStorage(index);
        return (
            feePeriod.feePeriodId,
            0,
            feePeriod.startTime,
            feePeriod.feesToDistribute,
            feePeriod.feesClaimed,
            feePeriod.rewardsToDistribute,
            feePeriod.rewardsClaimed
        );
    }

    function _recentFeePeriodsStorage(uint index) internal view returns (FeePeriod storage) {
        return _recentFeePeriods[(_currentFeePeriod + index) % FEE_PERIOD_LENGTH];
    }

    /**
     * @notice The Exchanger contract informs us when fees are paid.
     * @param amount susd amount in fees being paid.
     */
    function recordFeePaid(uint amount) external onlyInternalContracts {
        // Keep track off fees in sUSD in the open fee pool period.
        _recentFeePeriodsStorage(0).feesToDistribute = _recentFeePeriodsStorage(0).feesToDistribute.add(amount);
    }

    /**
     * @notice The RewardsDistribution contract informs us how many SNX rewards are sent to RewardEscrow to be claimed.
     */
    function setRewardsToDistribute(uint amount) external optionalProxy {
        require(messageSender == address(rewardsDistribution()), "RewardsDistribution only");
        // Add the amount of SNX rewards to distribute on top of any rolling unclaimed amount
        _recentFeePeriodsStorage(0).rewardsToDistribute = _recentFeePeriodsStorage(0).rewardsToDistribute.add(amount);
    }

    /**
     * @notice Close the current fee period and start a new one.
     */
    function closeCurrentFeePeriod() external issuanceActive {
        require(getFeePeriodDuration() > 0, "Fee Period Duration not set");
        require(_recentFeePeriodsStorage(0).startTime <= (now - getFeePeriodDuration()), "Too early to close fee period");

        // get current oracle values
        (uint snxBackedDebt, ) = allNetworksSnxBackedDebt();
        (uint debtSharesSupply, ) = allNetworksDebtSharesSupply();

        // close on this chain
        _closeSecondary(snxBackedDebt, debtSharesSupply);

        // inform other chain of the chosen values
        ISynthetixBridgeToOptimism(resolver.requireAndGetAddress(CONTRACT_SYNTHETIX_BRIDGE_TO_OPTIMISM, "Missing contract: SynthetixBridgeToOptimism")).closeFeePeriod(snxBackedDebt, debtSharesSupply);
    }

    function closeSecondary(uint allNetworksSnxBackedDebt, uint allNetworksDebtSharesSupply) external onlyRelayer {
        _closeSecondary(allNetworksSnxBackedDebt, allNetworksDebtSharesSupply);
    }

    /**
     * @notice Close the current fee period and start a new one.
     */
    function _closeSecondary(uint allNetworksSnxBackedDebt, uint allNetworksDebtSharesSupply) internal {
        etherWrapper().distributeFees();
        wrapperFactory().distributeFees();

        // before closing the current fee period, set the recorded snxBackedDebt and debtSharesSupply
        _recentFeePeriodsStorage(0).allNetworksDebtSharesSupply = allNetworksDebtSharesSupply;
        _recentFeePeriodsStorage(0).allNetworksSnxBackedDebt = allNetworksSnxBackedDebt;

        // Note:  when FEE_PERIOD_LENGTH = 2, periodClosing is the current period & periodToRollover is the last open claimable period
        FeePeriod storage periodClosing = _recentFeePeriodsStorage(FEE_PERIOD_LENGTH - 2);
        FeePeriod storage periodToRollover = _recentFeePeriodsStorage(FEE_PERIOD_LENGTH - 1);

        // Any unclaimed fees from the last period in the array roll back one period.
        // Because of the subtraction here, they're effectively proportionally redistributed to those who
        // have already claimed from the old period, available in the new period.
        // The subtraction is important so we don't create a ticking time bomb of an ever growing
        // number of fees that can never decrease and will eventually overflow at the end of the fee pool.
        _recentFeePeriodsStorage(FEE_PERIOD_LENGTH - 2).feesToDistribute = periodToRollover
            .feesToDistribute
            .sub(periodToRollover.feesClaimed)
            .add(periodClosing.feesToDistribute);
        _recentFeePeriodsStorage(FEE_PERIOD_LENGTH - 2).rewardsToDistribute = periodToRollover
            .rewardsToDistribute
            .sub(periodToRollover.rewardsClaimed)
            .add(periodClosing.rewardsToDistribute);

        // Shift the previous fee periods across to make room for the new one.
        _currentFeePeriod = _currentFeePeriod.add(FEE_PERIOD_LENGTH).sub(1).mod(FEE_PERIOD_LENGTH);

        // Clear the first element of the array to make sure we don't have any stale values.
        delete _recentFeePeriods[_currentFeePeriod];

        // Open up the new fee period.
        // periodID is set to the current timestamp for compatibility with other systems taking snapshots on the debt shares
        uint newFeePeriodId = block.timestamp;
        _recentFeePeriodsStorage(0).feePeriodId = uint64(newFeePeriodId);
        _recentFeePeriodsStorage(0).startTime = uint64(block.timestamp);

        // Inform Issuer to start recording for the new fee period
        issuer().setCurrentPeriodId(uint128(newFeePeriodId));

        emitFeePeriodClosed(_recentFeePeriodsStorage(1).feePeriodId);
    }

    /**
     * @notice Claim fees for last period when available or not already withdrawn.
     */
    function claimFees() external issuanceActive optionalProxy returns (bool) {
        return _claimFees(messageSender);
    }

    /**
     * @notice Delegated claimFees(). Call from the deletegated address
     * and the fees will be sent to the claimingForAddress.
     * approveClaimOnBehalf() must be called first to approve the deletage address
     * @param claimingForAddress The account you are claiming fees for
     */
    function claimOnBehalf(address claimingForAddress) external issuanceActive optionalProxy returns (bool) {
        require(delegateApprovals().canClaimFor(claimingForAddress, messageSender), "Not approved to claim on behalf");

        return _claimFees(claimingForAddress);
    }

    function _claimFees(address claimingAddress) internal returns (bool) {
        uint rewardsPaid = 0;
        uint feesPaid = 0;
        uint availableFees;
        uint availableRewards;

        // Address won't be able to claim fees if it is too far below the target c-ratio.
        // It will need to burn synths then try claiming again.
        (bool feesClaimable, bool anyRateIsInvalid) = _isFeesClaimableAndAnyRatesInvalid(claimingAddress);

        require(feesClaimable, "C-Ratio below penalty threshold");

        require(!anyRateIsInvalid, "A synth or SNX rate is invalid");

        // Get the claimingAddress available fees and rewards
        (availableFees, availableRewards) = feesAvailable(claimingAddress);

        require(
            availableFees > 0 || availableRewards > 0,
            "No fees or rewards available for period, or fees already claimed"
        );

        // Record the address has claimed for this period
        _setLastFeeWithdrawal(claimingAddress, _recentFeePeriodsStorage(1).feePeriodId);

        if (availableFees > 0) {
            // Record the fee payment in our recentFeePeriods
            feesPaid = _recordFeePayment(availableFees);

            // Send them their fees
            _payFees(claimingAddress, feesPaid);
        }

        if (availableRewards > 0) {
            // Record the reward payment in our recentFeePeriods
            rewardsPaid = _recordRewardPayment(availableRewards);

            // Send them their rewards
            _payRewards(claimingAddress, rewardsPaid);
        }

        emitFeesClaimed(claimingAddress, feesPaid, rewardsPaid);

        return true;
    }

    /**
     * @notice Admin function to import the FeePeriod data from the previous contract
     */
    function importFeePeriod(
        uint feePeriodIndex,
        uint feePeriodId,
        uint startTime,
        uint feesToDistribute,
        uint feesClaimed,
        uint rewardsToDistribute,
        uint rewardsClaimed
    ) external optionalProxy_onlyOwner onlyDuringSetup {
        require(feePeriodIndex < FEE_PERIOD_LENGTH, "invalid fee period index");

        _recentFeePeriods[feePeriodIndex] = FeePeriod({
            feePeriodId: uint64(feePeriodId),
            startTime: uint64(startTime),
            feesToDistribute: feesToDistribute,
            feesClaimed: feesClaimed,
            rewardsToDistribute: rewardsToDistribute,
            rewardsClaimed: rewardsClaimed,
            allNetworksSnxBackedDebt: 0,
            allNetworksDebtSharesSupply: 0
        });

        // make sure recording is aware of the actual period id
        if (feePeriodIndex == 0) {
            issuer().setCurrentPeriodId(uint128(feePeriodId));
        }
    }

    /**
     * @notice Record the fee payment in our recentFeePeriods.
     * @param sUSDAmount The amount of fees priced in sUSD.
     */
    function _recordFeePayment(uint sUSDAmount) internal returns (uint) {
        // Don't assign to the parameter
        uint remainingToAllocate = sUSDAmount;

        uint feesPaid;
        // Start at the oldest period and record the amount, moving to newer periods
        // until we've exhausted the amount.
        // The condition checks for overflow because we're going to 0 with an unsigned int.
        for (uint i = FEE_PERIOD_LENGTH - 1; i < FEE_PERIOD_LENGTH; i--) {
            uint feesAlreadyClaimed = _recentFeePeriodsStorage(i).feesClaimed;
            uint delta = _recentFeePeriodsStorage(i).feesToDistribute.sub(feesAlreadyClaimed);

            if (delta > 0) {
                // Take the smaller of the amount left to claim in the period and the amount we need to allocate
                uint amountInPeriod = delta < remainingToAllocate ? delta : remainingToAllocate;

                _recentFeePeriodsStorage(i).feesClaimed = feesAlreadyClaimed.add(amountInPeriod);
                remainingToAllocate = remainingToAllocate.sub(amountInPeriod);
                feesPaid = feesPaid.add(amountInPeriod);

                // No need to continue iterating if we've recorded the whole amount;
                if (remainingToAllocate == 0) return feesPaid;
            }
        }

        return feesPaid;
    }

    /**
     * @notice Record the reward payment in our recentFeePeriods.
     * @param snxAmount The amount of SNX tokens.
     */
    function _recordRewardPayment(uint snxAmount) internal returns (uint) {
        // Don't assign to the parameter
        uint remainingToAllocate = snxAmount;

        uint rewardPaid;

        // Start at the oldest period and record the amount, moving to newer periods
        // until we've exhausted the amount.
        // The condition checks for overflow because we're going to 0 with an unsigned int.
        for (uint i = FEE_PERIOD_LENGTH - 1; i < FEE_PERIOD_LENGTH; i--) {
            uint toDistribute =
                _recentFeePeriodsStorage(i).rewardsToDistribute.sub(_recentFeePeriodsStorage(i).rewardsClaimed);

            if (toDistribute > 0) {
                // Take the smaller of the amount left to claim in the period and the amount we need to allocate
                uint amountInPeriod = toDistribute < remainingToAllocate ? toDistribute : remainingToAllocate;

                _recentFeePeriodsStorage(i).rewardsClaimed = _recentFeePeriodsStorage(i).rewardsClaimed.add(amountInPeriod);
                remainingToAllocate = remainingToAllocate.sub(amountInPeriod);
                rewardPaid = rewardPaid.add(amountInPeriod);

                // No need to continue iterating if we've recorded the whole amount;
                if (remainingToAllocate == 0) return rewardPaid;
            }
        }
        return rewardPaid;
    }

    /**
     * @notice Send the fees to claiming address.
     * @param account The address to send the fees to.
     * @param sUSDAmount The amount of fees priced in sUSD.
     */
    function _payFees(address account, uint sUSDAmount) internal notFeeAddress(account) {
        // Grab the sUSD Synth
        ISynth sUSDSynth = issuer().synths(sUSD);

        // NOTE: we do not control the FEE_ADDRESS so it is not possible to do an
        // ERC20.approve() transaction to allow this feePool to call ERC20.transferFrom
        // to the accounts address

        // Burn the source amount
        sUSDSynth.burn(FEE_ADDRESS, sUSDAmount);

        // Mint their new synths
        sUSDSynth.issue(account, sUSDAmount);
    }

    /**
     * @notice Send the rewards to claiming address - will be locked in rewardEscrow.
     * @param account The address to send the fees to.
     * @param snxAmount The amount of SNX.
     */
    function _payRewards(address account, uint snxAmount) internal notFeeAddress(account) {
        /* Escrow the tokens for 1 year. */
        uint escrowDuration = 52 weeks;

        // Record vesting entry for claiming address and amount
        // SNX already minted to rewardEscrow balance
        rewardEscrowV2().appendVestingEntry(account, snxAmount, escrowDuration);
    }

    /**
     * @notice The total fees available in the system to be withdrawnn in sUSD
     */
    function totalFeesAvailable() external view returns (uint) {
        uint totalFees = 0;

        // Fees in fee period [0] are not yet available for withdrawal
        for (uint i = 1; i < FEE_PERIOD_LENGTH; i++) {
            totalFees = totalFees.add(_recentFeePeriodsStorage(i).feesToDistribute);
            totalFees = totalFees.sub(_recentFeePeriodsStorage(i).feesClaimed);
        }

        return totalFees;
    }

    /**
     * @notice The total SNX rewards available in the system to be withdrawn
     */
    function totalRewardsAvailable() external view returns (uint) {
        uint totalRewards = 0;

        // Rewards in fee period [0] are not yet available for withdrawal
        for (uint i = 1; i < FEE_PERIOD_LENGTH; i++) {
            totalRewards = totalRewards.add(_recentFeePeriodsStorage(i).rewardsToDistribute);
            totalRewards = totalRewards.sub(_recentFeePeriodsStorage(i).rewardsClaimed);
        }

        return totalRewards;
    }

    /**
     * @notice The fees available to be withdrawn by a specific account, priced in sUSD
     * @dev Returns two amounts, one for fees and one for SNX rewards
     */
    function feesAvailable(address account) public view returns (uint, uint) {
        // Add up the fees
        uint[2][FEE_PERIOD_LENGTH] memory userFees = feesByPeriod(account);

        uint totalFees = 0;
        uint totalRewards = 0;

        // Fees & Rewards in fee period [0] are not yet available for withdrawal
        for (uint i = 1; i < FEE_PERIOD_LENGTH; i++) {
            totalFees = totalFees.add(userFees[i][0]);
            totalRewards = totalRewards.add(userFees[i][1]);
        }

        // And convert totalFees to sUSD
        // Return totalRewards as is in SNX amount
        return (totalFees, totalRewards);
    }

    function _isFeesClaimableAndAnyRatesInvalid(address account) internal view returns (bool, bool) {
        // Threshold is calculated from ratio % above the target ratio (issuanceRatio).
        //  0  <  10%:   Claimable
        // 10% > above:  Unable to claim
        (uint ratio, bool anyRateIsInvalid) = issuer().collateralisationRatioAndAnyRatesInvalid(account);
        uint targetRatio = getIssuanceRatio();

        // Claimable if collateral ratio below target ratio
        if (ratio < targetRatio) {
            return (true, anyRateIsInvalid);
        }

        // Calculate the threshold for collateral ratio before fees can't be claimed.
        uint ratio_threshold = targetRatio.multiplyDecimal(SafeDecimalMath.unit().add(getTargetThreshold()));

        // Not claimable if collateral ratio above threshold
        if (ratio > ratio_threshold) {
            return (false, anyRateIsInvalid);
        }

        return (true, anyRateIsInvalid);
    }

    function isFeesClaimable(address account) external view returns (bool feesClaimable) {
        (feesClaimable, ) = _isFeesClaimableAndAnyRatesInvalid(account);
    }

    /**
     * @notice Calculates fees by period for an account, priced in sUSD
     * @param account The address you want to query the fees for
     */
    function feesByPeriod(address account) public view returns (uint[2][FEE_PERIOD_LENGTH] memory results) {
        // What's the user's debt entry index and the debt they owe to the system at current feePeriod
        uint userOwnershipPercentage;
        ISynthetixDebtShare sds = synthetixDebtShare();

        userOwnershipPercentage = sds.sharePercent(account);

        // The [0] fee period is not yet ready to claim, but it is a fee period that they can have
        // fees owing for, so we need to report on it anyway.
        uint feesFromPeriod;
        uint rewardsFromPeriod;
        (feesFromPeriod, rewardsFromPeriod) = _feesAndRewardsFromPeriod(0, userOwnershipPercentage);

        results[0][0] = feesFromPeriod;
        results[0][1] = rewardsFromPeriod;

        // Retrieve user's last fee claim by periodId
        uint lastFeeWithdrawal = getLastFeeWithdrawal(account);

        // Go through our fee periods from the oldest feePeriod[FEE_PERIOD_LENGTH - 1] and figure out what we owe them.
        // Condition checks for periods > 0
        for (uint i = FEE_PERIOD_LENGTH - 1; i > 0; i--) {
            uint64 periodId = _recentFeePeriodsStorage(i).feePeriodId;
            if (lastFeeWithdrawal < periodId) {
                userOwnershipPercentage = sds.sharePercentOnPeriod(account, uint(periodId));

                (feesFromPeriod, rewardsFromPeriod) = _feesAndRewardsFromPeriod(i, userOwnershipPercentage);

                results[i][0] = feesFromPeriod;
                results[i][1] = rewardsFromPeriod;
            }
        }
    }

    /**
     * @notice ownershipPercentage is a high precision decimals uint based on
     * wallet's debtPercentage. Gives a precise amount of the feesToDistribute
     * for fees in the period. Precision factor is removed before results are
     * returned.
     * @dev The reported fees owing for the current period [0] are just a
     * running balance until the fee period closes
     */
    function _feesAndRewardsFromPeriod(uint period, uint ownershipPercentage) internal view returns (uint, uint) {
        // If it's zero, they haven't issued, and they have no fees OR rewards.
        if (ownershipPercentage == 0) return (0, 0);

        FeePeriod storage fp = _recentFeePeriodsStorage(period);

        // Calculate their percentage of the fees / rewards in this period
        // This is a high precision integer.
        uint feesFromPeriod = fp.feesToDistribute.multiplyDecimal(ownershipPercentage);

        uint rewardsFromPeriod = fp.rewardsToDistribute.multiplyDecimal(ownershipPercentage);

        return (feesFromPeriod, rewardsFromPeriod);
    }

    function effectiveDebtRatioForPeriod(address account, uint period) external view returns (uint) {
        // if period is not closed yet, or outside of the fee period range, return 0 instead of reverting
        if (period == 0 || period >= FEE_PERIOD_LENGTH) {
            return 0;
        }

        // If the period being checked is uninitialised then return 0. This is only at the start of the system.
        if (_recentFeePeriodsStorage(period - 1).startTime == 0) return 0;

        return synthetixDebtShare().sharePercentOnPeriod(account, uint(_recentFeePeriods[period].feePeriodId));
    }

    /**
     * @notice Get the feePeriodID of the last claim this account made
     * @param _claimingAddress account to check the last fee period ID claim for
     * @return uint of the feePeriodID this account last claimed
     */
    function getLastFeeWithdrawal(address _claimingAddress) public view returns (uint) {
        return feePoolEternalStorage().getUIntValue(keccak256(abi.encodePacked(LAST_FEE_WITHDRAWAL, _claimingAddress)));
    }

    /**
     * @notice Calculate the collateral ratio before user is blocked from claiming.
     */
    function getPenaltyThresholdRatio() public view returns (uint) {
        return getIssuanceRatio().multiplyDecimal(SafeDecimalMath.unit().add(getTargetThreshold()));
    }

    /**
     * @notice Set the feePeriodID of the last claim this account made
     * @param _claimingAddress account to set the last feePeriodID claim for
     * @param _feePeriodID the feePeriodID this account claimed fees for
     */
    function _setLastFeeWithdrawal(address _claimingAddress, uint _feePeriodID) internal {
        feePoolEternalStorage().setUIntValue(
            keccak256(abi.encodePacked(LAST_FEE_WITHDRAWAL, _claimingAddress)),
            _feePeriodID
        );
    }

    /* ========== Modifiers ========== */

    function _isInternalContract(address account) internal view returns (bool) {
        return
            account == address(exchanger()) ||
            issuer().synthsByAddress(account) != bytes32(0) ||
            collateralManager().hasCollateral(account) ||
            account == address(futuresMarketManager()) ||
            account == address(wrapperFactory()) ||
            account == address(etherWrapper());
    }

    modifier onlyInternalContracts {
        require(_isInternalContract(msg.sender), "Only Internal Contracts");
        _;
    }

    modifier onlyIssuer {
        bool isIssuer = msg.sender == address(issuer());
        require(isIssuer, "Issuer only");
        _;
    }

    modifier onlyRelayer {
        require(
            msg.sender == address(this) ||
            msg.sender == resolver.getAddress(CONTRACT_SYNTHETIX_BRIDGE_TO_BASE)
        , "Only valid relayer can call");
        _;
    }

    modifier notFeeAddress(address account) {
        require(account != FEE_ADDRESS, "Fee address not allowed");
        _;
    }

    modifier issuanceActive() {
        systemStatus().requireIssuanceActive();
        _;
    }

    /* ========== Proxy Events ========== */

    event FeePeriodClosed(uint feePeriodId);
    bytes32 private constant FEEPERIODCLOSED_SIG = keccak256("FeePeriodClosed(uint256)");

    function emitFeePeriodClosed(uint feePeriodId) internal {
        proxy._emit(abi.encode(feePeriodId), 1, FEEPERIODCLOSED_SIG, 0, 0, 0);
    }

    event FeesClaimed(address account, uint sUSDAmount, uint snxRewards);
    bytes32 private constant FEESCLAIMED_SIG = keccak256("FeesClaimed(address,uint256,uint256)");

    function emitFeesClaimed(
        address account,
        uint sUSDAmount,
        uint snxRewards
    ) internal {
        proxy._emit(abi.encode(account, sUSDAmount, snxRewards), 1, FEESCLAIMED_SIG, 0, 0, 0);
    }
}<|MERGE_RESOLUTION|>--- conflicted
+++ resolved
@@ -48,10 +48,8 @@
     struct FeePeriod {
         uint64 feePeriodId;
         uint64 startTime;
-
         uint allNetworksSnxBackedDebt;
         uint allNetworksDebtSharesSupply;
-
         uint feesToDistribute;
         uint feesClaimed;
         uint rewardsToDistribute;
@@ -106,11 +104,7 @@
     /* ========== VIEWS ========== */
     function resolverAddressesRequired() public view returns (bytes32[] memory addresses) {
         bytes32[] memory existingAddresses = MixinSystemSettings.resolverAddressesRequired();
-<<<<<<< HEAD
-        bytes32[] memory newAddresses = new bytes32[](12);
-=======
-        bytes32[] memory newAddresses = new bytes32[](13);
->>>>>>> 05005cfe
+        bytes32[] memory newAddresses = new bytes32[](14);
         newAddresses[0] = CONTRACT_SYSTEMSTATUS;
         newAddresses[1] = CONTRACT_SYNTHETIXDEBTSHARE;
         newAddresses[2] = CONTRACT_FEEPOOLETERNALSTORAGE;
@@ -122,12 +116,9 @@
         newAddresses[8] = CONTRACT_COLLATERALMANAGER;
         newAddresses[9] = CONTRACT_WRAPPER_FACTORY;
         newAddresses[10] = CONTRACT_ETHER_WRAPPER;
-<<<<<<< HEAD
         newAddresses[11] = CONTRACT_FUTURES_MARKET_MANAGER;
-=======
-        newAddresses[11] = CONTRACT_EXT_AGGREGATOR_ISSUED_SYNTHS;
-        newAddresses[12] = CONTRACT_EXT_AGGREGATOR_DEBT_RATIO;
->>>>>>> 05005cfe
+        newAddresses[12] = CONTRACT_EXT_AGGREGATOR_ISSUED_SYNTHS;
+        newAddresses[13] = CONTRACT_EXT_AGGREGATOR_DEBT_RATIO;
         addresses = combineArrays(existingAddresses, newAddresses);
     }
 
@@ -192,20 +183,20 @@
     }
 
     function allNetworksSnxBackedDebt() internal view returns (uint256 debt, uint256 updatedAt) {
-        (, int256 rawData, , uint timestamp, ) = AggregatorV2V3Interface(requireAndGetAddress(CONTRACT_EXT_AGGREGATOR_ISSUED_SYNTHS))
-            .latestRoundData();
-        
+        (, int256 rawData, , uint timestamp, ) =
+            AggregatorV2V3Interface(requireAndGetAddress(CONTRACT_EXT_AGGREGATOR_ISSUED_SYNTHS)).latestRoundData();
+
         debt = uint(rawData);
         updatedAt = timestamp;
     }
 
     function allNetworksDebtSharesSupply() internal view returns (uint256 sharesSupply, uint256 updatedAt) {
-        (, int256 rawIssuedSynths, , uint issuedSynthsUpdatedAt, ) = AggregatorV2V3Interface(requireAndGetAddress(CONTRACT_EXT_AGGREGATOR_ISSUED_SYNTHS))
-            .latestRoundData();
-
-        (, int256 rawRatio, , uint ratioUpdatedAt, ) = AggregatorV2V3Interface(requireAndGetAddress(CONTRACT_EXT_AGGREGATOR_DEBT_RATIO))
-            .latestRoundData();
-        
+        (, int256 rawIssuedSynths, , uint issuedSynthsUpdatedAt, ) =
+            AggregatorV2V3Interface(requireAndGetAddress(CONTRACT_EXT_AGGREGATOR_ISSUED_SYNTHS)).latestRoundData();
+
+        (, int256 rawRatio, , uint ratioUpdatedAt, ) =
+            AggregatorV2V3Interface(requireAndGetAddress(CONTRACT_EXT_AGGREGATOR_DEBT_RATIO)).latestRoundData();
+
         uint debt = uint(rawIssuedSynths);
         sharesSupply = rawRatio == 0 ? 0 : debt.divideDecimalRoundPrecise(uint(rawRatio));
         updatedAt = issuedSynthsUpdatedAt < ratioUpdatedAt ? issuedSynthsUpdatedAt : ratioUpdatedAt;
@@ -273,7 +264,13 @@
         _closeSecondary(snxBackedDebt, debtSharesSupply);
 
         // inform other chain of the chosen values
-        ISynthetixBridgeToOptimism(resolver.requireAndGetAddress(CONTRACT_SYNTHETIX_BRIDGE_TO_OPTIMISM, "Missing contract: SynthetixBridgeToOptimism")).closeFeePeriod(snxBackedDebt, debtSharesSupply);
+        ISynthetixBridgeToOptimism(
+            resolver.requireAndGetAddress(
+                CONTRACT_SYNTHETIX_BRIDGE_TO_OPTIMISM,
+                "Missing contract: SynthetixBridgeToOptimism"
+            )
+        )
+            .closeFeePeriod(snxBackedDebt, debtSharesSupply);
     }
 
     function closeSecondary(uint allNetworksSnxBackedDebt, uint allNetworksDebtSharesSupply) external onlyRelayer {
@@ -726,9 +723,9 @@
 
     modifier onlyRelayer {
         require(
-            msg.sender == address(this) ||
-            msg.sender == resolver.getAddress(CONTRACT_SYNTHETIX_BRIDGE_TO_BASE)
-        , "Only valid relayer can call");
+            msg.sender == address(this) || msg.sender == resolver.getAddress(CONTRACT_SYNTHETIX_BRIDGE_TO_BASE),
+            "Only valid relayer can call"
+        );
         _;
     }
 
