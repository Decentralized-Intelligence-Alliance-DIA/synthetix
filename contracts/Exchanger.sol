--- conflicted
+++ resolved
@@ -469,19 +469,7 @@
             destinationCurrencyKey
         );
 
-<<<<<<< HEAD
         // Note: We don't need to check their balance as the burn() below will do a safe subtraction which requires
-=======
-        // SIP-65: Decentralized Circuit Breaker
-        if (
-            _suspendIfRateInvalid(sourceCurrencyKey, sourceRate) ||
-            _suspendIfRateInvalid(destinationCurrencyKey, destinationRate)
-        ) {
-            return (0, 0, IVirtualSynth(0));
-        }
-
-        // Note: We don't need to check their balance as the _convert() below will do a safe subtraction which requires
->>>>>>> af2813c6
         // the subtraction to not overflow, which would happen if their balance is not sufficient.
 
         vSynth = _convert(
@@ -611,14 +599,9 @@
 
     function suspendSynthWithInvalidRate(bytes32 currencyKey) external {
         systemStatus().requireSystemActive();
-<<<<<<< HEAD
         // SIP-65: Decentralized Circuit Breaker
         (, bool circuitBroken) = exchangeCircuitBreaker().rateWithBreakCircuit(currencyKey);
         require(circuitBroken, "Synth price is valid");
-=======
-        require(issuer().synths(currencyKey) != ISynth(0), "No such synth");
-        require(_isSynthRateInvalid(currencyKey, exchangeRates().rateForCurrency(currencyKey)), "Synth price is valid");
-        systemStatus().suspendSynth(currencyKey, CIRCUIT_BREAKER_SUSPENSION_REASON);
     }
 
     // SIP-139
@@ -630,7 +613,6 @@
         for (uint i = 0; i < currencyKeys.length; i++) {
             lastExchangeRate[currencyKeys[i]] = rates[i];
         }
->>>>>>> af2813c6
     }
 
     /* ========== INTERNAL FUNCTIONS ========== */
