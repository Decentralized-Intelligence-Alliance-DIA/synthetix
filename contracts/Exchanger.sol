--- conflicted
+++ resolved
@@ -123,21 +123,8 @@
             return (0, 0, 0, IVirtualSynth(0));
         }
 
-<<<<<<< HEAD
-        uint sourceAmountAfterSettlement = _settleAndCalcSourceAmountRemaining(sourceAmount, from, sourceCurrencyKey);
-
-        // If, after settlement the user has no balance left (highly unlikely), then return to prevent
-        // emitting events of 0 and don't revert so as to ensure the settlement queue is emptied
-        if (sourceAmountAfterSettlement == 0) {
-            return (0, 0, 0, IVirtualSynth(0));
-        }
-
-        // tooVolatile included on the entry object to avoid a stack too deep error
-        (entry.exchangeFeeRate, entry.tooVolatile) = _feeRateForExchangeAtRounds(
-=======
         bool tooVolatile;
         (entry.exchangeFeeRate, tooVolatile) = _feeRateForExchangeAtRounds(
->>>>>>> a1a4aac0
             sourceCurrencyKey,
             destinationCurrencyKey,
             entry.roundIdForSrc,
