pragma solidity ^0.5.16;

// Inheritance
import "./Owned.sol";
import "./Proxyable.sol";
import "./MixinFuturesMarketSettings.sol";
import "./interfaces/IFuturesMarket.sol";

// Libraries
import "openzeppelin-solidity-2.3.0/contracts/math/SafeMath.sol";
import "./SignedSafeMath.sol";
import "./SignedSafeDecimalMath.sol";

// Internal references
<<<<<<< HEAD
import "./interfaces/IExchangeRatesCircuitBreaker.sol";
=======
import "./interfaces/IExchangeRates.sol";
>>>>>>> 916b31c4
import "./interfaces/ISystemStatus.sol";
import "./interfaces/IERC20.sol";

/*
 * Synthetic Futures
 * =================
 *
 * Futures markets allow users leveraged exposure to an asset, long or short.
 * A user must post some margin in order to open a futures account, and profits/losses are
 * continually tallied against this margin. If a user's margin runs out, then their position is closed
 * by a liquidation keeper, which is rewarded with a flat fee extracted from the margin.
 *
 * The Synthetix debt pool is effectively the counterparty to each trade, so if a particular position
 * is in profit, then the debt pool pays by issuing sUSD into their margin account,
 * while if the position makes a loss then the debt pool burns sUSD from the margin, reducing the
 * debt load in the system.
 *
 * As the debt pool underwrites all positions, the debt-inflation risk to the system is proportional to the
 * long-short skew in the market. It is therefore in the interest of the system to reduce the this skew.
 * To encourage the minimisation of the skew, each position is charged a funding rate, which increases with
 * the size of the skew. The funding rate is charged continuously, and positions on the heavier side of the
 * market are charged the current funding rate times the notional value of their position, while positions
 * on the lighter side are paid at the same rate to keep their positions open.
 * As the funding rate is the same (but negated) on both sides of the market, there is an excess quantity of
 * funding being charged, which is collected by the debt pool, and serves to reduce the system debt.
 *
 * To combat front-running, the system does not confirm a user's order until the next price is received from
 * the oracle. Therefore opening a position is a three stage procedure: depositing margin, submitting an order,
 * and waiting for that order to be confirmed. The last transaction is performed by a keeper,
 * once a price update is detected.
 *
 * The contract architecture is as follows:
 *
 *     - FuturesMarket.sol:         one of these exists per asset. Margin is maintained isolated per market.
 *
 *     - FuturesMarketManager.sol:  the manager keeps track of which markets exist, and is the main window between
 *                                  futures markets and the rest of the system. It accumulates the total debt
 *                                  over all markets, and issues and burns sUSD on each market's behalf.
 *
 *     - FuturesMarketSettings.sol: Holds the settings for each market in the global FlexibleStorage instance used
 *                                  by SystemSettings, and provides an interface to modify these values. Other than
 *                                  the base asset, these settings determine the behaviour of each market.
 *                                  See that contract for descriptions of the meanings of each setting.
 *
 * Each futures market and the manager operates behind a proxy, and for efficiency they communicate with one another
 * using their underlying implementations.
 *
 * Technical note: internal functions within the FuturesMarket contract assume the following:
 *
 *     - prices passed into them are valid;
 *
 *     - funding has already been recomputed up to the current time (hence unrecorded funding is nil);
 *
 *     - the account being managed was not liquidated in the same transaction;
 */

interface IFuturesMarketManagerInternal {
    function issueSUSD(address account, uint amount) external;

    function burnSUSD(address account, uint amount) external returns (uint postReclamationAmount);

    function payFee(uint amount) external;
}

// https://docs.synthetix.io/contracts/source/contracts/FuturesMarket
contract FuturesMarket is Owned, Proxyable, MixinFuturesMarketSettings, IFuturesMarket {
    /* ========== LIBRARIES ========== */

    using SafeMath for uint;
    using SignedSafeMath for int;
    using SignedSafeDecimalMath for int;

    /* ========== CONSTANTS ========== */

    // This is the same unit as used inside `SignedSafeDecimalMath`.
    int private constant _UNIT = int(10**uint(18));

    /* ========== STATE VARIABLES ========== */

    // The asset being traded in this market. This should be a valid key into the ExchangeRates contract.
    bytes32 public baseAsset;

    // The total number of base units in long and short positions.
    uint public marketSize;

    /*
     * The net position in base units of the whole market.
     * When this is positive, longs outweigh shorts. When it is negative, shorts outweigh longs.
     */
    int public marketSkew;

    /*
     * The funding sequence allows constant-time calculation of the funding owed to a given position.
     * Each entry in the sequence holds the net funding accumulated per base unit since the market was created.
     * Then to obtain the net funding over a particular interval, subtract the start point's sequence entry
     * from the end point's sequence entry.
     * Positions contain the funding sequence entry at the time they were confirmed; so to compute
     * the net funding on a given position, obtain from this sequence the net funding per base unit
     * since the position was confirmed and multiply it by the position size.
     */
    uint public fundingLastRecomputed;
    int[] public fundingSequence;

    /*
     * Each user's position. Multiple positions can always be merged, so each user has
     * only have one position at a time.
     */
    mapping(address => Position) public positions;

    /*
     * This holds the value: sum_{p in positions}{p.margin - p.size * (p.lastPrice + fundingSequence[p.fundingIndex])}
     * Then marketSkew * (_assetPrice() + _marketDebt()) + _entryDebtCorrection yields the total system debt,
     * which is equivalent to the sum of remaining margins in all positions.
     */
    int internal _entryDebtCorrection;

    // This increments for each position; zero reflects a position that does not exist.
    uint internal _nextPositionId = 1;

    // Holds the revert message for each type of error.
    mapping(uint8 => string) internal _errorMessages;

    /* ---------- Address Resolver Configuration ---------- */

    bytes32 internal constant CONTRACT_CIRCUIT_BREAKER = "ExchangeRatesCircuitBreaker";
    bytes32 internal constant CONTRACT_FUTURESMARKETMANAGER = "FuturesMarketManager";
    bytes32 internal constant CONTRACT_FUTURESMARKETSETTINGS = "FuturesMarketSettings";
    bytes32 internal constant CONTRACT_SYSTEMSTATUS = "SystemStatus";

    /* ========== CONSTRUCTOR ========== */

    constructor(
        address payable _proxy,
        address _owner,
        address _resolver,
        bytes32 _baseAsset
    ) public Owned(_owner) Proxyable(_proxy) MixinFuturesMarketSettings(_resolver) {
        baseAsset = _baseAsset;

        // Initialise the funding sequence with 0 initially accrued, so that the first usable funding index is 1.
        fundingSequence.push(0);

        // Set up the mapping between error codes and their revert messages.
        _errorMessages[uint8(Status.InvalidPrice)] = "Invalid price";
        _errorMessages[uint8(Status.PriceOutOfBounds)] = "Price out of acceptable range";
        _errorMessages[uint8(Status.CanLiquidate)] = "Position can be liquidated";
        _errorMessages[uint8(Status.CannotLiquidate)] = "Position cannot be liquidated";
        _errorMessages[uint8(Status.MaxMarketSizeExceeded)] = "Max market size exceeded";
        _errorMessages[uint8(Status.MaxLeverageExceeded)] = "Max leverage exceeded";
        _errorMessages[uint8(Status.InsufficientMargin)] = "Insufficient margin";
        _errorMessages[uint8(Status.NotPermitted)] = "Not permitted by this address";
        _errorMessages[uint8(Status.NilOrder)] = "Cannot submit empty order";
        _errorMessages[uint8(Status.NoPositionOpen)] = "No position open";
    }

    /* ========== VIEWS ========== */

    /* ---------- External Contracts ---------- */

    function resolverAddressesRequired() public view returns (bytes32[] memory addresses) {
        bytes32[] memory existingAddresses = MixinFuturesMarketSettings.resolverAddressesRequired();
        bytes32[] memory newAddresses = new bytes32[](4);
<<<<<<< HEAD
        newAddresses[0] = CONTRACT_CIRCUIT_BREAKER;
=======
        newAddresses[0] = CONTRACT_EXRATES;
>>>>>>> 916b31c4
        newAddresses[1] = CONTRACT_FUTURESMARKETMANAGER;
        newAddresses[2] = CONTRACT_FUTURESMARKETSETTINGS;
        newAddresses[3] = CONTRACT_SYSTEMSTATUS;
        addresses = combineArrays(existingAddresses, newAddresses);
    }

    function _exchangeRatesCircuitBreaker() internal view returns (IExchangeRatesCircuitBreaker) {
        return IExchangeRatesCircuitBreaker(requireAndGetAddress(CONTRACT_CIRCUIT_BREAKER));
    }

    function _systemStatus() internal view returns (ISystemStatus) {
        return ISystemStatus(requireAndGetAddress(CONTRACT_SYSTEMSTATUS));
    }

    function systemStatus() internal view returns (ISystemStatus) {
        return ISystemStatus(requireAndGetAddress(CONTRACT_SYSTEMSTATUS));
    }

    function _manager() internal view returns (IFuturesMarketManagerInternal) {
        return IFuturesMarketManagerInternal(requireAndGetAddress(CONTRACT_FUTURESMARKETMANAGER));
    }

    function _settings() internal view returns (address) {
        return requireAndGetAddress(CONTRACT_FUTURESMARKETSETTINGS);
    }

    /* ---------- Market Details ---------- */

<<<<<<< HEAD
    function _assetPrice() internal view returns (uint price, bool invalid) {
        (uint price, bool invalid) = _exchangeRatesCircuitBreaker().rateWithInvalid(baseAsset);
        // Ensure we catch uninitialised rates or suspended state / synth
        invalid = invalid || price == 0 || _systemStatus().synthSuspended(baseAsset);
        return (price, invalid);
=======
    function _assetPrice(IExchangeRates exchangeRates) internal view returns (uint price, bool invalid) {
        (uint _price, bool _invalid) = exchangeRates.rateAndInvalid(baseAsset);
        // Ensure we catch uninitialised rates or suspended state / synth
        _invalid = _invalid || _price == 0 || systemStatus().synthSuspended(baseAsset);
        return (_price, _invalid);
    }

    /*
     * The current base price, reverting if it is invalid, or if system or synth is suspended.
     */
    function _assetPriceRequireChecks() internal view returns (uint) {
        // check that synth is active, and wasn't suspended, revert with appropriate message
        systemStatus().requireSynthActive(baseAsset);
        // check if price is invalid
        (uint price, bool invalid) = _assetPrice(_exchangeRates());
        _revertIfError(invalid, Status.InvalidPrice);
        return price;
>>>>>>> 916b31c4
    }

    /*
     * The current base price from the oracle, and whether that price was invalid. Zero prices count as invalid.
     */
    function assetPrice() external view returns (uint price, bool invalid) {
        return _assetPrice();
    }

    function _marketSizes() internal view returns (uint long, uint short) {
        int size = int(marketSize);
        int skew = marketSkew;
        return (_abs(size.add(skew).div(2)), _abs(size.sub(skew).div(2)));
    }

    /*
     * The total number of base units on each side of the market.
     */
    function marketSizes() external view returns (uint long, uint short) {
        return _marketSizes();
    }

    /*
     * The remaining units on each side of the market left to be filled before hitting the cap.
     */
    function _maxOrderSizes(uint price) internal view returns (uint, uint) {
        (uint long, uint short) = _marketSizes();
        int sizeLimit = int(_maxMarketValue(baseAsset)).divideDecimalRound(int(price));
        return (uint(sizeLimit.sub(_min(int(long), sizeLimit))), uint(sizeLimit.sub(_min(int(short), sizeLimit))));
    }

    /*
     * The maximum size in base units of an order on each side of the market that will not exceed the max market value.
     */
    function maxOrderSizes()
        external
        view
        returns (
            uint long,
            uint short,
            bool invalid
        )
    {
        (uint price, bool isInvalid) = _assetPrice();
        (uint longSize, uint shortSize) = _maxOrderSizes(price);
        return (longSize, shortSize, isInvalid);
    }

    function _marketDebt(uint price) internal view returns (uint) {
        int totalDebt =
            marketSkew.multiplyDecimalRound(int(price).add(_nextFundingEntry(fundingSequence.length, price))).add(
                _entryDebtCorrection
            );

        return uint(_max(totalDebt, 0));
    }

    /*
     * The debt contributed by this market to the overall system.
     * The total market debt is equivalent to the sum of remaining margins in all open positions.
     */
    function marketDebt() external view returns (uint debt, bool invalid) {
        (uint price, bool isInvalid) = _assetPrice();
        return (_marketDebt(price), isInvalid);
    }

    /*
     * The size of the skew relative to the size of the market OI cap. This value ranges between 0 and 1.
     * Scaler used for skew is at least minSkewScale to prevent extreme funding rates for small markets.
     */
    function _proportionalSkew() internal view returns (int) {
        uint minScale = _minSkewScale(baseAsset);
        // don't allow small market sizes to cause huge funding rates
        uint skewScale = marketSize > minScale ? marketSize : minScale;
        if (skewScale == 0) {
            // parameters may not be set, don't divide by zero
            return 0;
        }
        return marketSkew.divideDecimalRound(int(skewScale));
    }

    /*
     * The basic settings of this market, which determine trading fees and funding rate behaviour.
     */
    function parameters()
        external
        view
        returns (
            uint takerFee,
            uint makerFee,
            uint closureFee,
            uint maxLeverage,
            uint maxMarketValue,
            uint maxFundingRate,
            uint minSkewScale,
            uint maxFundingRateDelta
        )
    {
        return _parameters(baseAsset);
    }

    function _currentFundingRate() internal view returns (int) {
        int maxFundingRate = int(_maxFundingRate(baseAsset));
        // Note the minus sign: funding flows in the opposite direction to the skew.
        return _min(_max(-_UNIT, -_proportionalSkew()), _UNIT).multiplyDecimalRound(maxFundingRate);
    }

    /*
     * The current funding rate as determined by the market skew; this is returned as a percentage per day.
     * If this is positive, shorts pay longs, if it is negative, longs pay shorts.
     */
    function currentFundingRate() external view returns (int) {
        return _currentFundingRate();
    }

    /*
     * The current funding rate, rescaled to a percentage per second.
     */
    function _currentFundingRatePerSecond() internal view returns (int) {
        return _currentFundingRate() / 1 days;
    }

    function _unrecordedFunding(uint price) internal view returns (int funding) {
        int elapsed = int(block.timestamp.sub(fundingLastRecomputed));
        return _currentFundingRatePerSecond().multiplyDecimalRound(int(price)).mul(elapsed);
    }

    /*
     * The funding per base unit accrued since the funding rate was last recomputed, which has not yet
     * been persisted in the funding sequence.
     */
    function unrecordedFunding() external view returns (int funding, bool invalid) {
        (uint price, bool isInvalid) = _assetPrice();
        return (_unrecordedFunding(price), isInvalid);
    }

    /*
     * The new entry in the funding sequence, appended when funding is recomputed. It is the sum of the
     * last entry and the unrecorded funding, so the sequence accumulates running total over the market's lifetime.
     */
    function _nextFundingEntry(uint sequenceLength, uint price) internal view returns (int funding) {
        return fundingSequence[sequenceLength.sub(1)].add(_unrecordedFunding(price));
    }

    function _netFundingPerUnit(
        uint startIndex,
        uint endIndex,
        uint sequenceLength,
        uint price
    ) internal view returns (int) {
        int result;

        // If the end index is not later than the start index, no funding has accrued.
        if (endIndex <= startIndex) {
            return 0;
        }

        // Determine whether we should include unrecorded funding.
        if (endIndex == sequenceLength) {
            result = _nextFundingEntry(sequenceLength, price);
        } else {
            result = fundingSequence[endIndex];
        }

        // Compute the net difference between start and end indices.
        return result.sub(fundingSequence[startIndex]);
    }

    /*
     * Computes the net funding that was accrued between any two funding sequence indices.
     * If endIndex is equal to the funding sequence length, then unrecorded funding will be included.
     */
    function netFundingPerUnit(uint startIndex, uint endIndex) external view returns (int funding, bool invalid) {
        (uint price, bool isInvalid) = _assetPrice();
        return (_netFundingPerUnit(startIndex, endIndex, fundingSequence.length, price), isInvalid);
    }

    /*
     * The number of entries in the funding sequence.
     */
    function fundingSequenceLength() external view returns (uint) {
        return fundingSequence.length;
    }

    /* ---------- Position Details ---------- */

    /*
     * Determines whether a change in a position's size would violate the max market value constraint.
     */
    function _orderSizeTooLarge(
        uint maxSize,
        int oldSize,
        int newSize
    ) internal view returns (bool) {
        // Allow users to reduce an order no matter the market conditions.
        if (_sameSide(oldSize, newSize) && _abs(newSize) <= _abs(oldSize)) {
            return false;
        }

        // Either the user is flipping sides, or they are increasing an order on the same side they're already on;
        // we check that the side of the market their order is on would not break the limit.
        int newSkew = marketSkew.sub(oldSize).add(newSize);
        int newMarketSize = int(marketSize).sub(_signedAbs(oldSize)).add(_signedAbs(newSize));

        int newSideSize;
        if (0 < newSize) {
            // long case: marketSize + skew
            //            = (|longSize| + |shortSize|) + (longSize + shortSize)
            //            = 2 * longSize
            newSideSize = newMarketSize.add(newSkew);
        } else {
            // short case: marketSize - skew
            //            = (|longSize| + |shortSize|) - (longSize + shortSize)
            //            = 2 * -shortSize
            newSideSize = newMarketSize.sub(newSkew);
        }

        // newSideSize still includes an extra factor of 2 here, so we will divide by 2 in the actual condition
        if (maxSize < _abs(newSideSize.div(2))) {
            return true;
        }

        return false;
    }

    function _notionalValue(Position memory position, uint price) internal pure returns (int value) {
        return position.size.multiplyDecimalRound(int(price));
    }

    /*
     * The notional value of a position is its size multiplied by the current price. Margin and leverage are ignored.
     */
    function notionalValue(address account) external view returns (int value, bool invalid) {
        (uint price, bool isInvalid) = _assetPrice();
        return (_notionalValue(positions[account], price), isInvalid);
    }

    function _profitLoss(Position memory position, uint price) internal pure returns (int pnl) {
        int priceShift = int(price).sub(int(position.lastPrice));
        return position.size.multiplyDecimalRound(priceShift);
    }

    /*
     * The PnL of a position is the change in its notional value. Funding is not taken into account.
     */
    function profitLoss(address account) external view returns (int pnl, bool invalid) {
        (uint price, bool isInvalid) = _assetPrice();
        return (_profitLoss(positions[account], price), isInvalid);
    }

    function _accruedFunding(
        Position memory position,
        uint endFundingIndex,
        uint price
    ) internal view returns (int funding) {
        uint lastModifiedIndex = position.fundingIndex;
        if (lastModifiedIndex == 0) {
            return 0; // The position does not exist -- no funding.
        }
        int net = _netFundingPerUnit(lastModifiedIndex, endFundingIndex, fundingSequence.length, price);
        return position.size.multiplyDecimalRound(net);
    }

    /*
     * The funding accrued in a position since it was opened; this does not include PnL.
     */
    function accruedFunding(address account) external view returns (int funding, bool invalid) {
        (uint price, bool isInvalid) = _assetPrice();
        return (_accruedFunding(positions[account], fundingSequence.length, price), isInvalid);
    }

    /*
     * The initial margin of a position, plus any PnL and funding it has accrued. The resulting value may be negative.
     */
    function _marginPlusProfitFunding(
        Position memory position,
        uint endFundingIndex,
        uint price
    ) internal view returns (int) {
        return int(position.margin).add(_profitLoss(position, price)).add(_accruedFunding(position, endFundingIndex, price));
    }

    /*
     * The value in a position's margin after a deposit or withdrawal, accounting for funding and profit.
     * If the resulting margin would be negative or below the liquidation threshold, an appropriate error is returned.
     * If the result is not an error, callers of this function that use it to update a position's margin
     * must ensure that this is accompanied by a corresponding debt correction update, as per `_applyDebtCorrection`.
     */
    function _realisedMargin(
        Position memory position,
        uint currentFundingIndex,
        uint price,
        int marginDelta
    ) internal view returns (uint margin, Status statusCode) {
        int newMargin = _marginPlusProfitFunding(position, currentFundingIndex, price).add(marginDelta);
        if (newMargin < 0) {
            return (0, Status.InsufficientMargin);
        }

        uint uMargin = uint(newMargin);
        int positionSize = position.size;
        if (positionSize != 0 && uMargin <= _liquidationFee()) {
            return (uMargin, Status.CanLiquidate);
        }

        return (uMargin, Status.Ok);
    }

    function _remainingMargin(
        Position memory position,
        uint endFundingIndex,
        uint price
    ) internal view returns (uint) {
        int remaining = _marginPlusProfitFunding(position, endFundingIndex, price);

        // If the margin went past zero, the position should have been liquidated - return zero remaining margin.
        return uint(_max(0, remaining));
    }

    /*
     * The initial margin plus profit and funding; returns zero balance if losses exceed the initial margin.
     */
    function remainingMargin(address account) external view returns (uint marginRemaining, bool invalid) {
        (uint price, bool isInvalid) = _assetPrice();
        return (_remainingMargin(positions[account], fundingSequence.length, price), isInvalid);
    }

    function _accessibleMargin(
        Position storage position,
        uint fundingIndex,
        uint price
    ) internal view returns (uint) {
        // Ugly solution to rounding safety: leave up to an extra tenth of a cent in the account/leverage
        // This should guarantee that the value returned here can always been withdrawn, but there may be
        // a little extra actually-accessible value left over, depending on the position size and margin.
        uint milli = uint(_UNIT / 1000);
        int maxLeverage = int(_maxLeverage(baseAsset).sub(milli));
        uint inaccessible = _abs(_notionalValue(position, price).divideDecimalRound(maxLeverage));

        // If the user has a position open, we'll enforce a min initial margin requirement.
        if (0 < inaccessible) {
            uint minInitialMargin = _minInitialMargin();
            if (inaccessible < minInitialMargin) {
                inaccessible = minInitialMargin;
            }
            inaccessible = inaccessible.add(milli);
        }

        uint remaining = _remainingMargin(position, fundingIndex, price);
        if (remaining <= inaccessible) {
            return 0;
        }

        return remaining.sub(inaccessible);
    }

    /*
     * The approximate amount of margin the user may withdraw given their current position; this underestimates the
     * true value slightly.
     */
    function accessibleMargin(address account) external view returns (uint marginAccessible, bool invalid) {
        (uint price, bool isInvalid) = _assetPrice();
        return (_accessibleMargin(positions[account], fundingSequence.length, price), isInvalid);
    }

    function _liquidationPrice(
        Position memory position,
        bool includeFunding,
        uint fundingIndex,
        uint currentPrice
    ) internal view returns (uint) {
        // A position can be liquidated whenever:
        //     remainingMargin <= liquidationFee
        // Hence, expanding the definition of remainingMargin the exact price
        // at which a position can first be liquidated is:
        //     margin + profitLoss + funding  =  liquidationFee
        //     price                          =  lastPrice + (liquidationFee - margin) / positionSize - netFundingPerUnit
        // This is straightforward if we neglect the funding term.

        int positionSize = position.size;

        if (positionSize == 0) {
            return 0;
        }

        int result =
            int(position.lastPrice).add(int(_liquidationFee()).sub(int(position.margin)).divideDecimalRound(positionSize));

        if (includeFunding) {
            // If we pay attention to funding, we have to expanding netFundingPerUnit and solve again for the price:
            //     price         =  (lastPrice + (liquidationFee - margin) / positionSize - netAccrued) / (1 + netUnrecorded)
            // Where, if fundingIndex == sequenceLength:
            //     netAccrued    =  fundingSequence[fundingSequenceLength - 1] - fundingSequence[position.fundingIndex]
            //     netUnrecorded =  currentFundingRate * (block.timestamp - fundingLastRecomputed)
            // And otherwise:
            //     netAccrued    =  fundingSequence[fundingIndex] - fundingSequence[position.fundingIndex]
            //     netUnrecorded =  0

            uint sequenceLength = fundingSequence.length;
            int denominator = _UNIT;
            if (fundingIndex == sequenceLength) {
                fundingIndex = sequenceLength.sub(1);
                denominator = _UNIT.add(_unrecordedFunding(currentPrice).divideDecimalRound(int(currentPrice)));
            }
            result = result
                .sub(_netFundingPerUnit(position.fundingIndex, fundingIndex, sequenceLength, currentPrice))
                .divideDecimalRound(denominator);
        }

        // If the user has leverage less than 1, their liquidation price may actually be negative; return 0 instead.
        return uint(_max(0, result));
    }

    /*
     * The price at which a position is subject to liquidation; otherwise the price at which the user's remaining
     * margin has run out. When they have just enough margin left to pay a liquidator, then they are liquidated.
     * If a position is long, then it is safe as long as the current price is above the liquidation price; if it is
     * short, then it is safe whenever the current price is below the liquidation price.
     * A position's accurate liquidation price can move around slightly due to accrued funding - this contribution
     * can be omitted by passing false to includeFunding.
     */
    function liquidationPrice(address account, bool includeFunding) external view returns (uint price, bool invalid) {
        (uint aPrice, bool isInvalid) = _assetPrice();
        return (_liquidationPrice(positions[account], includeFunding, fundingSequence.length, aPrice), isInvalid);
    }

    function _canLiquidate(
        Position memory position,
        uint liquidationFee,
        uint fundingIndex,
        uint price
    ) internal view returns (bool) {
        // No liquidating empty positions.
        if (position.size == 0) {
            return false;
        }

        return _remainingMargin(position, fundingIndex, price) <= liquidationFee;
    }

    /*
     * True if and only if a position is ready to be liquidated.
     */
    function canLiquidate(address account) external view returns (bool) {
        (uint price, bool invalid) = _assetPrice();
        return !invalid && _canLiquidate(positions[account], _liquidationFee(), fundingSequence.length, price);
    }

    function _currentLeverage(
        Position memory position,
        uint price,
        uint remainingMargin_
    ) internal pure returns (int leverage) {
        // No position is open, or it is ready to be liquidated; leverage goes to nil
        if (remainingMargin_ == 0) {
            return 0;
        }

        return _notionalValue(position, price).divideDecimalRound(int(remainingMargin_));
    }

    /*
     * Equivalent to the position's notional value divided by its remaining margin.
     */
    function currentLeverage(address account) external view returns (int leverage, bool invalid) {
        (uint price, bool isInvalid) = _assetPrice();
        Position storage position = positions[account];
        uint remainingMargin_ = _remainingMargin(position, fundingSequence.length, price);
        return (_currentLeverage(position, price, remainingMargin_), isInvalid);
    }

    function _orderFee(
        int newSize,
        int existingSize,
        uint price
    ) internal view returns (uint) {
        int existingNotional = existingSize.multiplyDecimalRound(int(price));

        // Charge the closure fee if closing a position entirely.
        if (newSize == 0) {
            return _abs(existingNotional.multiplyDecimalRound(int(_closureFee(baseAsset))));
        }

        int newNotional = newSize.multiplyDecimalRound(int(price));

        int notionalDiff = newNotional;
        if (_sameSide(newNotional, existingNotional)) {
            // If decreasing a position, charge the closure fee.
            if (_abs(newNotional) <= _abs(existingNotional)) {
                return _abs(existingNotional.sub(newNotional).multiplyDecimalRound(int(_closureFee(baseAsset))));
            }

            // We now know |existingNotional| < |newNotional|, provided the new order is on the same side as an existing position,
            // The existing position's notional may be larger if it is on the other side, but we neglect this,
            // and take the delta in the notional to be the entire new notional size, as the existing position is closing.
            notionalDiff = notionalDiff.sub(existingNotional);
        }

        int skew = marketSkew;
        if (_sameSide(newNotional, skew)) {
            // If the order is submitted on the same side as the skew, increasing it.
            // The taker fee is charged on the increase.
            return _abs(notionalDiff.multiplyDecimalRound(int(_takerFee(baseAsset))));
        }

        // Otherwise if the order is opposite to the skew,
        // the maker fee is charged on new notional value up to the size of the existing skew,
        // and the taker fee is charged on any new skew they induce on the order's side of the market.

        int makerFee = int(_makerFee(baseAsset));
        int fee = notionalDiff.multiplyDecimalRound(makerFee);

        // The notional value of the skew after the order is filled
        int postSkewNotional = skew.multiplyDecimalRound(int(price)).sub(existingNotional).add(newNotional);

        // The order is sufficient to flip the skew, charge/rebate the difference in fees
        // between maker and taker on the new skew value.
        if (_sameSide(newNotional, postSkewNotional)) {
            fee = fee.add(postSkewNotional.multiplyDecimalRound(int(_takerFee(baseAsset)).sub(makerFee)));
        }

        return _abs(fee);
    }

    /*
     * Reports the fee for submitting an order of a given size. Orders that increase the skew will be more
     * expensive than ones that decrease it; closing positions implies a different fee rate.
     */
    function orderFee(address account, int sizeDelta) external view returns (uint fee, bool invalid) {
        (uint price, bool isInvalid) = _assetPrice();
        int positionSize = positions[account].size;
        return (_orderFee(positionSize.add(sizeDelta), positionSize, price), isInvalid);
    }

    function _postTradeDetails(
        Position memory oldPos,
        int sizeDelta,
        uint price,
        uint fundingIndex
    )
        internal
        view
        returns (
            Position memory newPosition,
            uint _fee,
            Status tradeStatus
        )
    {
        // Reverts if the user is trying to submit a size-zero order.
        if (sizeDelta == 0) {
            return (oldPos, 0, Status.NilOrder);
        }

        // The order is not submitted if the user's existing position needs to be liquidated.
        if (_canLiquidate(oldPos, _liquidationFee(), fundingIndex, price)) {
            return (oldPos, 0, Status.CanLiquidate);
        }

        int newSize = oldPos.size.add(sizeDelta);

        // Deduct the fee.
        // It is an error if the realised margin minus the fee is negative or subject to liquidation.
        uint fee = _orderFee(newSize, oldPos.size, price);
        (uint newMargin, Status status) = _realisedMargin(oldPos, fundingIndex, price, -int(fee));
        if (_isError(status)) {
            return (oldPos, 0, status);
        }
        Position memory newPos = Position(oldPos.id, newMargin, newSize, price, fundingIndex);

        // Check that the user has sufficient margin given their order.
        // We don't check the margin requirement if the position size is decreasing
        bool positionDecreasing = _sameSide(oldPos.size, newPos.size) && _abs(newPos.size) < _abs(oldPos.size);
        if (!positionDecreasing) {
            // minMargin + fee <= margin is equivalent to minMargin <= margin - fee
            // except that we get a nicer error message if fee > margin, rather than arithmetic overflow.
            if (newPos.margin.add(fee) < _minInitialMargin()) {
                return (oldPos, 0, Status.InsufficientMargin);
            }
        }

        // Check that the maximum leverage is not exceeded (ignoring the fee).
        // We'll allow a little extra headroom for rounding errors.
        int leverage = newSize.multiplyDecimalRound(int(price)).divideDecimalRound(int(newMargin.add(fee)));
        if (_maxLeverage(baseAsset).add(uint(_UNIT) / 100) < _abs(leverage)) {
            return (oldPos, 0, Status.MaxLeverageExceeded);
        }

        // Check that the order isn't too large for the market.
        // Allow a bit of extra value in case of rounding errors.
        if (
            _orderSizeTooLarge(
                uint(int(_maxMarketValue(baseAsset).add(100 * uint(_UNIT))).divideDecimalRound(int(price))),
                oldPos.size,
                newPos.size
            )
        ) {
            return (oldPos, 0, Status.MaxMarketSizeExceeded);
        }

        return (newPos, fee, Status.Ok);
    }

    /*
     * Returns all new position details if a given order from `sender` was confirmed at the current price.
     */
    function postTradeDetails(int sizeDelta, address sender)
        external
        view
        returns (
            uint margin,
            int size,
            uint price,
            uint liqPrice,
            uint fee,
            Status status
        )
    {
        bool invalid;
        (price, invalid) = _assetPrice();
        if (invalid) {
            return (0, 0, 0, 0, 0, Status.InvalidPrice);
        }

        uint fundingIndex = fundingSequence.length;
        (Position memory newPosition, uint fee_, Status status_) =
            _postTradeDetails(positions[sender], sizeDelta, price, fundingIndex);

        return (
            newPosition.margin,
            newPosition.size,
            newPosition.lastPrice,
            _liquidationPrice(newPosition, true, fundingIndex, newPosition.lastPrice),
            fee_,
            status_
        );
    }

    /* ---------- Utilities ---------- */

    /*
     * Absolute value of the input, returned as a signed number.
     */
    function _signedAbs(int x) internal pure returns (int) {
        return x < 0 ? -x : x;
    }

    /*
     * Absolute value of the input, returned as an unsigned number.
     */
    function _abs(int x) internal pure returns (uint) {
        return uint(_signedAbs(x));
    }

    function _max(int x, int y) internal pure returns (int) {
        return x < y ? y : x;
    }

    function _min(int x, int y) internal pure returns (int) {
        return x < y ? x : y;
    }

    // True if and only if two positions a and b are on the same side of the market;
    // that is, if they have the same sign, or either of them is zero.
    function _sameSide(int a, int b) internal pure returns (bool) {
        // Since we only care about the sign of the product, we don't care about overflow and
        // aren't using SignedSafeDecimalMath
        return 0 <= a * b;
    }

    /*
     * True if and only if the given status indicates an error.
     */
    function _isError(Status status) internal pure returns (bool) {
        return status != Status.Ok;
    }

    /*
     * Revert with an appropriate message if the first argument is true.
     */
    function _revertIfError(bool isError, Status status) internal view {
        if (isError) {
            revert(_errorMessages[uint8(status)]);
        }
    }

    /*
     * Revert with an appropriate message if the input is an error.
     */
    function _revertIfError(Status status) internal view {
        if (_isError(status)) {
            revert(_errorMessages[uint8(status)]);
        }
    }

    /* ========== MUTATIVE FUNCTIONS ========== */

    /* ---------- Market Operations ---------- */

    /*
     * The current base price, reverting if it is invalid, or if system or synth is suspended.
     * This is mutative because the circuit breaker stores the last price on every invocation.
     */
    function _assetPriceRequireChecks() internal returns (uint) {
        // check that synth is active, and wasn't suspended, revert with appropriate message
        _systemStatus().requireSynthActive(baseAsset);
        // check if circuit breaker if price is within deviation tolerance and system & synth is active
        (uint price, bool circuitBroken) = _exchangeRatesCircuitBreaker().rateWithCircuitBroken(baseAsset);
        // revert if price is invalid or circuit was broken
        _revertIfError(circuitBroken, Status.InvalidPrice);
        return price;
    }

    function _recomputeFunding(uint price) internal returns (uint lastIndex) {
        uint sequenceLength = fundingSequence.length;

        int funding = _nextFundingEntry(sequenceLength, price);
        fundingSequence.push(funding);
        fundingLastRecomputed = block.timestamp;
        emitFundingRecomputed(funding);

        return sequenceLength;
    }

    /*
     * Pushes a new entry to the funding sequence at the current price and funding rate.
     */
    function recomputeFunding() external returns (uint lastIndex) {
        _revertIfError(msg.sender != _settings(), Status.NotPermitted);
        return _recomputeFunding(_assetPriceRequireChecks());
    }

    /*
     * The impact of a given position on the debt correction.
     */
    function _positionDebtCorrection(Position memory position) internal view returns (int) {
        return
            int(position.margin).sub(
                position.size.multiplyDecimalRound(int(position.lastPrice).add(fundingSequence[position.fundingIndex]))
            );
    }

    /*
     * Alter the debt correction to account for the net result of altering a position.
     */
    function _applyDebtCorrection(Position memory newPosition, Position memory oldPosition) internal {
        int newCorrection = _positionDebtCorrection(newPosition);
        int oldCorrection = _positionDebtCorrection(oldPosition);
        _entryDebtCorrection = _entryDebtCorrection.add(newCorrection).sub(oldCorrection);
    }

    function _transferMargin(
        int marginDelta,
        uint price,
        uint fundingIndex,
        address sender
    ) internal {
        // Transfer no tokens if marginDelta is 0
        uint absDelta = _abs(marginDelta);
        if (0 < marginDelta) {
            // A positive margin delta corresponds to a deposit, which will be burnt from their
            // sUSD balance and credited to their margin account.

            // Ensure we handle reclamation when burning tokens.
            uint postReclamationAmount = _manager().burnSUSD(sender, absDelta);
            if (postReclamationAmount != absDelta) {
                // If balance was insufficient, the actual delta will be smaller
                marginDelta = int(postReclamationAmount);
            }
        } else if (marginDelta < 0) {
            // A negative margin delta corresponds to a withdrawal, which will be minted into
            // their sUSD balance, and debited from their margin account.
            _manager().issueSUSD(sender, absDelta);
        } else {
            // Zero delta is a no-op
            return;
        }

        Position storage position = positions[sender];
        Position memory _position = position;

        // Determine new margin, ensuring that the result is positive.
        (uint margin, Status status) = _realisedMargin(_position, fundingIndex, price, marginDelta);
        _revertIfError(status);

        // Update the debt correction.
        int positionSize = position.size;
        _applyDebtCorrection(
            Position(0, margin, positionSize, price, fundingIndex),
            Position(0, position.margin, positionSize, position.lastPrice, position.fundingIndex)
        );

        // Update the account's position with the realised margin.
        position.margin = margin;
        // We only need to update their funding/PnL details if they actually have a position open
        if (positionSize != 0) {
            position.lastPrice = price;
            position.fundingIndex = fundingIndex;

            // The user can always decrease their margin if they have no position, or as long as:
            //     * they have sufficient margin to do so
            //     * the resulting margin would not be lower than the minimum margin
            //     * the resulting leverage is lower than the maximum leverage
            if (marginDelta < 0) {
                _revertIfError(
                    margin < _minInitialMargin() ||
                        _maxLeverage(baseAsset) < _abs(_currentLeverage(position, price, margin)),
                    Status.InsufficientMargin
                );
            }
        }

        // Emit relevant events
        if (marginDelta != 0) {
            emitMarginTransferred(sender, marginDelta);
        }
        emitPositionModified(
            position.id,
            sender,
            margin,
            positionSize,
            0,
            positionSize != 0 ? price : position.lastPrice,
            positionSize != 0 ? fundingIndex : position.fundingIndex,
            0
        );
    }

    /*
     * Alter the amount of margin in a position. A positive input triggers a deposit; a negative one, a
     * withdrawal. The margin will be burnt or issued directly into/out of the caller's sUSD wallet.
     * Reverts on deposit if the caller lacks a sufficient sUSD balance.
     * Reverts on withdrawal if the amount to be withdrawn would expose an open position to liquidation.
     */
    function transferMargin(int marginDelta) external optionalProxy {
        uint price = _assetPriceRequireChecks();
        uint fundingIndex = _recomputeFunding(price);
        _transferMargin(marginDelta, price, fundingIndex, messageSender);
    }

    /*
     * Withdraws all accessible margin in a position. This will leave some remaining margin
     * in the account if the caller has a position open. Equivalent to `transferMargin(-accessibleMargin(sender))`.
     */
    function withdrawAllMargin() external optionalProxy {
        address sender = messageSender;
        uint price = _assetPriceRequireChecks();
        uint fundingIndex = _recomputeFunding(price);
        int marginDelta = -int(_accessibleMargin(positions[sender], fundingIndex, price));
        _transferMargin(marginDelta, price, fundingIndex, sender);
    }

    function _modifyPosition(
        int sizeDelta,
        uint price,
        uint fundingIndex,
        address sender
    ) internal {
        Position storage position = positions[sender];
        Position memory oldPosition = position;

        // Compute the new position after performing the trade
        (Position memory newPosition, uint fee, Status status) =
            _postTradeDetails(oldPosition, sizeDelta, price, fundingIndex);
        _revertIfError(status);

        // Update the aggregated market size and skew with the new order size
        marketSkew = marketSkew.add(newPosition.size).sub(oldPosition.size);
        marketSize = marketSize.add(_abs(newPosition.size)).sub(_abs(oldPosition.size));

        // Send the fee to the fee pool
        if (0 < fee) {
            _manager().payFee(fee);
        }

        // Update the margin, and apply the resulting debt correction
        position.margin = newPosition.margin;
        _applyDebtCorrection(newPosition, oldPosition);

        // Record the trade
        if (newPosition.size == 0) {
            // If the position is being closed, we no longer need to track these details.
            delete position.id;
            delete position.size;
            delete position.lastPrice;
            delete position.fundingIndex;
            // Note we still emit the old position id in the event to indicate that it's closing.
            emitPositionModified(oldPosition.id, sender, newPosition.margin, 0, sizeDelta, 0, 0, fee);
        } else {
            uint id;
            if (oldPosition.size == 0) {
                // New positions get new ids.
                id = _nextPositionId;
                _nextPositionId += 1;
                position.id = id;
            } else {
                // If an existing position is just being modified, reuse the existing id.
                id = newPosition.id;
            }
            position.size = newPosition.size;
            position.lastPrice = price;
            position.fundingIndex = fundingIndex;
            emitPositionModified(id, sender, newPosition.margin, newPosition.size, sizeDelta, price, fundingIndex, fee);
        }
    }

    /*
     * Adjust the sender's position size.
     * Reverts if the resulting position is too large, outside the max leverage, or is liquidating.
     */
    function modifyPosition(int sizeDelta) external optionalProxy {
        uint price = _assetPriceRequireChecks();
        uint fundingIndex = _recomputeFunding(price);
        _modifyPosition(sizeDelta, price, fundingIndex, messageSender);
    }

    function _revertIfPriceOutsideBounds(
        uint price,
        uint minPrice,
        uint maxPrice
    ) internal view {
        _revertIfError(price < minPrice || maxPrice < price, Status.PriceOutOfBounds);
    }

    /*
     * Adjust the sender's position size, but with an acceptable slippage range in case
     * the price updates while the transaction is in flight.
     * Reverts if the oracle price is outside the specified bounds, or the resulting position is too large,
     * outside the max leverage, or is liquidating.
     */
    function modifyPositionWithPriceBounds(
        int sizeDelta,
        uint minPrice,
        uint maxPrice
    ) external optionalProxy {
        uint price = _assetPriceRequireChecks();
        _revertIfPriceOutsideBounds(price, minPrice, maxPrice);
        uint fundingIndex = _recomputeFunding(price);
        _modifyPosition(sizeDelta, price, fundingIndex, messageSender);
    }

    /*
     * Submit an order to close a position.
     */
    function closePosition() external optionalProxy {
        int size = positions[messageSender].size;
        _revertIfError(size == 0, Status.NoPositionOpen);
        uint price = _assetPriceRequireChecks();
        _modifyPosition(-size, price, _recomputeFunding(price), messageSender);
    }

    /*
     * Submit an order to close a position; reverts if the asset price is outside the specified bounds.
     */
    function closePositionWithPriceBounds(uint minPrice, uint maxPrice) external optionalProxy {
        int size = positions[messageSender].size;
        _revertIfError(size == 0, Status.NoPositionOpen);
        uint price = _assetPriceRequireChecks();
        _revertIfPriceOutsideBounds(price, minPrice, maxPrice);
        _modifyPosition(-size, price, _recomputeFunding(price), messageSender);
    }

    function _liquidatePosition(
        address account,
        address liquidator,
        uint fundingIndex,
        uint price,
        uint liquidationFee
    ) internal {
        Position storage position = positions[account];

        // Retrieve the liquidation price before we close the order.
        uint lPrice = _liquidationPrice(position, true, fundingIndex, price);

        // Record updates to market size and debt.
        int positionSize = position.size;
        uint positionId = position.id;
        marketSkew = marketSkew.sub(positionSize);
        marketSize = marketSize.sub(_abs(positionSize));

        // TODO: validate the correctness here (in particular of using the liquidation price)
        _applyDebtCorrection(
            Position(0, 0, 0, lPrice, fundingIndex),
            Position(0, position.margin, positionSize, position.lastPrice, position.fundingIndex)
        );

        // Close the position itself.
        delete positions[account];

        // Issue the reward to the liquidator.
        _manager().issueSUSD(liquidator, liquidationFee);

        emitPositionModified(positionId, account, 0, 0, 0, 0, 0, 0);
        emitPositionLiquidated(positionId, account, liquidator, positionSize, lPrice, liquidationFee);
    }

    /*
     * Liquidate a position if its remaining margin is below the liquidation fee. This succeeds if and only if
     * `canLiquidate(account)` is true, and reverts otherwise.
     * Upon liquidation, the position will be closed, and the liquidation fee minted into the liquidator's account.
     */
    function liquidatePosition(address account) external optionalProxy {
        uint price = _assetPriceRequireChecks();
        uint fundingIndex = _recomputeFunding(price);

        uint liquidationFee = _liquidationFee();
        _revertIfError(!_canLiquidate(positions[account], liquidationFee, fundingIndex, price), Status.CannotLiquidate);

        _liquidatePosition(account, messageSender, fundingIndex, price, liquidationFee);
    }

    /* ========== EVENTS ========== */

    function addressToBytes32(address input) internal pure returns (bytes32) {
        return bytes32(uint256(uint160(input)));
    }

    event MarginTransferred(address indexed account, int marginDelta);
    bytes32 internal constant SIG_MARGINTRANSFERRED = keccak256("MarginTransferred(address,int256)");

    function emitMarginTransferred(address account, int marginDelta) internal {
        proxy._emit(abi.encode(marginDelta), 2, SIG_MARGINTRANSFERRED, addressToBytes32(account), 0, 0);
    }

    event PositionModified(
        uint indexed id,
        address indexed account,
        uint margin,
        int size,
        int tradeSize,
        uint lastPrice,
        uint fundingIndex,
        uint fee
    );
    bytes32 internal constant SIG_POSITIONMODIFIED =
        keccak256("PositionModified(uint256,address,uint256,int256,int256,uint256,uint256,uint256)");

    function emitPositionModified(
        uint id,
        address account,
        uint margin,
        int size,
        int tradeSize,
        uint lastPrice,
        uint fundingIndex,
        uint fee
    ) internal {
        proxy._emit(
            abi.encode(margin, size, tradeSize, lastPrice, fundingIndex, fee),
            3,
            SIG_POSITIONMODIFIED,
            bytes32(id),
            addressToBytes32(account),
            0
        );
    }

    event PositionLiquidated(
        uint indexed id,
        address indexed account,
        address indexed liquidator,
        int size,
        uint price,
        uint fee
    );
    bytes32 internal constant SIG_POSITIONLIQUIDATED =
        keccak256("PositionLiquidated(uint256,address,address,int256,uint256,uint256)");

    function emitPositionLiquidated(
        uint id,
        address account,
        address liquidator,
        int size,
        uint price,
        uint fee
    ) internal {
        proxy._emit(
            abi.encode(size, price, fee),
            4,
            SIG_POSITIONLIQUIDATED,
            bytes32(id),
            addressToBytes32(account),
            addressToBytes32(liquidator)
        );
    }

    event FundingRecomputed(int funding);
    bytes32 internal constant SIG_FUNDINGRECOMPUTED = keccak256("FundingRecomputed(int256)");

    function emitFundingRecomputed(int funding) internal {
        proxy._emit(abi.encode(funding), 1, SIG_FUNDINGRECOMPUTED, 0, 0, 0);
    }
}<|MERGE_RESOLUTION|>--- conflicted
+++ resolved
@@ -12,11 +12,7 @@
 import "./SignedSafeDecimalMath.sol";
 
 // Internal references
-<<<<<<< HEAD
 import "./interfaces/IExchangeRatesCircuitBreaker.sol";
-=======
-import "./interfaces/IExchangeRates.sol";
->>>>>>> 916b31c4
 import "./interfaces/ISystemStatus.sol";
 import "./interfaces/IERC20.sol";
 
@@ -179,11 +175,7 @@
     function resolverAddressesRequired() public view returns (bytes32[] memory addresses) {
         bytes32[] memory existingAddresses = MixinFuturesMarketSettings.resolverAddressesRequired();
         bytes32[] memory newAddresses = new bytes32[](4);
-<<<<<<< HEAD
         newAddresses[0] = CONTRACT_CIRCUIT_BREAKER;
-=======
-        newAddresses[0] = CONTRACT_EXRATES;
->>>>>>> 916b31c4
         newAddresses[1] = CONTRACT_FUTURESMARKETMANAGER;
         newAddresses[2] = CONTRACT_FUTURESMARKETSETTINGS;
         newAddresses[3] = CONTRACT_SYSTEMSTATUS;
@@ -212,31 +204,11 @@
 
     /* ---------- Market Details ---------- */
 
-<<<<<<< HEAD
     function _assetPrice() internal view returns (uint price, bool invalid) {
         (uint price, bool invalid) = _exchangeRatesCircuitBreaker().rateWithInvalid(baseAsset);
         // Ensure we catch uninitialised rates or suspended state / synth
         invalid = invalid || price == 0 || _systemStatus().synthSuspended(baseAsset);
         return (price, invalid);
-=======
-    function _assetPrice(IExchangeRates exchangeRates) internal view returns (uint price, bool invalid) {
-        (uint _price, bool _invalid) = exchangeRates.rateAndInvalid(baseAsset);
-        // Ensure we catch uninitialised rates or suspended state / synth
-        _invalid = _invalid || _price == 0 || systemStatus().synthSuspended(baseAsset);
-        return (_price, _invalid);
-    }
-
-    /*
-     * The current base price, reverting if it is invalid, or if system or synth is suspended.
-     */
-    function _assetPriceRequireChecks() internal view returns (uint) {
-        // check that synth is active, and wasn't suspended, revert with appropriate message
-        systemStatus().requireSynthActive(baseAsset);
-        // check if price is invalid
-        (uint price, bool invalid) = _assetPrice(_exchangeRates());
-        _revertIfError(invalid, Status.InvalidPrice);
-        return price;
->>>>>>> 916b31c4
     }
 
     /*
