--- conflicted
+++ resolved
@@ -107,43 +107,8 @@
         _initiateDeposit(depositAmount);
     }
 
-<<<<<<< HEAD
     function initiateEscrowMigration(uint256[][] memory entryIDs) public requireActive requireZeroDebt {
         _initiateEscrowMigration(entryIDs);
-=======
-    function depositAndMigrateEscrow(uint256 depositAmount, uint256[] calldata entryIDs) external requireActive {
-        require(issuer().debtBalanceOf(msg.sender, "sUSD") == 0, "Cannot deposit or migrate with debt");
-        // Burn their reward escrow first
-        // Note: escrowSummary would lose the fidelity of the weekly escrows, so this may not be sufficient
-        uint256 escrowedAccountBalance;
-
-        if (entryIDs.length > 0) {
-            VestingEntries.VestingEntry[] memory vestingEntries;
-            (escrowedAccountBalance, vestingEntries) = rewardEscrowV2().burnForMigration(msg.sender, entryIDs);
-
-            // if there is an escrow amount to be migrated
-            if (escrowedAccountBalance > 0) {
-                // create message payload for L2
-                bytes memory messageData = abi.encodeWithSignature(
-                    "importVestingEntries(address,uint256,(uint64,uint64,uint64,uint256,uint256)[])",
-                    msg.sender,
-                    escrowedAccountBalance,
-                    vestingEntries
-                );
-                // relay the message to this contract on L2 via L1 Messenger
-                messenger().sendMessage(
-                    synthetixBridgeToBase(),
-                    messageData,
-                    uint32(getCrossDomainMessageGasLimit(CrossDomainMessageGasLimits.Escrow))
-                );
-                emit ExportedVestingEntries(msg.sender, escrowedAccountBalance, vestingEntries);
-            }
-        }
-
-        if (depositAmount > 0) {
-            _initiateDeposit(depositAmount);
-        }
->>>>>>> 48b026ed
     }
 
     // invoked by a generous user on L1
