pragma solidity ^0.5.16;

// Inheritance
import "./Owned.sol";
import "./MixinResolver.sol";
import "./MixinSystemSettings.sol";
import "./interfaces/IIssuer.sol";

// Libraries
import "./SafeCast.sol";
import "./SafeDecimalMath.sol";

// Internal references
import "./interfaces/ISynth.sol";
import "./interfaces/ISynthetix.sol";
import "./interfaces/ISystemMessenger.sol";
import "./interfaces/IFeePool.sol";
import "./interfaces/ISynthetixDebtShare.sol";
import "./interfaces/IExchanger.sol";
import "./interfaces/IDelegateApprovals.sol";
import "./interfaces/IExchangeRates.sol";
import "./interfaces/IHasBalance.sol";
import "./interfaces/IERC20.sol";
import "./interfaces/ILiquidations.sol";
import "./interfaces/IRewardEscrowV2.sol";
import "./interfaces/ISynthRedeemer.sol";
import "./interfaces/ISystemStatus.sol";
import "./Proxyable.sol";

import "@chainlink/contracts-0.0.10/src/v0.5/interfaces/AggregatorV2V3Interface.sol";

interface IProxy {
    function target() external view returns (address);
}

interface IIssuerInternalDebtCache {
    function updateCachedSynthDebtWithRate(bytes32 currencyKey, uint currencyRate) external;

    function updateCachedSynthDebtsWithRates(bytes32[] calldata currencyKeys, uint[] calldata currencyRates) external;

    function updateDebtCacheValidity(bool currentlyInvalid) external;

    function totalNonSnxBackedDebt() external view returns (uint excludedDebt, bool isInvalid);

    function cacheInfo()
        external
        view
        returns (
            uint cachedDebt,
            uint timestamp,
            bool isInvalid,
            bool isStale
        );

    function updateCachedsUSDDebt(int amount) external;
}

// https://docs.synthetix.io/contracts/source/contracts/issuer
contract Issuer is Owned, MixinSystemSettings, IIssuer {
    using SafeMath for uint;
    using SafeDecimalMath for uint;

    bytes32 public constant CONTRACT_NAME = "Issuer";

    // SIP-165: Circuit breaker for Debt Synthesis
    uint public constant CIRCUIT_BREAKER_SUSPENSION_REASON = 165;

    // Available Synths which can be used with the system
    ISynth[] public availableSynths;
    mapping(bytes32 => ISynth) public synths;
    mapping(address => bytes32) public synthsByAddress;

    uint public lastDebtRatio;

    /* ========== ENCODED NAMES ========== */

    bytes32 internal constant sUSD = "sUSD";
    bytes32 internal constant sETH = "sETH";
    bytes32 internal constant SNX = "SNX";

    // Flexible storage names

    bytes32 internal constant LAST_ISSUE_EVENT = "lastIssueEvent";

    /* ========== ADDRESS RESOLVER CONFIGURATION ========== */

    bytes32 private constant CONTRACT_SYNTHETIX = "Synthetix";
    bytes32 private constant CONTRACT_EXCHANGER = "Exchanger";
    bytes32 private constant CONTRACT_EXRATES = "ExchangeRates";
    bytes32 private constant CONTRACT_SYNTHETIXDEBTSHARE = "SynthetixDebtShare";
    bytes32 private constant CONTRACT_FEEPOOL = "FeePool";
    bytes32 private constant CONTRACT_DELEGATEAPPROVALS = "DelegateApprovals";
    bytes32 private constant CONTRACT_REWARDESCROW_V2 = "RewardEscrowV2";
    bytes32 private constant CONTRACT_SYNTHETIXESCROW = "SynthetixEscrow";
    bytes32 private constant CONTRACT_LIQUIDATIONS = "Liquidations";
    bytes32 private constant CONTRACT_DEBTCACHE = "DebtCache";
    bytes32 private constant CONTRACT_SYNTHREDEEMER = "SynthRedeemer";
<<<<<<< HEAD
    bytes32 private constant CONTRACT_SYSTEMMESSENGER = "SystemMessenger";
=======
    bytes32 private constant CONTRACT_SYSTEMSTATUS = "SystemStatus";
>>>>>>> ad3d288c

    bytes32 private constant CONTRACT_EXT_AGGREGATOR_ISSUED_SYNTHS = "ext:AggregatorIssuedSynths";
    bytes32 private constant CONTRACT_EXT_AGGREGATOR_DEBT_RATIO = "ext:AggregatorDebtRatio";

    constructor(address _owner, address _resolver) public Owned(_owner) MixinSystemSettings(_resolver) {}

    /* ========== VIEWS ========== */
    function resolverAddressesRequired() public view returns (bytes32[] memory addresses) {
        bytes32[] memory existingAddresses = MixinSystemSettings.resolverAddressesRequired();
        bytes32[] memory newAddresses = new bytes32[](14);
        newAddresses[0] = CONTRACT_SYNTHETIX;
        newAddresses[1] = CONTRACT_EXCHANGER;
        newAddresses[2] = CONTRACT_EXRATES;
        newAddresses[3] = CONTRACT_SYNTHETIXDEBTSHARE;
        newAddresses[4] = CONTRACT_FEEPOOL;
        newAddresses[5] = CONTRACT_DELEGATEAPPROVALS;
        newAddresses[6] = CONTRACT_REWARDESCROW_V2;
        newAddresses[7] = CONTRACT_SYNTHETIXESCROW;
        newAddresses[8] = CONTRACT_LIQUIDATIONS;
        newAddresses[9] = CONTRACT_DEBTCACHE;
        newAddresses[10] = CONTRACT_SYNTHREDEEMER;
<<<<<<< HEAD
        newAddresses[11] = CONTRACT_EXT_AGGREGATOR_ISSUED_SYNTHS;
        newAddresses[12] = CONTRACT_EXT_AGGREGATOR_DEBT_RATIO;
        newAddresses[13] = CONTRACT_SYSTEMMESSENGER;
=======
        newAddresses[11] = CONTRACT_SYSTEMSTATUS;
        newAddresses[12] = CONTRACT_EXT_AGGREGATOR_ISSUED_SYNTHS;
        newAddresses[13] = CONTRACT_EXT_AGGREGATOR_DEBT_RATIO;
>>>>>>> ad3d288c
        return combineArrays(existingAddresses, newAddresses);
    }

    function synthetix() internal view returns (ISynthetix) {
        return ISynthetix(requireAndGetAddress(CONTRACT_SYNTHETIX));
    }

    function exchanger() internal view returns (IExchanger) {
        return IExchanger(requireAndGetAddress(CONTRACT_EXCHANGER));
    }

    function exchangeRates() internal view returns (IExchangeRates) {
        return IExchangeRates(requireAndGetAddress(CONTRACT_EXRATES));
    }

    function synthetixDebtShare() internal view returns (ISynthetixDebtShare) {
        return ISynthetixDebtShare(requireAndGetAddress(CONTRACT_SYNTHETIXDEBTSHARE));
    }

    function feePool() internal view returns (IFeePool) {
        return IFeePool(requireAndGetAddress(CONTRACT_FEEPOOL));
    }

    function liquidations() internal view returns (ILiquidations) {
        return ILiquidations(requireAndGetAddress(CONTRACT_LIQUIDATIONS));
    }

    function delegateApprovals() internal view returns (IDelegateApprovals) {
        return IDelegateApprovals(requireAndGetAddress(CONTRACT_DELEGATEAPPROVALS));
    }

    function rewardEscrowV2() internal view returns (IRewardEscrowV2) {
        return IRewardEscrowV2(requireAndGetAddress(CONTRACT_REWARDESCROW_V2));
    }

    function synthetixEscrow() internal view returns (IHasBalance) {
        return IHasBalance(requireAndGetAddress(CONTRACT_SYNTHETIXESCROW));
    }

    function debtCache() internal view returns (IIssuerInternalDebtCache) {
        return IIssuerInternalDebtCache(requireAndGetAddress(CONTRACT_DEBTCACHE));
    }

    function synthRedeemer() internal view returns (ISynthRedeemer) {
        return ISynthRedeemer(requireAndGetAddress(CONTRACT_SYNTHREDEEMER));
    }

<<<<<<< HEAD
    function systemMessenger() internal view returns (ISystemMessenger) {
        return ISystemMessenger(requireAndGetAddress(CONTRACT_SYSTEMMESSENGER));
=======
    function systemStatus() internal view returns (ISystemStatus) {
        return ISystemStatus(requireAndGetAddress(CONTRACT_SYSTEMSTATUS));
>>>>>>> ad3d288c
    }

    function allNetworksDebtInfo() public view returns (uint256 debt, uint256 sharesSupply, bool isStale) {

        (, int256 rawIssuedSynths, , uint issuedSynthsUpdatedAt, ) = AggregatorV2V3Interface(requireAndGetAddress(CONTRACT_EXT_AGGREGATOR_ISSUED_SYNTHS))
            .latestRoundData();

        (, int256 rawRatio, , uint ratioUpdatedAt, ) = AggregatorV2V3Interface(requireAndGetAddress(CONTRACT_EXT_AGGREGATOR_DEBT_RATIO))
            .latestRoundData();
        
        debt = uint(rawIssuedSynths);
        sharesSupply = rawRatio == 0 ? 0 : debt.divideDecimalRoundPrecise(uint(rawRatio));
        isStale = block.timestamp - getRateStalePeriod() > issuedSynthsUpdatedAt ||
                block.timestamp - getRateStalePeriod() > ratioUpdatedAt;
    }

    function issuanceRatio() external view returns (uint) {
        return getIssuanceRatio();
    }

    function _debtSharesToIssuedSynth(
        uint debtAmount,
        uint totalSystemValue,
        uint totalDebtShares
    ) internal pure returns (uint) {
        return debtAmount.multiplyDecimalRound(totalSystemValue).divideDecimalRound(totalDebtShares);
    }

    function _issuedSynthToDebtShares(
        uint sharesAmount,
        uint totalSystemValue,
        uint totalDebtShares
    ) internal pure returns (uint) {
        return sharesAmount.multiplyDecimalRound(totalDebtShares).divideDecimalRound(totalSystemValue);
    }

    function _availableCurrencyKeysWithOptionalSNX(bool withSNX) internal view returns (bytes32[] memory) {
        bytes32[] memory currencyKeys = new bytes32[](availableSynths.length + (withSNX ? 1 : 0));

        for (uint i = 0; i < availableSynths.length; i++) {
            currencyKeys[i] = synthsByAddress[address(availableSynths[i])];
        }

        if (withSNX) {
            currencyKeys[availableSynths.length] = SNX;
        }

        return currencyKeys;
    }

    // Returns the total value of the debt pool in currency specified by `currencyKey`.
    // To return only the SNX-backed debt, set `excludeCollateral` to true.
    function _totalIssuedSynths(bytes32 currencyKey, bool excludeCollateral)
        internal
        view
        returns (uint totalIssued, bool anyRateIsInvalid)
    {
        (uint debt, , bool cacheIsInvalid, bool cacheIsStale) = debtCache().cacheInfo();
        anyRateIsInvalid = cacheIsInvalid || cacheIsStale;

        IExchangeRates exRates = exchangeRates();

        // Add total issued synths from non snx collateral back into the total if not excluded
        if (!excludeCollateral) {
            (uint nonSnxDebt, bool invalid) = debtCache().totalNonSnxBackedDebt();
            debt = debt.add(nonSnxDebt);
            anyRateIsInvalid = anyRateIsInvalid || invalid;
        }

        if (currencyKey == sUSD) {
            return (debt, anyRateIsInvalid);
        }

        (uint currencyRate, bool currencyRateInvalid) = exRates.rateAndInvalid(currencyKey);
        return (debt.divideDecimalRound(currencyRate), anyRateIsInvalid || currencyRateInvalid);
    }

    function _debtBalanceOfAndTotalDebt(uint debtShareBalance, bytes32 currencyKey)
        internal
        view
        returns (
            uint debtBalance,
            uint totalSystemValue,
            bool anyRateIsInvalid
        )
    {
        // What's the total value of the system excluding ETH backed synths in their requested currency?
        (uint snxBackedAmount, uint debtSharesAmount, bool debtInfoStale) = allNetworksDebtInfo();

        if (debtShareBalance == 0) {
            return (0, snxBackedAmount, debtInfoStale);
        }

        // existing functionality requires for us to convert into the exchange rate specified by `currencyKey`
        (uint currencyRate, bool currencyRateInvalid) = exchangeRates().rateAndInvalid(currencyKey);

        debtBalance = _debtSharesToIssuedSynth(debtShareBalance, snxBackedAmount, debtSharesAmount).divideDecimalRound(currencyRate);
        totalSystemValue = snxBackedAmount;

        anyRateIsInvalid = currencyRateInvalid || debtInfoStale;
    }

    function _canBurnSynths(address account) internal view returns (bool) {
        return now >= _lastIssueEvent(account).add(getMinimumStakeTime());
    }

    function _lastIssueEvent(address account) internal view returns (uint) {
        //  Get the timestamp of the last issue this account made
        return flexibleStorage().getUIntValue(CONTRACT_NAME, keccak256(abi.encodePacked(LAST_ISSUE_EVENT, account)));
    }

    function _remainingIssuableSynths(address _issuer)
        internal
        view
        returns (
            uint maxIssuable,
            uint alreadyIssued,
            uint totalSystemDebt,
            bool anyRateIsInvalid
        )
    {
        (alreadyIssued, totalSystemDebt, anyRateIsInvalid) = _debtBalanceOfAndTotalDebt(
            synthetixDebtShare().balanceOf(_issuer),
            sUSD
        );
        (uint issuable, bool isInvalid) = _maxIssuableSynths(_issuer);
        maxIssuable = issuable;
        anyRateIsInvalid = anyRateIsInvalid || isInvalid;

        if (alreadyIssued >= maxIssuable) {
            maxIssuable = 0;
        } else {
            maxIssuable = maxIssuable.sub(alreadyIssued);
        }
    }

    function _snxToUSD(uint amount, uint snxRate) internal pure returns (uint) {
        return amount.multiplyDecimalRound(snxRate);
    }

    function _usdToSnx(uint amount, uint snxRate) internal pure returns (uint) {
        return amount.divideDecimalRound(snxRate);
    }

    function _maxIssuableSynths(address _issuer) internal view returns (uint, bool) {
        // What is the value of their SNX balance in sUSD
        (uint snxRate, bool isInvalid) = exchangeRates().rateAndInvalid(SNX);
        uint destinationValue = _snxToUSD(_collateral(_issuer), snxRate);

        // They're allowed to issue up to issuanceRatio of that value
        return (destinationValue.multiplyDecimal(getIssuanceRatio()), isInvalid);
    }

    function _collateralisationRatio(address _issuer) internal view returns (uint, bool) {
        uint totalOwnedSynthetix = _collateral(_issuer);

        (uint debtBalance, , bool anyRateIsInvalid) =
            _debtBalanceOfAndTotalDebt(synthetixDebtShare().balanceOf(_issuer), SNX);

        // it's more gas intensive to put this check here if they have 0 SNX, but it complies with the interface
        if (totalOwnedSynthetix == 0) return (0, anyRateIsInvalid);

        return (debtBalance.divideDecimalRound(totalOwnedSynthetix), anyRateIsInvalid);
    }

    function _collateral(address account) internal view returns (uint) {
        uint balance = IERC20(address(synthetix())).balanceOf(account);

        if (address(synthetixEscrow()) != address(0)) {
            balance = balance.add(synthetixEscrow().balanceOf(account));
        }

        if (address(rewardEscrowV2()) != address(0)) {
            balance = balance.add(rewardEscrowV2().balanceOf(account));
        }

        return balance;
    }

    function minimumStakeTime() external view returns (uint) {
        return getMinimumStakeTime();
    }

    function canBurnSynths(address account) external view returns (bool) {
        return _canBurnSynths(account);
    }

    function availableCurrencyKeys() external view returns (bytes32[] memory) {
        return _availableCurrencyKeysWithOptionalSNX(false);
    }

    function availableSynthCount() external view returns (uint) {
        return availableSynths.length;
    }

    function anySynthOrSNXRateIsInvalid() external view returns (bool anyRateInvalid) {
        (, anyRateInvalid) = exchangeRates().ratesAndInvalidForCurrencies(_availableCurrencyKeysWithOptionalSNX(true));
    }

    function totalIssuedSynths(bytes32 currencyKey, bool excludeOtherCollateral) external view returns (uint totalIssued) {
        (totalIssued, ) = _totalIssuedSynths(currencyKey, excludeOtherCollateral);
    }

    function lastIssueEvent(address account) external view returns (uint) {
        return _lastIssueEvent(account);
    }

    function collateralisationRatio(address _issuer) external view returns (uint cratio) {
        (cratio, ) = _collateralisationRatio(_issuer);
    }

    function collateralisationRatioAndAnyRatesInvalid(address _issuer)
        external
        view
        returns (uint cratio, bool anyRateIsInvalid)
    {
        return _collateralisationRatio(_issuer);
    }

    function collateral(address account) external view returns (uint) {
        return _collateral(account);
    }

    function debtBalanceOf(address _issuer, bytes32 currencyKey) external view returns (uint debtBalance) {
        ISynthetixDebtShare sds = synthetixDebtShare();

        // What was their initial debt ownership?
        uint debtShareBalance = sds.balanceOf(_issuer);

        // If it's zero, they haven't issued, and they have no debt.
        if (debtShareBalance == 0) return 0;

        (debtBalance, , ) = _debtBalanceOfAndTotalDebt(debtShareBalance, currencyKey);
    }

    function remainingIssuableSynths(address _issuer)
        external
        view
        returns (
            uint maxIssuable,
            uint alreadyIssued,
            uint totalSystemDebt
        )
    {
        (maxIssuable, alreadyIssued, totalSystemDebt, ) = _remainingIssuableSynths(_issuer);
    }

    function maxIssuableSynths(address _issuer) external view returns (uint) {
        (uint maxIssuable, ) = _maxIssuableSynths(_issuer);
        return maxIssuable;
    }

    function transferableSynthetixAndAnyRateIsInvalid(address account, uint balance)
        external
        view
        returns (uint transferable, bool anyRateIsInvalid)
    {
        // How many SNX do they have, excluding escrow?
        // Note: We're excluding escrow here because we're interested in their transferable amount
        // and escrowed SNX are not transferable.

        // How many of those will be locked by the amount they've issued?
        // Assuming issuance ratio is 20%, then issuing 20 SNX of value would require
        // 100 SNX to be locked in their wallet to maintain their collateralisation ratio
        // The locked synthetix value can exceed their balance.
        uint debtBalance;
        (debtBalance, , anyRateIsInvalid) = _debtBalanceOfAndTotalDebt(synthetixDebtShare().balanceOf(account), SNX);
        uint lockedSynthetixValue = debtBalance.divideDecimalRound(getIssuanceRatio());

        // If we exceed the balance, no SNX are transferable, otherwise the difference is.
        if (lockedSynthetixValue >= balance) {
            transferable = 0;
        } else {
            transferable = balance.sub(lockedSynthetixValue);
        }
    }

    function getSynths(bytes32[] calldata currencyKeys) external view returns (ISynth[] memory) {
        uint numKeys = currencyKeys.length;
        ISynth[] memory addresses = new ISynth[](numKeys);

        for (uint i = 0; i < numKeys; i++) {
            addresses[i] = synths[currencyKeys[i]];
        }

        return addresses;
    }

    /* ========== MUTATIVE FUNCTIONS ========== */

    function _addSynth(ISynth synth) internal {
        bytes32 currencyKey = synth.currencyKey();
        require(synths[currencyKey] == ISynth(0), "Synth exists");
        require(synthsByAddress[address(synth)] == bytes32(0), "Synth address already exists");

        availableSynths.push(synth);
        synths[currencyKey] = synth;
        synthsByAddress[address(synth)] = currencyKey;

        emit SynthAdded(currencyKey, address(synth));
    }

    function addSynth(ISynth synth) external onlyOwner {
        _addSynth(synth);
        // Invalidate the cache to force a snapshot to be recomputed. If a synth were to be added
        // back to the system and it still somehow had cached debt, this would force the value to be
        // updated.
        debtCache().updateDebtCacheValidity(true);
    }

    function addSynths(ISynth[] calldata synthsToAdd) external onlyOwner {
        uint numSynths = synthsToAdd.length;
        for (uint i = 0; i < numSynths; i++) {
            _addSynth(synthsToAdd[i]);
        }

        // Invalidate the cache to force a snapshot to be recomputed.
        debtCache().updateDebtCacheValidity(true);
    }

    function _removeSynth(bytes32 currencyKey) internal {
        address synthToRemove = address(synths[currencyKey]);
        require(synthToRemove != address(0), "Synth does not exist");
        require(currencyKey != sUSD, "Cannot remove synth");

        uint synthSupply = IERC20(synthToRemove).totalSupply();

        if (synthSupply > 0) {
            (uint amountOfsUSD, uint rateToRedeem, ) =
                exchangeRates().effectiveValueAndRates(currencyKey, synthSupply, "sUSD");
            require(rateToRedeem > 0, "Cannot remove synth to redeem without rate");
            ISynthRedeemer _synthRedeemer = synthRedeemer();
            synths[sUSD].issue(address(_synthRedeemer), amountOfsUSD);
            // ensure the debt cache is aware of the new sUSD issued
            debtCache().updateCachedsUSDDebt(SafeCast.toInt256(amountOfsUSD));
            _synthRedeemer.deprecate(IERC20(address(Proxyable(address(synthToRemove)).proxy())), rateToRedeem);
        }

        // Remove the synth from the availableSynths array.
        for (uint i = 0; i < availableSynths.length; i++) {
            if (address(availableSynths[i]) == synthToRemove) {
                delete availableSynths[i];

                // Copy the last synth into the place of the one we just deleted
                // If there's only one synth, this is synths[0] = synths[0].
                // If we're deleting the last one, it's also a NOOP in the same way.
                availableSynths[i] = availableSynths[availableSynths.length - 1];

                // Decrease the size of the array by one.
                availableSynths.length--;

                break;
            }
        }

        // And remove it from the synths mapping
        delete synthsByAddress[synthToRemove];
        delete synths[currencyKey];

        emit SynthRemoved(currencyKey, synthToRemove);
    }

    function removeSynth(bytes32 currencyKey) external onlyOwner {
        // Remove its contribution from the debt pool snapshot, and
        // invalidate the cache to force a new snapshot.
        IIssuerInternalDebtCache cache = debtCache();
        cache.updateCachedSynthDebtWithRate(currencyKey, 0);
        cache.updateDebtCacheValidity(true);

        _removeSynth(currencyKey);
    }

    function removeSynths(bytes32[] calldata currencyKeys) external onlyOwner {
        uint numKeys = currencyKeys.length;

        // Remove their contributions from the debt pool snapshot, and
        // invalidate the cache to force a new snapshot.
        IIssuerInternalDebtCache cache = debtCache();
        uint[] memory zeroRates = new uint[](numKeys);
        cache.updateCachedSynthDebtsWithRates(currencyKeys, zeroRates);
        cache.updateDebtCacheValidity(true);

        for (uint i = 0; i < numKeys; i++) {
            _removeSynth(currencyKeys[i]);
        }
    }

    function issueSynths(address from, uint amount) external onlySynthetix {
        require(amount > 0, "Issuer: cannot issue 0 synths");

        _issueSynths(from, amount, false);
    }

    function issueMaxSynths(address from) external onlySynthetix {
        _issueSynths(from, 0, true);
    }

    function issueSynthsOnBehalf(
        address issueForAddress,
        address from,
        uint amount
    ) external onlySynthetix {
        _requireCanIssueOnBehalf(issueForAddress, from);
        _issueSynths(issueForAddress, amount, false);
    }

    function issueMaxSynthsOnBehalf(address issueForAddress, address from) external onlySynthetix {
        _requireCanIssueOnBehalf(issueForAddress, from);
        _issueSynths(issueForAddress, 0, true);
    }

    function burnSynths(address from, uint amount) external onlySynthetix {
        _voluntaryBurnSynths(from, amount, false);
    }

    function burnSynthsOnBehalf(
        address burnForAddress,
        address from,
        uint amount
    ) external onlySynthetix {
        _requireCanBurnOnBehalf(burnForAddress, from);
        _voluntaryBurnSynths(burnForAddress, amount, false);
    }

    function burnSynthsToTarget(address from) external onlySynthetix {
        _voluntaryBurnSynths(from, 0, true);
    }

    function burnSynthsToTargetOnBehalf(address burnForAddress, address from) external onlySynthetix {
        _requireCanBurnOnBehalf(burnForAddress, from);
        _voluntaryBurnSynths(burnForAddress, 0, true);
    }

    function burnForRedemption(
        address deprecatedSynthProxy,
        address account,
        uint balance
    ) external onlySynthRedeemer {
        ISynth(IProxy(deprecatedSynthProxy).target()).burn(account, balance);
    }

    function teleportSynth(uint targetChainId, bytes32 currencyKey, address from, uint amount) external onlySynthetix returns (bool) {
        require(amount > 0, "Issuer: cannot teleport 0 synths");

        bool successfullyTeleported = _teleportSynth(targetChainId, currencyKey, from, amount);
        require(successfullyTeleported, "Issuer: Teleport failed");

        emit SynthTeleported(targetChainId, currencyKey, from, amount);

        return successfullyTeleported;
    }

    function receiveTeleportedSynth(bytes32 currencyKey, address from, uint amount) external returns (bool) {
        require(msg.sender == address(systemMessenger()), "Issuer: only SystemMessenger can invoke this");
        require(amount > 0, "Issuer: cannot receive 0 teleported synths");

        bool successfullyReceived = _receiveTeleportedSynth(currencyKey, from, amount);
        require(successfullyReceived, "Issuer: Receiving teleport failed");

        emit SynthReceived(currencyKey, from, amount);

        return successfullyReceived;
    }

    function liquidateDelinquentAccount(
        address account,
        uint susdAmount,
        address liquidator
    ) external onlySynthetix returns (uint totalRedeemed, uint amountToLiquidate) {
        // Ensure waitingPeriod and sUSD balance is settled as burning impacts the size of debt pool
        require(!exchanger().hasWaitingPeriodOrSettlementOwing(liquidator, sUSD), "sUSD needs to be settled");

        // Check account is liquidation open
        require(liquidations().isOpenForLiquidation(account), "Account not open for liquidation");

        // require liquidator has enough sUSD
        require(IERC20(address(synths[sUSD])).balanceOf(liquidator) >= susdAmount, "Not enough sUSD");

        uint liquidationPenalty = liquidations().liquidationPenalty();

        // What is their debt in sUSD?
        (uint debtBalance, uint totalDebtIssued, bool anyRateIsInvalid) =
            _debtBalanceOfAndTotalDebt(synthetixDebtShare().balanceOf(account), sUSD);
        (uint snxRate, bool snxRateInvalid) = exchangeRates().rateAndInvalid(SNX);
        _requireRatesNotInvalid(anyRateIsInvalid || snxRateInvalid);

        uint collateralForAccount = _collateral(account);
        uint amountToFixRatio =
            liquidations().calculateAmountToFixCollateral(debtBalance, _snxToUSD(collateralForAccount, snxRate));

        // Cap amount to liquidate to repair collateral ratio based on issuance ratio
        amountToLiquidate = amountToFixRatio < susdAmount ? amountToFixRatio : susdAmount;

        // what's the equivalent amount of snx for the amountToLiquidate?
        uint snxRedeemed = _usdToSnx(amountToLiquidate, snxRate);

        // Add penalty
        totalRedeemed = snxRedeemed.multiplyDecimal(SafeDecimalMath.unit().add(liquidationPenalty));

        // if total SNX to redeem is greater than account's collateral
        // account is under collateralised, liquidate all collateral and reduce sUSD to burn
        if (totalRedeemed > collateralForAccount) {
            // set totalRedeemed to all transferable collateral
            totalRedeemed = collateralForAccount;

            // whats the equivalent sUSD to burn for all collateral less penalty
            amountToLiquidate = _snxToUSD(
                collateralForAccount.divideDecimal(SafeDecimalMath.unit().add(liquidationPenalty)),
                snxRate
            );
        }

        // burn sUSD from messageSender (liquidator) and reduce account's debt
        _burnSynths(account, liquidator, amountToLiquidate, debtBalance, totalDebtIssued);

        // Remove liquidation flag if amount liquidated fixes ratio
        if (amountToLiquidate == amountToFixRatio) {
            // Remove liquidation
            liquidations().removeAccountInLiquidation(account);
        }
    }

    function setCurrentPeriodId(uint128 periodId) external {
        require(msg.sender == address(feePool()), "Must be fee pool");

        ISynthetixDebtShare sds = synthetixDebtShare();

        if (sds.currentPeriodId() < periodId) {
            sds.takeSnapshot(periodId);
        }
    }

    /* ========== INTERNAL FUNCTIONS ========== */

    function _requireRatesNotInvalid(bool anyRateIsInvalid) internal pure {
        require(!anyRateIsInvalid, "A synth or SNX rate is invalid");
    }

    function _requireCanIssueOnBehalf(address issueForAddress, address from) internal view {
        require(delegateApprovals().canIssueFor(issueForAddress, from), "Not approved to act on behalf");
    }

    function _requireCanBurnOnBehalf(address burnForAddress, address from) internal view {
        require(delegateApprovals().canBurnFor(burnForAddress, from), "Not approved to act on behalf");
    }

    function _issueSynths(
        address from,
        uint amount,
        bool issueMax
    ) internal {
        // check breaker
        if (!_verifyCircuitBreaker()) {
            return;
        }

        (uint maxIssuable, , uint totalSystemDebt, bool anyRateIsInvalid) = _remainingIssuableSynths(from);
        _requireRatesNotInvalid(anyRateIsInvalid);

        if (!issueMax) {
            require(amount <= maxIssuable, "Amount too large");
        } else {
            amount = maxIssuable;
        }

        // Keep track of the debt they're about to create
        _addToDebtRegister(from, amount, totalSystemDebt);

        // record issue timestamp
        _setLastIssueEvent(from);

        // Create their synths
        synths[sUSD].issue(from, amount);

        // Account for the issued debt in the cache
        debtCache().updateCachedsUSDDebt(SafeCast.toInt256(amount));
    }

    function _burnSynths(
        address debtAccount,
        address burnAccount,
        uint amount,
        uint existingDebt,
        uint totalDebtIssued
    ) internal returns (uint amountBurnt) {
        // check breaker
        if (!_verifyCircuitBreaker()) {
            return 0;
        }

        // liquidation requires sUSD to be already settled / not in waiting period

        // If they're trying to burn more debt than they actually owe, rather than fail the transaction, let's just
        // clear their debt and leave them be.
        amountBurnt = existingDebt < amount ? existingDebt : amount;

        // Remove liquidated debt from the ledger
        _removeFromDebtRegister(debtAccount, amountBurnt, existingDebt, totalDebtIssued);

        // synth.burn does a safe subtraction on balance (so it will revert if there are not enough synths).
        synths[sUSD].burn(burnAccount, amountBurnt);

        // Account for the burnt debt in the cache.
        debtCache().updateCachedsUSDDebt(-SafeCast.toInt256(amountBurnt));
    }

    // If burning to target, `amount` is ignored, and the correct quantity of sUSD is burnt to reach the target
    // c-ratio, allowing fees to be claimed. In this case, pending settlements will be skipped as the user
    // will still have debt remaining after reaching their target.
    function _voluntaryBurnSynths(
        address from,
        uint amount,
        bool burnToTarget
    ) internal {
        // check breaker
        if (!_verifyCircuitBreaker()) {
            return;
        }

        if (!burnToTarget) {
            // If not burning to target, then burning requires that the minimum stake time has elapsed.
            require(_canBurnSynths(from), "Minimum stake time not reached");
            // First settle anything pending into sUSD as burning or issuing impacts the size of the debt pool
            (, uint refunded, uint numEntriesSettled) = exchanger().settle(from, sUSD);
            if (numEntriesSettled > 0) {
                amount = exchanger().calculateAmountAfterSettlement(from, sUSD, amount, refunded);
            }
        }

        (uint existingDebt, uint totalSystemValue, bool anyRateIsInvalid) =
            _debtBalanceOfAndTotalDebt(synthetixDebtShare().balanceOf(from), sUSD);
        (uint maxIssuableSynthsForAccount, bool snxRateInvalid) = _maxIssuableSynths(from);
        _requireRatesNotInvalid(anyRateIsInvalid || snxRateInvalid);
        require(existingDebt > 0, "No debt to forgive");

        if (burnToTarget) {
            amount = existingDebt.sub(maxIssuableSynthsForAccount);
        }

        uint amountBurnt = _burnSynths(from, from, amount, existingDebt, totalSystemValue);

        // Check and remove liquidation if existingDebt after burning is <= maxIssuableSynths
        // Issuance ratio is fixed so should remove any liquidations
        if (existingDebt.sub(amountBurnt) <= maxIssuableSynthsForAccount) {
            liquidations().removeAccountInLiquidation(from);
        }
    }

    function _teleportSynth(uint targetChainId, bytes32 currencyKey, address from, uint amount) internal returns (bool) {
        // Check for invalid rates
        _requireRatesNotInvalid(synthetix().anySynthOrSNXRateIsInvalid());

        // Make sure they have enough synths available to teleport
        require(IERC20(address(synths[currencyKey])).balanceOf(from) >= amount, "Issuer: not enough synths to teleport");

        // Burn the synths first before teleporting
        synths[currencyKey].burn(from, amount);

        // Calculate the teleportation fee
        uint teleportFee = amount.multiplyDecimal(getTeleportFeeRate());

        // Pay the fee pool
        if (teleportFee > 0) {
            if (currencyKey != sUSD) {
                teleportFee = exchangeRates().effectiveValue(currencyKey, teleportFee, sUSD);
            }
            synths[sUSD].issue(feePool().FEE_ADDRESS(), teleportFee);
            feePool().recordFeePaid(teleportFee);
        }

        // Send a message to the target chain to validate the teleported synths
        bytes memory encodedMessage = abi.encode("receiveTeleportedSynth", targetChainId, currencyKey, from, amount.sub(teleportFee));
        systemMessenger().post(targetChainId, CONTRACT_NAME, encodedMessage, 0);

        return true;
    }

    function _receiveTeleportedSynth(bytes32 currencyKey, address from, uint amount) internal returns (bool) {
        // Create their synths
        synths[currencyKey].issue(from, amount);

        // Account for the issued debt in the cache
        debtCache().updateCachedsUSDDebt(SafeCast.toInt256(amount));
        
        return true;
    }

    function _setLastIssueEvent(address account) internal {
        // Set the timestamp of the last issueSynths
        flexibleStorage().setUIntValue(
            CONTRACT_NAME,
            keccak256(abi.encodePacked(LAST_ISSUE_EVENT, account)),
            block.timestamp
        );
    }

    function _addToDebtRegister(
        address from,
        uint amount,
        uint totalDebtIssued
    ) internal {
        ISynthetixDebtShare sds = synthetixDebtShare();

        // it is possible (eg in tests, system initialized with extra debt) to have issued debt without any shares issued
        // in which case, the first account to mint gets the debt. yw.
        if (sds.totalSupply() == 0) {
            sds.mintShare(from, amount);
        } else {
            sds.mintShare(from, _issuedSynthToDebtShares(amount, totalDebtIssued, sds.totalSupply()));
        }
    }

    function _removeFromDebtRegister(
        address from,
        uint debtToRemove,
        uint existingDebt,
        uint totalDebtIssued
    ) internal {
        ISynthetixDebtShare sds = synthetixDebtShare();

        uint currentDebtShare = sds.balanceOf(from);

        if (debtToRemove == existingDebt) {
            sds.burnShare(from, currentDebtShare);
        } else {
            uint balanceToRemove = _issuedSynthToDebtShares(debtToRemove, totalDebtIssued, sds.totalSupply());
            sds.burnShare(from, balanceToRemove < currentDebtShare ? balanceToRemove : currentDebtShare);
        }
    }

    function _verifyCircuitBreaker() internal returns (bool) {
        (, int256 rawRatio, , uint ratioUpdatedAt, ) = AggregatorV2V3Interface(requireAndGetAddress(CONTRACT_EXT_AGGREGATOR_DEBT_RATIO))
            .latestRoundData();

        uint deviation = _calculateDeviation(lastDebtRatio, uint(rawRatio));

        if (deviation >= getPriceDeviationThresholdFactor()) {
            systemStatus().suspendIssuance(CIRCUIT_BREAKER_SUSPENSION_REASON);
            return false;
        }
        
        lastDebtRatio = uint(rawRatio);

        return true;
    }

    function _calculateDeviation(
        uint last,
        uint fresh
    ) internal pure returns (uint deviation) {
        if (last == 0) {
            deviation = 1;
        } else if (fresh == 0) {
            deviation = uint(-1);
        } else if (last > fresh) {
            deviation = last.divideDecimal(fresh);
        } else {
            deviation = fresh.divideDecimal(last);
        }
    }

    /* ========== MODIFIERS ========== */

    function _onlySynthetix() internal view {
        require(msg.sender == address(synthetix()), "Issuer: Only the synthetix contract can perform this action");
    }

    modifier onlySynthetix() {
        _onlySynthetix(); // Use an internal function to save code size.
        _;
    }

    function _onlySynthRedeemer() internal view {
        require(msg.sender == address(synthRedeemer()), "Issuer: Only the SynthRedeemer contract can perform this action");
    }

    modifier onlySynthRedeemer() {
        _onlySynthRedeemer();
        _;
    }

    /* ========== EVENTS ========== */

    event SynthAdded(bytes32 currencyKey, address synth);
    event SynthRemoved(bytes32 currencyKey, address synth);
    event SynthTeleported(uint targetChainId, bytes32 currencyKey, address from, uint amount);
    event SynthReceived(bytes32 currencyKey, address from, uint amount);
}<|MERGE_RESOLUTION|>--- conflicted
+++ resolved
@@ -95,11 +95,8 @@
     bytes32 private constant CONTRACT_LIQUIDATIONS = "Liquidations";
     bytes32 private constant CONTRACT_DEBTCACHE = "DebtCache";
     bytes32 private constant CONTRACT_SYNTHREDEEMER = "SynthRedeemer";
-<<<<<<< HEAD
     bytes32 private constant CONTRACT_SYSTEMMESSENGER = "SystemMessenger";
-=======
     bytes32 private constant CONTRACT_SYSTEMSTATUS = "SystemStatus";
->>>>>>> ad3d288c
 
     bytes32 private constant CONTRACT_EXT_AGGREGATOR_ISSUED_SYNTHS = "ext:AggregatorIssuedSynths";
     bytes32 private constant CONTRACT_EXT_AGGREGATOR_DEBT_RATIO = "ext:AggregatorDebtRatio";
@@ -109,7 +106,7 @@
     /* ========== VIEWS ========== */
     function resolverAddressesRequired() public view returns (bytes32[] memory addresses) {
         bytes32[] memory existingAddresses = MixinSystemSettings.resolverAddressesRequired();
-        bytes32[] memory newAddresses = new bytes32[](14);
+        bytes32[] memory newAddresses = new bytes32[](15);
         newAddresses[0] = CONTRACT_SYNTHETIX;
         newAddresses[1] = CONTRACT_EXCHANGER;
         newAddresses[2] = CONTRACT_EXRATES;
@@ -121,15 +118,10 @@
         newAddresses[8] = CONTRACT_LIQUIDATIONS;
         newAddresses[9] = CONTRACT_DEBTCACHE;
         newAddresses[10] = CONTRACT_SYNTHREDEEMER;
-<<<<<<< HEAD
         newAddresses[11] = CONTRACT_EXT_AGGREGATOR_ISSUED_SYNTHS;
         newAddresses[12] = CONTRACT_EXT_AGGREGATOR_DEBT_RATIO;
         newAddresses[13] = CONTRACT_SYSTEMMESSENGER;
-=======
-        newAddresses[11] = CONTRACT_SYSTEMSTATUS;
-        newAddresses[12] = CONTRACT_EXT_AGGREGATOR_ISSUED_SYNTHS;
-        newAddresses[13] = CONTRACT_EXT_AGGREGATOR_DEBT_RATIO;
->>>>>>> ad3d288c
+        newAddresses[14] = CONTRACT_SYSTEMSTATUS;
         return combineArrays(existingAddresses, newAddresses);
     }
 
@@ -177,13 +169,12 @@
         return ISynthRedeemer(requireAndGetAddress(CONTRACT_SYNTHREDEEMER));
     }
 
-<<<<<<< HEAD
     function systemMessenger() internal view returns (ISystemMessenger) {
         return ISystemMessenger(requireAndGetAddress(CONTRACT_SYSTEMMESSENGER));
-=======
+    }
+    
     function systemStatus() internal view returns (ISystemStatus) {
         return ISystemStatus(requireAndGetAddress(CONTRACT_SYSTEMSTATUS));
->>>>>>> ad3d288c
     }
 
     function allNetworksDebtInfo() public view returns (uint256 debt, uint256 sharesSupply, bool isStale) {
