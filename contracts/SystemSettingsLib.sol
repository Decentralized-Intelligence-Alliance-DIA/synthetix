--- conflicted
+++ resolved
@@ -422,7 +422,6 @@
         );
     }
 
-<<<<<<< HEAD
     function setPureChainlinkPriceForAtomicSwapsEnabled(
         IFlexibleStorage flexibleStorage,
         bytes32 settingName,
@@ -434,7 +433,7 @@
             keccak256(abi.encodePacked(settingName, _currencyKey)),
             _enabled
         );
-=======
+
     function setExchangeMaxDynamicFee(
         IFlexibleStorage flexibleStorage,
         bytes32 settingName,
@@ -444,6 +443,6 @@
         require(maxFee <= MAX_EXCHANGE_FEE_RATE, "MAX_EXCHANGE_FEE_RATE exceeded");
 
         flexibleStorage.setUIntValue(SETTINGS_CONTRACT_NAME, settingName, maxFee);
->>>>>>> 9f38be7c
+
     }
 }