--- conflicted
+++ resolved
@@ -132,16 +132,12 @@
     // returns deadline = 0 when not set
     function _getLiquidationEntryForAccount(address account) internal view returns (LiquidationEntry memory _liquidation) {
         uint deadline = eternalStorageLiquidations().getUIntValue(_getKey(LIQUIDATION_DEADLINE, account));
-<<<<<<< HEAD
-        _liquidation.deadline = eternalStorageLiquidations().getUIntValue(_getKey(LIQUIDATION_DEADLINE, account));
-=======
         console.log("deadline", deadline);
 
         _liquidation.deadline = eternalStorageLiquidations().getUIntValue(_getKey(LIQUIDATION_DEADLINE, account));
 
         // liquidation caller not used
         _liquidation.caller = address(0);
->>>>>>> 2a4d9abb
     }
 
     function _getKey(bytes32 _scope, address _account) internal pure returns (bytes32) {
@@ -187,11 +183,7 @@
         if (ratio >= liquidationRatio) {
             uint deadline = now.add(liquidationDelay);
 
-<<<<<<< HEAD
-            _storeLiquidationEntry(account, deadline);
-=======
             _storeLiquidationEntry(account, deadline, msg.sender);
->>>>>>> 2a4d9abb
 
             // emit event
             emit AccountFlaggedForLiquidation(account, deadline);
