--- conflicted
+++ resolved
@@ -52,14 +52,6 @@
         external
         view
         returns (uint exchangeFeeRate, bool tooVolatile);
-<<<<<<< HEAD
-
-    function dynamicFeeRateForExchange(bytes32 sourceCurrencyKey, bytes32 destinationCurrencyKey)
-        external
-        view
-        returns (uint feeRate, bool tooVolatile);
-=======
->>>>>>> 9f38be7c
 
     function dynamicFeeRateForExchange(bytes32 sourceCurrencyKey, bytes32 destinationCurrencyKey)
         external
