pragma solidity >=0.4.24;

// https://docs.synthetix.io/contracts/source/interfaces/isystemsettings
interface ISystemSettings {
    // Views
    function waitingPeriodSecs() external view returns (uint);

    function priceDeviationThresholdFactor() external view returns (uint);

    function issuanceRatio() external view returns (uint);

    function feePeriodDuration() external view returns (uint);

    function targetThreshold() external view returns (uint);

    function liquidationDelay() external view returns (uint);

    function liquidationRatio() external view returns (uint);

    function liquidationPenalty() external view returns (uint);

    function rateStalePeriod() external view returns (uint);

    function exchangeFeeRate(bytes32 currencyKey) external view returns (uint);

    function minimumStakeTime() external view returns (uint);

    function debtSnapshotStaleTime() external view returns (uint);

    function aggregatorWarningFlags() external view returns (address);

    function tradingRewardsEnabled() external view returns (bool);

    function wrapperMaxTokenAmount(address wrapper) external view returns (uint);

    function wrapperMintFeeRate(address wrapper) external view returns (int);

    function wrapperBurnFeeRate(address wrapper) external view returns (int);

    function etherWrapperMaxETH() external view returns (uint);

    function etherWrapperBurnFeeRate() external view returns (uint);

<<<<<<< HEAD
    function etherWrapperMintFeeRate() external view returns (uint);

    function minCratio(address collateral) external view returns (uint);

    function collateralManager(address collateral) external view returns (address);

=======
>>>>>>> 5a5f6f61
    function interactionDelay(address collateral) external view returns (uint);

    function atomicMaxVolumePerBlock() external view returns (uint);

    function atomicTwapWindow() external view returns (uint);

    function atomicEquivalentForDexPricing(bytes32 currencyKey) external view returns (address);

    function atomicExchangeFeeRate(bytes32 currencyKey) external view returns (uint);

    function atomicPriceBuffer(bytes32 currencyKey) external view returns (uint);

    function atomicVolatilityConsiderationWindow(bytes32 currencyKey) external view returns (uint);

    function atomicVolatilityUpdateThreshold(bytes32 currencyKey) external view returns (uint);
}<|MERGE_RESOLUTION|>--- conflicted
+++ resolved
@@ -41,15 +41,8 @@
 
     function etherWrapperBurnFeeRate() external view returns (uint);
 
-<<<<<<< HEAD
     function etherWrapperMintFeeRate() external view returns (uint);
-
-    function minCratio(address collateral) external view returns (uint);
-
-    function collateralManager(address collateral) external view returns (address);
-
-=======
->>>>>>> 5a5f6f61
+    
     function interactionDelay(address collateral) external view returns (uint);
 
     function atomicMaxVolumePerBlock() external view returns (uint);
