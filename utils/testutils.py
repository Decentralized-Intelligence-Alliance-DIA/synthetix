--- conflicted
+++ resolved
@@ -1,9 +1,6 @@
-from utils.deployutils import mine_tx, W3
 from web3.utils.events import get_event_data
 from eth_utils import event_abi_to_log_topic
 
-<<<<<<< HEAD
-=======
 from utils.deployutils import mine_tx, W3
 
 
@@ -30,9 +27,8 @@
     # The ganache-cli 6.1.0 beta does not include an error code field.
     # testcase.assertEqual(-32000, error.exception.args[0]['code'])
 
->>>>>>> bc34ad77
 
-def current_block_time(block_num=None):
+def block_time(block_num=None):
     if block_num is None:
         block_num = W3.eth.blockNumber
     return W3.eth.getBlock(block_num)['timestamp']
@@ -44,34 +40,6 @@
 
 def get_eth_balance(account):
     return W3.eth.getBalance(account)
-
-
-def assertReverts(testcase, function, *args):
-	with testcase.assertRaises(ValueError) as error:
-		function(*args)
-	testcase.assertTrue("revert" in error.exception.args[0]['message'])
-	testcase.assertEqual(-32000, error.exception.args[0]['code'])
-
-
-def assertClose(testcase, actual, expected, precision=5, msg=''):
-    if expected == 0:
-        if actual == 0:
-            # this should always pass
-            testcase.assertEqual(actual, expected)
-        else:
-            testcase.assertAlmostEqual(
-                expected/actual,
-                1,
-                places=precision,
-                msg=msg+f'\n{actual} ≉ {expected}'
-            )
-    else:
-        testcase.assertAlmostEqual(
-            actual/expected,
-            1,
-            places=precision,
-            msg=msg+f'\n{actual} ≉ {expected}'
-        )
         
 
 def generate_topic_event_map(abi):
