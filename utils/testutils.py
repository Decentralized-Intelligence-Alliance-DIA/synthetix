from web3.utils.events import get_event_data
from eth_utils import event_abi_to_log_topic

from utils.deployutils import mine_tx, W3
<<<<<<< HEAD


def current_block_time(block_num=None):
    if block_num is None:
        block_num = W3.eth.blockNumber
    return W3.eth.getBlock(block_num)['timestamp']


def assertClose(testcase, actual, expected, precision=5, msg=''):
    if expected == 0:
        if actual == 0:
            # this should always pass
            testcase.assertEqual(actual, expected)
        else:
            testcase.assertAlmostEqual(
                expected/actual,
                1,
                places=precision,
                msg=msg+f'\n{actual} ≉ {expected}'
            )
    else:
        testcase.assertAlmostEqual(
            actual/expected,
            1,
            places=precision,
            msg=msg+f'\n{actual} ≉ {expected}'
        )


=======


>>>>>>> 2073ab3c
def assertReverts(testcase, function, *args):
    with testcase.assertRaises(ValueError) as error:
        function(*args)
    testcase.assertTrue("revert" in error.exception.args[0]['message'])
<<<<<<< HEAD
    # The ganache-cli 6.1.0 beta does not include the error code
    # testcase.assertEqual(-32000, error.exception.args[0]['code'])
=======
    # ganache-cli beta 6.1.0 does not include a code field.
    # testcase.assertEqual(-32000, error.exception.args[0]['code'])


def block_time(block_num=None):
    if block_num is None:
        block_num = W3.eth.blockNumber
    return W3.eth.getBlock(block_num)['timestamp']


def send_value(sender, recipient, value):
    return mine_tx(W3.eth.sendTransaction({'from': sender, 'to': recipient, 'value': value}))


def get_eth_balance(account):
    return W3.eth.getBalance(account)
>>>>>>> 2073ab3c


def generate_topic_event_map(abi):
    events = {}
    for e in abi:
        try:
            if e['type'] == 'event':
                events[event_abi_to_log_topic(e)] = e
        except:
            pass
    return events


def get_event_data_from_log(topic_event_map, log):
    try:
        return get_event_data(topic_event_map[log.topics[0]], log)
    except KeyError:
        return None<|MERGE_RESOLUTION|>--- conflicted
+++ resolved
@@ -2,13 +2,6 @@
 from eth_utils import event_abi_to_log_topic
 
 from utils.deployutils import mine_tx, W3
-<<<<<<< HEAD
-
-
-def current_block_time(block_num=None):
-    if block_num is None:
-        block_num = W3.eth.blockNumber
-    return W3.eth.getBlock(block_num)['timestamp']
 
 
 def assertClose(testcase, actual, expected, precision=5, msg=''):
@@ -32,19 +25,11 @@
         )
 
 
-=======
-
-
->>>>>>> 2073ab3c
 def assertReverts(testcase, function, *args):
     with testcase.assertRaises(ValueError) as error:
         function(*args)
     testcase.assertTrue("revert" in error.exception.args[0]['message'])
-<<<<<<< HEAD
-    # The ganache-cli 6.1.0 beta does not include the error code
-    # testcase.assertEqual(-32000, error.exception.args[0]['code'])
-=======
-    # ganache-cli beta 6.1.0 does not include a code field.
+    # The ganache-cli 6.1.0 beta does not include an error code field.
     # testcase.assertEqual(-32000, error.exception.args[0]['code'])
 
 
@@ -60,7 +45,6 @@
 
 def get_eth_balance(account):
     return W3.eth.getBalance(account)
->>>>>>> 2073ab3c
 
 
 def generate_topic_event_map(abi):
