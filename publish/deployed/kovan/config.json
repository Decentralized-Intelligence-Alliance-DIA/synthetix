{
	"AddressResolver": {
		"deploy": false
	},
<<<<<<< HEAD
=======
	"BinaryOptionMarketFactory": {
		"deploy": false
	},
	"BinaryOptionMarketManager": {
		"deploy": false
	},
	"BinaryOptionMarketData": {
		"deploy": false
	},
	"CollateralManager": {
		"deploy": false
	},
	"CollateralManagerState": {
		"deploy": false
	},
	"CollateralEth": {
		"deploy": false
	},
	"CollateralErc20": {
		"deploy": false
	},
	"CollateralShort": {
		"deploy": false
	},
	"CollateralStateErc20": {
		"deploy": false
	},
	"CollateralStateEth": {
		"deploy": false
	},
	"CollateralStateShort": {
		"deploy": false
	},
>>>>>>> 74f4d3fc
	"ReadProxyAddressResolver": {
		"deploy": false
	},
	"DelegateApprovals": {
		"deploy": false
	},
	"DelegateApprovalsEternalStorage": {
		"deploy": false
	},
	"DebtCache": {
		"deploy": false
	},
	"Depot": {
		"deploy": false
	},
	"EscrowChecker": {
		"deploy": false
	},
	"EtherCollateral": {
		"deploy": false
	},
	"EtherCollateralsUSD": {
		"deploy": false
	},
	"ExchangeRates": {
		"deploy": false
	},
	"Exchanger": {
		"deploy": false
	},
	"ExchangeState": {
		"deploy": false
	},
	"FeePool": {
		"deploy": false
	},
	"FeePoolState": {
		"deploy": false
	},
	"FeePoolEternalStorage": {
		"deploy": false
	},
	"FlexibleStorage": {
		"deploy": false
	},
	"Issuer": {
		"deploy": false
	},
	"EternalStorageLiquidations": {
		"deploy": false
	},
	"ProxyFuturesMarketBTC": {
		"deploy": false
	},
	"FuturesMarketBTC": {
		"deploy": false
	},
	"ProxyFuturesMarketETH": {
		"deploy": false
	},
	"FuturesMarketETH": {
		"deploy": false
	},
	"ProxyFuturesMarketLINK": {
		"deploy": false
	},
	"FuturesMarketLINK": {
		"deploy": false
	},
	"ProxyFuturesMarketManager": {
		"deploy": false
	},
	"FuturesMarketManager": {
		"deploy": false
	},
	"FuturesMarketData": {
		"deploy": false
	},
	"Liquidations": {
		"deploy": false
	},
	"RewardEscrow": {
		"deploy": false
	},
	"RewardsDistribution": {
		"deploy": false
	},
	"SupplySchedule": {
		"deploy": false
	},
	"Synthetix": {
		"deploy": false
	},
	"SynthetixEscrow": {
		"deploy": false
	},
	"SynthetixState": {
		"deploy": false
	},
	"SystemSettings": {
		"deploy": false
	},
	"SystemStatus": {
		"deploy": false
	},
	"SynthUtil": {
		"deploy": false
	},
	"DappMaintenance": {
		"deploy": false
	},
	"SynthsUSD": {
		"deploy": false
	},
	"SynthsETH": {
		"deploy": false
	},
	"ProxyERC20": {
		"deploy": false
	},
	"ProxyFeePool": {
		"deploy": false
	},
	"ProxySynthetix": {
		"deploy": false
	},
	"ProxysUSD": {
		"deploy": false
	},
	"SafeDecimalMath": {
		"deploy": false
	},
	"Math": {
		"deploy": false
	},
	"TokenStateSynthetix": {
		"deploy": false
	},
	"TokenStatesUSD": {
		"deploy": false
	},
	"TokenStatesETH": {
		"deploy": false
	},
	"ProxyERC20sUSD": {
		"deploy": false
	},
<<<<<<< HEAD
	"ProxysETH": {
=======
	"TokenStatesXRP": {
		"deploy": false
	},
	"ProxysXRP": {
		"deploy": false
	},
	"SynthsXRP": {
		"deploy": false
	},
	"TokenStatesLTC": {
		"deploy": false
	},
	"ProxysLTC": {
		"deploy": false
	},
	"SynthsLTC": {
		"deploy": false
	},
	"TokenStatesLINK": {
		"deploy": false
	},
	"ProxysLINK": {
		"deploy": false
	},
	"SynthsLINK": {
		"deploy": false
	},
	"TokenStatesDEFI": {
		"deploy": false
	},
	"ProxysDEFI": {
		"deploy": false
	},
	"SynthsDEFI": {
		"deploy": false
	},
	"TokenStateiXRP": {
		"deploy": false
	},
	"ProxyiXRP": {
		"deploy": false
	},
	"SynthiXRP": {
		"deploy": false
	},
	"TokenStateiLINK": {
		"deploy": false
	},
	"ProxyiLINK": {
		"deploy": false
	},
	"SynthiLINK": {
		"deploy": false
	},
	"TokenStateiLTC": {
		"deploy": false
	},
	"ProxyiLTC": {
		"deploy": false
	},
	"SynthiLTC": {
		"deploy": false
	},
	"TokenStateiDEFI": {
		"deploy": false
	},
	"ProxyiDEFI": {
		"deploy": false
	},
	"SynthiDEFI": {
		"deploy": false
	},
	"TokenStatesEOS": {
		"deploy": false
	},
	"ProxysEOS": {
		"deploy": false
	},
	"SynthsEOS": {
		"deploy": false
	},
	"TokenStatesETC": {
		"deploy": false
	},
	"ProxysETC": {
		"deploy": false
	},
	"SynthsETC": {
		"deploy": false
	},
	"TokenStatesDASH": {
		"deploy": false
	},
	"ProxysDASH": {
		"deploy": false
	},
	"SynthsDASH": {
		"deploy": false
	},
	"TokenStatesXMR": {
		"deploy": false
	},
	"ProxysXMR": {
		"deploy": false
	},
	"SynthsXMR": {
		"deploy": false
	},
	"TokenStatesADA": {
		"deploy": false
	},
	"ProxysADA": {
		"deploy": false
	},
	"SynthsADA": {
		"deploy": false
	},
	"TokenStateiEOS": {
		"deploy": false
	},
	"ProxyiEOS": {
		"deploy": false
	},
	"SynthiEOS": {
		"deploy": false
	},
	"TokenStateiETC": {
		"deploy": false
	},
	"ProxyiETC": {
		"deploy": false
	},
	"SynthiETC": {
		"deploy": false
	},
	"TokenStateiDASH": {
		"deploy": false
	},
	"ProxyiDASH": {
		"deploy": false
	},
	"SynthiDASH": {
		"deploy": false
	},
	"TokenStateiXMR": {
		"deploy": false
	},
	"ProxyiXMR": {
		"deploy": false
	},
	"SynthiXMR": {
		"deploy": false
	},
	"TokenStateiADA": {
		"deploy": false
	},
	"ProxyiADA": {
		"deploy": false
	},
	"SynthiADA": {
>>>>>>> 74f4d3fc
		"deploy": false
	},
	"TradingRewards": {
		"deploy": false
	},
	"RewardEscrowV2": {
		"deploy": false
	},
	"SynthetixBridgeToOptimism": {
		"deploy": false
	},
	"ShortingRewardssETH": {
		"deploy": false
	},
	"ShortingRewardssBTC": {
		"deploy": false
	},
	"TokenStatesTSLA": {
		"deploy": false
	},
	"ProxysTSLA": {
		"deploy": false
	},
	"SynthsTSLA": {
		"deploy": false
	},
	"TokenStatesKRW": {
		"deploy": false
	},
	"ProxysKRW": {
		"deploy": false
	},
	"SynthsKRW": {
		"deploy": false
	},
	"VirtualSynthMastercopy": {
		"deploy": false
	}
}<|MERGE_RESOLUTION|>--- conflicted
+++ resolved
@@ -2,8 +2,6 @@
 	"AddressResolver": {
 		"deploy": false
 	},
-<<<<<<< HEAD
-=======
 	"BinaryOptionMarketFactory": {
 		"deploy": false
 	},
@@ -37,7 +35,6 @@
 	"CollateralStateShort": {
 		"deploy": false
 	},
->>>>>>> 74f4d3fc
 	"ReadProxyAddressResolver": {
 		"deploy": false
 	},
@@ -152,42 +149,204 @@
 	"SynthsUSD": {
 		"deploy": false
 	},
+	"SynthsEUR": {
+		"deploy": false
+	},
+	"SynthsJPY": {
+		"deploy": false
+	},
+	"SynthsAUD": {
+		"deploy": false
+	},
+	"SynthsGBP": {
+		"deploy": false
+	},
+	"SynthsCHF": {
+		"deploy": false
+	},
+	"SynthsXAU": {
+		"deploy": false
+	},
+	"SynthsXAG": {
+		"deploy": false
+	},
+	"SynthsBTC": {
+		"deploy": false
+	},
+	"ProxyERC20": {
+		"deploy": false
+	},
+	"ProxyFeePool": {
+		"deploy": false
+	},
+	"ProxySynthetix": {
+		"deploy": false
+	},
+	"ProxysUSD": {
+		"deploy": false
+	},
+	"ProxysEUR": {
+		"deploy": false
+	},
+	"ProxysJPY": {
+		"deploy": false
+	},
+	"ProxysAUD": {
+		"deploy": false
+	},
+	"ProxysGBP": {
+		"deploy": false
+	},
+	"ProxysCHF": {
+		"deploy": false
+	},
+	"ProxysXAU": {
+		"deploy": false
+	},
+	"ProxysXAG": {
+		"deploy": false
+	},
+	"ProxysBTC": {
+		"deploy": false
+	},
+	"SafeDecimalMath": {
+		"deploy": false
+	},
+	"Math": {
+		"deploy": false
+	},
+	"TokenStateSynthetix": {
+		"deploy": false
+	},
+	"TokenStatesUSD": {
+		"deploy": false
+	},
+	"TokenStatesEUR": {
+		"deploy": false
+	},
+	"TokenStatesJPY": {
+		"deploy": false
+	},
+	"TokenStatesAUD": {
+		"deploy": false
+	},
+	"TokenStatesGBP": {
+		"deploy": false
+	},
+	"TokenStatesCHF": {
+		"deploy": false
+	},
+	"TokenStatesXAU": {
+		"deploy": false
+	},
+	"TokenStatesXAG": {
+		"deploy": false
+	},
+	"TokenStatesBTC": {
+		"deploy": false
+	},
+	"TokenStatesETH": {
+		"deploy": false
+	},
+	"ProxysETH": {
+		"deploy": false
+	},
 	"SynthsETH": {
 		"deploy": false
 	},
-	"ProxyERC20": {
-		"deploy": false
-	},
-	"ProxyFeePool": {
-		"deploy": false
-	},
-	"ProxySynthetix": {
-		"deploy": false
-	},
-	"ProxysUSD": {
-		"deploy": false
-	},
-	"SafeDecimalMath": {
-		"deploy": false
-	},
-	"Math": {
-		"deploy": false
-	},
-	"TokenStateSynthetix": {
-		"deploy": false
-	},
-	"TokenStatesUSD": {
-		"deploy": false
-	},
-	"TokenStatesETH": {
+	"TokenStatesBNB": {
+		"deploy": false
+	},
+	"ProxysBNB": {
+		"deploy": false
+	},
+	"SynthsBNB": {
+		"deploy": false
+	},
+	"TokenStatesTRX": {
+		"deploy": false
+	},
+	"ProxysTRX": {
+		"deploy": false
+	},
+	"SynthsTRX": {
+		"deploy": false
+	},
+	"TokenStatesXTZ": {
+		"deploy": false
+	},
+	"ProxysXTZ": {
+		"deploy": false
+	},
+	"SynthsXTZ": {
+		"deploy": false
+	},
+	"TokenStateiBTC": {
+		"deploy": false
+	},
+	"ProxyiBTC": {
+		"deploy": false
+	},
+	"SynthiBTC": {
+		"deploy": false
+	},
+	"TokenStateiETH": {
+		"deploy": false
+	},
+	"ProxyiETH": {
+		"deploy": false
+	},
+	"SynthiETH": {
+		"deploy": false
+	},
+	"TokenStateiBNB": {
+		"deploy": false
+	},
+	"ProxyiBNB": {
+		"deploy": false
+	},
+	"SynthiBNB": {
+		"deploy": false
+	},
+	"TokenStateiTRX": {
+		"deploy": false
+	},
+	"ProxyiTRX": {
+		"deploy": false
+	},
+	"SynthiTRX": {
+		"deploy": false
+	},
+	"TokenStateiXTZ": {
+		"deploy": false
+	},
+	"ProxyiXTZ": {
+		"deploy": false
+	},
+	"SynthiXTZ": {
+		"deploy": false
+	},
+	"TokenStatesCEX": {
+		"deploy": false
+	},
+	"ProxysCEX": {
+		"deploy": false
+	},
+	"SynthsCEX": {
+		"deploy": false
+	},
+	"TokenStateiCEX": {
+		"deploy": false
+	},
+	"ProxyiCEX": {
+		"deploy": false
+	},
+	"SynthiCEX": {
 		"deploy": false
 	},
 	"ProxyERC20sUSD": {
 		"deploy": false
 	},
-<<<<<<< HEAD
-	"ProxysETH": {
-=======
 	"TokenStatesXRP": {
 		"deploy": false
 	},
@@ -348,7 +507,6 @@
 		"deploy": false
 	},
 	"SynthiADA": {
->>>>>>> 74f4d3fc
 		"deploy": false
 	},
 	"TradingRewards": {
