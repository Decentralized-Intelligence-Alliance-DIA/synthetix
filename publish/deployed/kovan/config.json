--- conflicted
+++ resolved
@@ -275,12 +275,6 @@
 	"SignedSafeDecimalMath": {
 		"deploy": false
 	},
-<<<<<<< HEAD
-	"FuturesMarketManager": {
-		"deploy": false
-	},
-=======
->>>>>>> d74687b5
 	"OneNetAggregatorIssuedSynths": {
 		"deploy": false
 	},
