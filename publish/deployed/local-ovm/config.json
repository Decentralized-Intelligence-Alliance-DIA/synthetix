{
	"SystemSettings": {
		"deploy": true
	},
	"AddressResolver": {
		"deploy": true
	},
	"ReadProxyAddressResolver": {
		"deploy": true
	},
	"DebtCache": {
		"deploy": true
	},
	"Depot": {
		"deploy": true
	},
	"TradingRewards": {
		"deploy": true
	},
	"EscrowChecker": {
		"deploy": true
	},
	"ExchangeRates": {
		"deploy": true
	},
	"Exchanger": {
		"deploy": true
	},
	"ExchangeState": {
		"deploy": true
	},
	"FeePool": {
		"deploy": true
	},
	"FeePoolState": {
		"deploy": true
	},
	"FeePoolEternalStorage": {
		"deploy": true
	},
	"FlexibleStorage": {
		"deploy": true
	},
	"DelegateApprovals": {
		"deploy": true
	},
	"DelegateApprovalsEternalStorage": {
		"deploy": true
	},
	"Issuer": {
		"deploy": true
	},
	"EternalStorageLiquidations": {
		"deploy": true
	},
	"Liquidations": {
		"deploy": true
	},
	"Synthetix": {
		"deploy": true
	},
	"SynthetixEscrow": {
		"deploy": true
	},
	"RewardEscrow": {
		"deploy": true
	},
	"RewardEscrowV2": {
		"deploy": true
	},
	"RewardsDistribution": {
		"deploy": true
	},
	"SynthetixState": {
		"deploy": true
	},
	"SystemStatus": {
		"deploy": true
	},
	"SynthUtil": {
		"deploy": true
	},
	"DappMaintenance": {
		"deploy": true
	},
	"SynthsUSD": {
		"deploy": true
	},
	"ProxyERC20": {
		"deploy": true
	},
	"ProxyERC20sUSD": {
		"deploy": true
	},
	"ProxyFeePool": {
		"deploy": true
	},
	"ProxySynthetix": {
		"deploy": true
	},
	"ProxysUSD": {
		"deploy": true
	},
	"SafeDecimalMath": {
		"deploy": true
	},
	"Math": {
		"deploy": true
	},
	"TokenStateSynthetix": {
		"deploy": true
	},
	"TokenStatesUSD": {
		"deploy": true
	},
	"TokenStatesETH": {
		"deploy": true
	},
	"TokenStatesBTC": {
		"deploy": true
	},
	"ProxysETH": {
		"deploy": true
	},
	"ProxysBTC": {
		"deploy": true
	},
	"SynthsBTC": {
		"deploy": true
	},
	"SynthsETH": {
		"deploy": true
	},
	"SynthetixBridgeToBase": {
		"deploy": true
	},
	"CollateralUtil": {
		"deploy": true
	},
	"CollateralManager": {
		"deploy": true
	},
	"CollateralManagerState": {
		"deploy": true
	},
	"CollateralShort": {
		"deploy": true
	},
	"EtherWrapper": {
		"deploy": true
	},
	"WrapperFactory": {
		"deploy": true
	},
	"WETH": {
		"deploy": true
	},
	"OwnerRelayOnOptimism": {
		"deploy": true
	},
	"SynthRedeemer": {
		"deploy": true
	},
<<<<<<< HEAD
	"DynamicFee": {
=======
	"SystemSettingsLib": {
>>>>>>> 54a9c526
		"deploy": true
	}
}<|MERGE_RESOLUTION|>--- conflicted
+++ resolved
@@ -160,12 +160,11 @@
 	},
 	"SynthRedeemer": {
 		"deploy": true
+	},	
+	"SystemSettingsLib": {
+		"deploy": true
 	},
-<<<<<<< HEAD
-	"DynamicFee": {
-=======
-	"SystemSettingsLib": {
->>>>>>> 54a9c526
-		"deploy": true
+  "DynamicFee": {
+    "deploy": true
 	}
 }