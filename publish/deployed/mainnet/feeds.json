{
	"SNX": {
		"asset": "SNX",
		"feed": "0xDC3EA94CD0AC27d9A86C180091e7f78C683d3699"
	},
	"ETH": {
		"asset": "ETH",
		"feed": "0x5f4eC3Df9cbd43714FE2740f5E3616155c5b8419"
	},
	"AAVE": {
		"asset": "AAVE",
		"feed": "0x547a514d5e3769680Ce22B2361c10Ea13619e8a9"
	},
	"DOT": {
		"asset": "DOT",
		"feed": "0x1C07AFb8E2B827c5A4739C6d59Ae3A5035f28734"
	},
	"BTC": {
		"asset": "BTC",
		"feed": "0xF4030086522a5bEEa4988F8cA5B36dbC97BeE88c"
	},
	"LINK": {
		"asset": "LINK",
		"feed": "0x2c1d072e956AFFC0D435Cb7AC38EF18d24d9127c"
	},
	"ADA": {
		"asset": "ADA",
		"feed": "0xAE48c91dF1fE419994FFDa27da09D5aC69c30f55"
	},
	"DEFI": {
		"asset": "DEFI",
		"feed": "0xa8E875F94138B0C5b51d1e1d5dE35bbDdd28EA87"
	},
	"EUR": {
		"asset": "EUR",
		"feed": "0xb49f677943BC038e9857d61E7d053CaA2C1734C1"
	},
	"JPY": {
		"asset": "JPY",
		"feed": "0xBcE206caE7f0ec07b545EddE332A47C2F75bbeb3"
	},
	"AUD": {
		"asset": "AUD",
		"feed": "0x77F9710E7d0A19669A13c055F62cd80d313dF022"
	},
	"GBP": {
		"asset": "GBP",
		"feed": "0x5c0Ab2d9b5a7ed9f470386e82BB36A3613cDd4b5"
	},
	"CHF": {
		"asset": "CHF",
		"feed": "0x449d117117838fFA61263B61dA6301AA2a88B13A"
	},
	"KRW": {
		"asset": "KRW",
		"feed": "0x01435677FB11763550905594A16B645847C1d0F3"
<<<<<<< HEAD
=======
	},
	"XTZ": {
		"asset": "XTZ",
		"standaloneFor": "sXTZ",
		"feed": "0x5239a625dEb44bF3EeAc2CD5366ba24b8e9DB63F"
	},
	"RUNE": {
		"asset": "RUNE",
		"standaloneFor": "sRUNE",
		"feed": "0x48731cF7e84dc94C5f84577882c14Be11a5B7456"
	},
	"YFI": {
		"asset": "YFI",
		"standaloneFor": "sYFI",
		"feed": "0xA027702dbb89fbd58938e4324ac03B58d812b0E1"
	},
	"CRV": {
		"asset": "CRV",
		"standaloneFor": "sCRV",
		"feed": "0xCd627aA160A6fA45Eb793D19Ef54f5062F20f33f"
	},
	"UNI": {
		"asset": "UNI",
		"standaloneFor": "sUNI",
		"feed": "0x553303d460EE0afB37EdFf9bE42922D8FF63220e"
	},
	"XRP": {
		"asset": "XRP",
		"standaloneFor": "sXRP",
		"feed": "0xCed2660c6Dd1Ffd856A5A82C67f3482d88C50b12"
	},
	"BNB": {
		"asset": "BNB",
		"standaloneFor": "sBNB",
		"feed": "0x14e613AC84a31f709eadbdF89C6CC390fDc9540A"
	},
	"XAU": {
		"asset": "XAU",
		"standaloneFor": "sXAU",
		"feed": "0x214eD9Da11D2fbe465a6fc601a91E62EbEc1a0D6"
>>>>>>> af2813c6
	}
}<|MERGE_RESOLUTION|>--- conflicted
+++ resolved
@@ -54,8 +54,6 @@
 	"KRW": {
 		"asset": "KRW",
 		"feed": "0x01435677FB11763550905594A16B645847C1d0F3"
-<<<<<<< HEAD
-=======
 	},
 	"XTZ": {
 		"asset": "XTZ",
@@ -96,6 +94,5 @@
 		"asset": "XAU",
 		"standaloneFor": "sXAU",
 		"feed": "0x214eD9Da11D2fbe465a6fc601a91E62EbEc1a0D6"
->>>>>>> af2813c6
 	}
 }