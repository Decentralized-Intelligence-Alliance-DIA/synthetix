[
	{
		"name": "DEX_PRICE_AGGREGATOR",
<<<<<<< HEAD
		"value": "0xf120f029ac143633d1942e48ae2dfa2036c5786c"
=======
		"value": "0xf120F029Ac143633d1942e48aE2Dfa2036C5786c"
>>>>>>> 4aa81295
	},
	{
		"name": "ATOMIC_EQUIVALENTS_ON_DEX",
		"value": {
			"sUSD": {
				"currencyKey": "sUSD",
<<<<<<< HEAD
				"equivalent": "0xa0b86991c6218b36c1d19d4a2e9eb0ce3606eb48",
=======
				"equivalent": "0xA0b86991c6218b36c1d19D4a2e9Eb0cE3606eB48",
>>>>>>> 4aa81295
				"token": "USDC"
			},
			"sETH": {
				"currencyKey": "sETH",
<<<<<<< HEAD
				"equivalent": "0xc02aaa39b223fe8d0a0e5c4f27ead9083c756cc2",
=======
				"equivalent": "0xC02aaA39b223FE8D0A0e5C4F27eAD9083C756Cc2",
>>>>>>> 4aa81295
				"token": "WETH"
			},
			"sBTC": {
				"currencyKey": "sBTC",
<<<<<<< HEAD
				"equivalent": "0x2260fac5e5542a773aa44fbcfedf7c193bc2c599",
=======
				"equivalent": "0x2260FAC5E5542a773Aa44fBCfeDf7C193bc2C599",
>>>>>>> 4aa81295
				"token": "WBTC"
			}
		}
	},
	{
		"name": "ATOMIC_EXCHANGE_FEE_RATES",
		"value": {
			"sETH": "3000000000000000",
			"sBTC": "3000000000000000",
			"sUSD": "3000000000000000"
		}
	},
	{
		"name": "ATOMIC_PRICE_BUFFER",
		"value": {
			"sETH": "1500000000000000",
<<<<<<< HEAD
			"sBTC": "1500000000000000",
			"sUSD": "1500000000000000"
=======
			"sBTC": "1500000000000000"
>>>>>>> 4aa81295
		}
	},
	{
		"name": "ATOMIC_VOLATILITY_CONSIDERATION_WINDOW",
		"value": {
			"sETH": "600",
<<<<<<< HEAD
			"sBTC": "600",
			"sUSD": "600"
=======
			"sBTC": "600"
>>>>>>> 4aa81295
		}
	},
	{
		"name": "ATOMIC_VOLATILITY_UPDATE_THRESHOLD",
		"value": {
			"sETH": "3",
<<<<<<< HEAD
			"sBTC": "3",
			"sUSD": "3"
=======
			"sBTC": "3"
>>>>>>> 4aa81295
		}
	}
]<|MERGE_RESOLUTION|>--- conflicted
+++ resolved
@@ -1,40 +1,24 @@
 [
 	{
 		"name": "DEX_PRICE_AGGREGATOR",
-<<<<<<< HEAD
-		"value": "0xf120f029ac143633d1942e48ae2dfa2036c5786c"
-=======
 		"value": "0xf120F029Ac143633d1942e48aE2Dfa2036C5786c"
->>>>>>> 4aa81295
 	},
 	{
 		"name": "ATOMIC_EQUIVALENTS_ON_DEX",
 		"value": {
 			"sUSD": {
 				"currencyKey": "sUSD",
-<<<<<<< HEAD
-				"equivalent": "0xa0b86991c6218b36c1d19d4a2e9eb0ce3606eb48",
-=======
 				"equivalent": "0xA0b86991c6218b36c1d19D4a2e9Eb0cE3606eB48",
->>>>>>> 4aa81295
 				"token": "USDC"
 			},
 			"sETH": {
 				"currencyKey": "sETH",
-<<<<<<< HEAD
-				"equivalent": "0xc02aaa39b223fe8d0a0e5c4f27ead9083c756cc2",
-=======
 				"equivalent": "0xC02aaA39b223FE8D0A0e5C4F27eAD9083C756Cc2",
->>>>>>> 4aa81295
 				"token": "WETH"
 			},
 			"sBTC": {
 				"currencyKey": "sBTC",
-<<<<<<< HEAD
-				"equivalent": "0x2260fac5e5542a773aa44fbcfedf7c193bc2c599",
-=======
 				"equivalent": "0x2260FAC5E5542a773Aa44fBCfeDf7C193bc2C599",
->>>>>>> 4aa81295
 				"token": "WBTC"
 			}
 		}
@@ -51,36 +35,21 @@
 		"name": "ATOMIC_PRICE_BUFFER",
 		"value": {
 			"sETH": "1500000000000000",
-<<<<<<< HEAD
-			"sBTC": "1500000000000000",
-			"sUSD": "1500000000000000"
-=======
 			"sBTC": "1500000000000000"
->>>>>>> 4aa81295
 		}
 	},
 	{
 		"name": "ATOMIC_VOLATILITY_CONSIDERATION_WINDOW",
 		"value": {
 			"sETH": "600",
-<<<<<<< HEAD
-			"sBTC": "600",
-			"sUSD": "600"
-=======
 			"sBTC": "600"
->>>>>>> 4aa81295
 		}
 	},
 	{
 		"name": "ATOMIC_VOLATILITY_UPDATE_THRESHOLD",
 		"value": {
 			"sETH": "3",
-<<<<<<< HEAD
-			"sBTC": "3",
-			"sUSD": "3"
-=======
 			"sBTC": "3"
->>>>>>> 4aa81295
 		}
 	}
 ]