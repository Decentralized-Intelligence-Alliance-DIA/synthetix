{
	"v2.0-19": {
		"tag": "v2.0-19",
		"fulltag": "v2.0-19",
		"release": "",
		"network": "mainnet",
		"date": "2019-03-11T18:17:52-04:00",
		"commit": "eeb271f4fdd2e615f9dba90503f42b2cb9f9716e",
		"contracts": {
			"Depot": {
				"address": "0x172E09691DfBbC035E37c73B62095caa16Ee2388",
				"status": "replaced",
				"replaced_in": "v2.18.1"
			},
			"ExchangeRates": {
				"address": "0x73b172756BD5DDf0110Ba8D7b88816Eb639Eb21c",
				"status": "replaced",
				"replaced_in": "v2.1.11"
			},
			"FeePool": {
				"address": "0xEBdBac38835A1105851e80C7Fa1f1E6e25A86e32",
				"status": "replaced",
				"replaced_in": "v2.4.0"
			},
			"ProxyFeePool": {
				"address": "0xb440DD674e1243644791a4AdfE3A2AbB0A92d309",
				"status": "current"
			},
			"ProxysAUD": {
				"address": "0xED4699f180a14B5974c26f494483F9c327Fd381a",
				"status": "replaced",
				"replaced_in": "v2.10.5"
			},
			"ProxysBRL": {
				"address": "0x5D609C25adAafd856021F92296C66dB602A0fcE8",
				"status": "deleted"
			},
			"ProxysBTC": {
				"address": "0x9073Ee83b6CE96C444547DdCAf777b9352163581",
				"status": "replaced",
				"replaced_in": "v2.10.5"
			},
			"ProxysCAD": {
				"address": "0x0Bc209fB72390AF12bD6Fd775355ea0856864B31",
				"status": "deleted"
			},
			"ProxysCHF": {
				"address": "0x28AF5a2f0cC12F2f19dd946608c945456b52b3F6",
				"status": "replaced",
				"replaced_in": "v2.10.5"
			},
			"ProxysCNY": {
				"address": "0x60feeeD05004476518281D43185fB7F52d9722c0",
				"status": "deleted"
			},
			"ProxysEUR": {
				"address": "0x3EB064766109D150e4362222df80638BcE00e037",
				"status": "replaced",
				"replaced_in": "v2.10.5"
			},
			"ProxysGBP": {
				"address": "0x0C8A7D55ef593A2cAd34894c1523162eE2ffB9aC",
				"status": "replaced",
				"replaced_in": "v2.10.5"
			},
			"ProxysINR": {
				"address": "0x74C80bB51Da1EAc2d40074c647CbD0ab6920063f",
				"status": "deleted"
			},
			"ProxysJPY": {
				"address": "0x559E848A1b6a7AfC69Ee27F8d20280A42628b2cf",
				"status": "replaced",
				"replaced_in": "v2.10.5"
			},
			"ProxysKRW": {
				"address": "0xdCE506b196B0dF677d07e718f872CAc9Bc368A33",
				"status": "deleted"
			},
			"ProxysNZD": {
				"address": "0x26C0cb14470803120321b70aE85405ac298e5A42",
				"status": "deleted"
			},
			"ProxysPLN": {
				"address": "0xD9553f0fDa012224141AeCc1ECa0e29868fF7FE8",
				"status": "deleted"
			},
			"ProxysRUB": {
				"address": "0xDcB5821fcFDAB5553307b8f99591fC9DaA3C4be3",
				"status": "deleted"
			},
			"ProxysSGD": {
				"address": "0x632dB1c25C03dCAc8d23Ff2c9A4cEa34cbEffa1B",
				"status": "deleted"
			},
			"ProxysUSD": {
				"address": "0x57Ab1E02fEE23774580C119740129eAC7081e9D3",
				"status": "replaced",
				"replaced_in": "v2.10.2"
			},
			"ProxysXAG": {
				"address": "0x6e5709515C767c907e43a03388cc816Bd65e797C",
				"status": "replaced",
				"replaced_in": "v2.10.5"
			},
			"ProxysXAU": {
				"address": "0xe05D803fa0c5832Fa2262465290abB25d6C2bFA3",
				"status": "replaced",
				"replaced_in": "v2.10.5"
			},
			"ProxySynthetix": {
				"address": "0xC011A72400E58ecD99Ee497CF89E3775d4bd732F",
				"status": "current"
			},
			"ProxyXDR": {
				"address": "0x62492F15cF60c5847d3053e482cAde8C5c29af88",
				"status": "deleted"
			},
			"SafeDecimalMath": {
				"address": "0x84D626B2BB4D0F064067e4BF80FCe7055d8F3E7B",
				"status": "current"
			},
			"Synthetix": {
				"address": "0x3772f9716Cf6D7a09edE3587738AA2af5577483a",
				"status": "replaced",
				"replaced_in": "v2.4.0"
			},
			"SynthetixEscrow": {
				"address": "0x971e78e0C92392A4E39099835cF7E6aB535b2227",
				"status": "current"
			},
			"SynthetixState": {
				"address": "0x4b9Ca5607f1fF8019c1C6A3c2f0CC8de622D5B82",
				"status": "current"
			},
			"SynthsAUD": {
				"address": "0xB03dFc4b9C9756B6D4Fbc12DAde7732149Fcf00d",
				"status": "replaced",
				"replaced_in": "v2.10.5"
			},
			"SynthsBRL": {
				"address": "0xa5A4ccCCcAa26Cea096F6E493839423F4D66c63F",
				"status": "deleted"
			},
			"SynthsBTC": {
				"address": "0xf8AD89091B2724bdb7528c50B282B565Db4635bb",
				"status": "replaced",
				"replaced_in": "v2.10.5"
			},
			"SynthsCAD": {
				"address": "0x8f69c9Ee79Bf9320E1A5C19e559108E1cb3d002B",
				"status": "deleted"
			},
			"SynthsCHF": {
				"address": "0x9270D9970D6ACA773e2FA01633CDc091a46714c9",
				"status": "replaced",
				"replaced_in": "v2.10.5"
			},
			"SynthsCNY": {
				"address": "0x60C34eB93AFCd1B701fF8C036B128441C68A8A70",
				"status": "deleted"
			},
			"SynthsEUR": {
				"address": "0xC2bb52457D81FBD223CC92b44cd372d36b338A10",
				"status": "replaced",
				"replaced_in": "v2.10.5"
			},
			"SynthsGBP": {
				"address": "0xdB36B8f25bB1f289d97aeE8f87BAcCaC58fA8883",
				"status": "replaced",
				"replaced_in": "v2.6.7"
			},
			"SynthsINR": {
				"address": "0x51671B7556EbEB4c43180e983F5569973e15cAc9",
				"status": "deleted"
			},
			"SynthsJPY": {
				"address": "0xD9E5A009Ec07dE76616d7361Ed713eF434d71325",
				"status": "replaced",
				"replaced_in": "v2.10.5"
			},
			"SynthsKRW": {
				"address": "0xdF846D3ded30A0590319f8A7ECD4e233B0e9188C",
				"status": "deleted"
			},
			"SynthsNZD": {
				"address": "0xCF401f31c63F58DEbfC76F441731dfa945cd0Bde",
				"status": "deleted"
			},
			"SynthsPLN": {
				"address": "0x1943dBd2A793c588B5170188Ee6fb62E02AfdfF7",
				"status": "deleted"
			},
			"SynthsRUB": {
				"address": "0x8a8DcbBa6038c6Fc6D192F5cf5C5dD83B98591bc",
				"status": "deleted"
			},
			"SynthsSGD": {
				"address": "0x2aE393C18b6Aa62D6a2250aF7b803Fa6973bC981",
				"status": "deleted"
			},
			"SynthsUSD": {
				"address": "0x0cBE2dF57CA9191B64a7Af3baa3F946fa7Df2F25",
				"status": "replaced",
				"replaced_in": "v2.10.5"
			},
			"SynthsXAG": {
				"address": "0x4D57A8212BDb8bdca049365BCE8afA0244a0E3FC",
				"status": "replaced",
				"replaced_in": "v2.10.5"
			},
			"SynthsXAU": {
				"address": "0x112D5fA64e4902B6ff1a35495a0f878c210A5601",
				"status": "replaced",
				"replaced_in": "v2.10.5"
			},
			"SynthXDR": {
				"address": "0x2972705AF18c66c14CDd27AD412961E01944A9C3",
				"status": "deleted"
			},
			"TokenStatesAUD": {
				"address": "0xCb29D2cf2C65d3Be1d00F07f3441390432D55203",
				"status": "current"
			},
			"TokenStatesBRL": {
				"address": "0x0985de52896fC4C9A84d108F5582ec02fdF91605",
				"status": "deleted"
			},
			"TokenStatesBTC": {
				"address": "0x4F6296455F8d754c19821cF1EC8FeBF2cD456E67",
				"status": "current"
			},
			"TokenStatesCAD": {
				"address": "0xdDf91Fc27087e076574Df31483Db5C21A85E47b6",
				"status": "deleted"
			},
			"TokenStatesCHF": {
				"address": "0x52496fE8a4feaEFe14d9433E00D48E6929c13deC",
				"status": "current"
			},
			"TokenStatesCNY": {
				"address": "0x5cCA1f0c514C0624d3BA7585d56fD2d72CbeFd80",
				"status": "deleted"
			},
			"TokenStatesEUR": {
				"address": "0x6568D9e750fC44AF00f857885Dfb8281c00529c4",
				"status": "current"
			},
			"TokenStatesGBP": {
				"address": "0x7e88D19A79b291cfE5696d496055f7e57F537A75",
				"status": "current"
			},
			"TokenStatesINR": {
				"address": "0xf8F2f8001fca737eFA2bC26217Fc20C1F8267fbA",
				"status": "deleted"
			},
			"TokenStatesJPY": {
				"address": "0x4dFACfB15514C21c991ff75Bc7Bf6Fb1F98361ed",
				"status": "current"
			},
			"TokenStatesKRW": {
				"address": "0x249A10c68AfA9827571cb73f29ab5Af57Ee5A596",
				"status": "deleted"
			},
			"TokenStatesNZD": {
				"address": "0x3FDa286F354a3318534026dBAcf021c84A71B03c",
				"status": "deleted"
			},
			"TokenStatesPLN": {
				"address": "0xdb957f324Be2dE9BdAB01A3dbb50228569FDEe1B",
				"status": "deleted"
			},
			"TokenStatesRUB": {
				"address": "0xF1eF8ee7DfEE4BD0e06B0fCed1d299387B78Cb09",
				"status": "deleted"
			},
			"TokenStatesSGD": {
				"address": "0x000F49FD739d4023B0A6C87eE8705eF1Ffb55C87",
				"status": "deleted"
			},
			"TokenStatesUSD": {
				"address": "0x05a9CBe762B36632b3594DA4F082340E0e5343e8",
				"status": "current"
			},
			"TokenStatesXAG": {
				"address": "0x53d244Fb46357568DBeF082225cCC87cBD94aAE8",
				"status": "current"
			},
			"TokenStatesXAU": {
				"address": "0x20569B49d74c1EDE765382574F7F3fdC2a078A4f",
				"status": "current"
			},
			"TokenStateSynthetix": {
				"address": "0x5b1b5fEa1b99D83aD479dF0C222F0492385381dD",
				"status": "current"
			},
			"TokenStateXDR": {
				"status": "deleted"
			}
		}
	},
	"v2.0-22": {
		"tag": "v2.0-22",
		"fulltag": "v2.0-22",
		"release": "",
		"network": "mainnet",
		"date": "2019-04-04T12:14:32-04:00",
		"commit": "f257ac4ffec622f198dfe47e371c625f1fe1bd36",
		"contracts": {
			"EscrowChecker": {
				"address": "0x3b399e00afd8201acf8a5a0eccf1c47d8d5e41da",
				"status": "replaced",
				"replaced_in": "v2.1.11"
			},
			"TokenStateXDR": {
				"address": "0xBF093390d8046ae2d0f5465DEC7001d65DC159d5",
				"status": "deleted"
			}
		}
	},
	"v2.1.11": {
		"tag": "v2.1.11",
		"fulltag": "v2.1.11-3",
		"release": "",
		"network": "mainnet",
		"date": "2019-04-23T19:43:01-04:00",
		"commit": "8d56cf7667de27b294fa3b99b086132f71e1aba4",
		"contracts": {
			"EscrowChecker": {
				"address": "0x3b399e00AFd8201ACf8A5a0EcCF1C47d8D5E41da",
				"status": "current"
			},
			"ExchangeRates": {
				"address": "0xba34e436C9383aa8FA1e3659D2807ae040592498",
				"status": "replaced",
				"replaced_in": "v2.6.5"
			},
			"TokenStatesETH": {
				"address": "0x34A5ef81d18F3a305aE9C2d7DF42beef4c79031c",
				"status": "current"
			},
			"ProxysETH": {
				"address": "0xaCf5C0101cbBe8476E87c652E0bEF33684Cc94D6",
				"status": "replaced",
				"replaced_in": "v2.9.1"
			},
			"SynthsETH": {
				"address": "0x42456D7084eacF4083f1140d3229471bbA2949A8",
				"status": "replaced",
				"replaced_in": "v2.10.5"
			},
			"TokenStatesBNB": {
				"address": "0xf9bd94C6F93c1FA5F38174c5e424721e1046af07",
				"status": "current"
			},
			"ProxysBNB": {
				"address": "0x013AE307648f529aa72c5767A334DDd37aaB43c3",
				"status": "replaced",
				"replaced_in": "v2.10.5"
			},
			"SynthsBNB": {
				"address": "0xC906de7f8b4C1a4787023F50F49CE98F9F67c4b8",
				"status": "replaced",
				"replaced_in": "v2.10.5"
			},
			"TokenStateiBTC": {
				"address": "0xa1652766155D4Debc31D01BF3f748cB46508745b",
				"status": "current"
			},
			"ProxyiBTC": {
				"address": "0x2B143041a6F8BE9dCC66E9110178a264A223A3bd",
				"status": "replaced",
				"replaced_in": "v2.10.5"
			},
			"SynthiBTC": {
				"address": "0xd8f6B6b6782632275B2B51230654f687f5b12Cde",
				"status": "replaced",
				"replaced_in": "v2.7.2"
			},
			"TokenStateiETH": {
				"address": "0x7b6ab32Ca02B31485fbf7265437c2853792CC5d9",
				"status": "current"
			},
			"ProxyiETH": {
				"address": "0xD4fb1706Ae549FEBeC06bb7175b08010DD1B0C2e",
				"status": "replaced",
				"replaced_in": "v2.10.5"
			},
			"SynthiETH": {
				"address": "0x51Fe40e6292dbC44623b298a4086ffA6f5976ba1",
				"status": "replaced",
				"replaced_in": "v2.7.2"
			},
			"TokenStateiBNB": {
				"address": "0xc4E4c442653fDC78A71401684fd6cF9d67B3B643",
				"status": "current"
			},
			"ProxyiBNB": {
				"address": "0x7c8F07Ac5b0a2876ee582a661d53dE2D0BbAd96F",
				"status": "replaced",
				"replaced_in": "v2.10.5"
			},
			"SynthiBNB": {
				"address": "0x56751D5Ac7D2B614C79d22e6b52D3285cFA8a293",
				"status": "replaced",
				"replaced_in": "v2.7.2"
			}
		}
	},
	"v2.4.0": {
		"tag": "v2.4.0",
		"fulltag": "v2.4.0-release-candidate-14",
		"release": "",
		"network": "mainnet",
		"date": "2019-05-02T18:49:57+10:00",
		"commit": "edf5244839cda59bd51c1390a285bae371a477ff",
		"contracts": {
			"FeePool": {
				"address": "0x9B7E40031f7d4f6AB6e5D36bBF2Fea3bCCcc75a5",
				"status": "replaced",
				"replaced_in": "v2.5.3"
			},
			"Synthetix": {
				"address": "0xEf8a2c1BC94e630463293F71bF5414d13e80F62D",
				"status": "replaced",
				"replaced_in": "v2.5.3"
			},
			"RewardEscrow": {
				"address": "0xb671F2210B1F6621A2607EA63E6B2DC3e2464d1F",
				"status": "current"
			},
			"FeePoolState": {
				"address": "0x11164F6a47C3f8472D19b9aDd516Fc780cb7Ee02",
				"status": "current"
			},
			"SupplySchedule": {
				"address": "0xA3de830b5208851539De8e4FF158D635E8f36FCb",
				"status": "replaced",
				"replaced_in": "v2.16.4"
			}
		}
	},
	"v2.5.3": {
		"tag": "v2.5.3",
		"fulltag": "v2.5.3-beta-2",
		"release": "",
		"network": "mainnet",
		"date": "2019-05-28T18:42:37+10:00",
		"commit": "dc94228312749779a0c4035d8bc7bb3b9a242693",
		"contracts": {
			"FeePool": {
				"address": "0x3D32f1404deacE2A43B08211E4662275045b495b",
				"status": "replaced",
				"replaced_in": "v2.6.1"
			},
			"Synthetix": {
				"address": "0xD76C5B71ba091C785aEc1A5c1c901b04876d073B",
				"status": "replaced",
				"replaced_in": "v2.5.5"
			},
			"DelegateApprovals": {
				"address": "0x97A853e9536Cf7CF123AA14Da726b71a848290cE",
				"status": "replaced",
				"replaced_in": "v2.20.1"
			},
			"FeePoolEternalStorage": {
				"address": "0xC9DFff5fA5605fd94F8B7927b892F2B57391e8bB",
				"status": "current"
			}
		}
	},
	"v2.5.5": {
		"tag": "v2.5.5",
		"fulltag": "v2.5.5-release-candidate-2",
		"release": "",
		"network": "mainnet",
		"date": "2019-05-29T17:37:35+10:00",
		"commit": "6cf02bed77b9d711efc0b33f643613529f4b92ce",
		"contracts": {
			"Synthetix": {
				"address": "0x5a4aDe4f3E934a0885f42884F7077261C3F4f66F",
				"status": "replaced",
				"replaced_in": "v2.6.7"
			}
		}
	},
	"v2.6.1": {
		"tag": "v2.6.1",
		"fulltag": "v2.6.1-alpha-1",
		"release": "",
		"network": "mainnet",
		"date": "2019-07-01T16:10:26-04:00",
		"commit": "e8a6445a3096e3b003c429cd6fb2c9a38920f047",
		"contracts": {
			"FeePool": {
				"address": "0x503e91fc2b9ad7453700130d0825e661565e4c3b",
				"status": "replaced",
				"replaced_in": "v2.6.5"
			}
		}
	},
	"v2.6.5": {
		"tag": "v2.6.5",
		"fulltag": "v2.6.5-release-candidate-4",
		"release": "",
		"network": "mainnet",
		"date": "2019-07-02T22:47:48-04:00",
		"commit": "83a9721950521ff3d0ced2d974d90caa0f011a23",
		"contracts": {
			"ExchangeRates": {
				"address": "0x5cBB53Ca85A9E52B593Baf8ae90282C4B3dB0b25",
				"status": "replaced",
				"replaced_in": "v2.6.7"
			},
			"FeePool": {
				"address": "0x5e5F5542dAd3E06CC8E1cd2461E83f872835117B",
				"status": "replaced",
				"replaced_in": "v2.9.0"
			},
			"TokenStatesMKR": {
				"address": "0xCEE0A0Dc7f393ED6AC84A3Ac2191C28d6A53AcEf",
				"status": "deleted"
			},
			"ProxysMKR": {
				"address": "0xe88A4976CB7D8898D39E3f317421D625403ecb8C",
				"status": "deleted"
			},
			"SynthsMKR": {
				"address": "0x13586160e4F890D0631c3C08D989f5b7AFe202b0",
				"status": "deleted"
			},
			"TokenStatesTRX": {
				"address": "0x7EC5697C724895DA7f2320bDE063BEF6215a72e2",
				"status": "current"
			},
			"ProxysTRX": {
				"address": "0x0944d2C41FEF3088467287e208E5bBB622A0c09C",
				"status": "replaced",
				"replaced_in": "v2.10.5"
			},
			"SynthsTRX": {
				"address": "0xa6e5DA838D3b8338783E0710E1D5F6C8e8E998CE",
				"status": "replaced",
				"replaced_in": "v2.10.5"
			},
			"TokenStatesXTZ": {
				"address": "0x959894a82fbF99d35B12ed1EA81e783296229862",
				"status": "current"
			},
			"ProxysXTZ": {
				"address": "0xF45B14ddaBF0F0e275E215b94dD24Ae013a27F12",
				"status": "replaced",
				"replaced_in": "v2.10.5"
			},
			"SynthsXTZ": {
				"address": "0x6E5Bc3e877CFaa06eF97dfA12e63EfbB8FCbb03e",
				"status": "replaced",
				"replaced_in": "v2.10.5"
			}
		}
	},
	"v2.6.7": {
		"tag": "v2.6.7",
		"fulltag": "v2.6.7-1",
		"release": "",
		"network": "mainnet",
		"date": "2019-07-05T23:28:25-04:00",
		"commit": "4fb6450e5629a053b9fa4aa4a40974e0ff9841b6",
		"contracts": {
			"SynthsGBP": {
				"address": "0x0a24864596C54D79C825e64b281645249C14590C",
				"status": "replaced",
				"replaced_in": "v2.10.5"
			},
			"ExchangeRates": {
				"address": "0x70C629875daDBE702489a5E1E3bAaE60e38924fa",
				"status": "replaced",
				"replaced_in": "v2.10.5"
			},
			"Synthetix": {
				"address": "0x2Dea20405c52Fb477ecCa8Fe622661d316Ac5400",
				"status": "replaced",
				"replaced_in": "v2.8.0"
			}
		}
	},
	"v2.7.2": {
		"tag": "v2.7.2",
		"fulltag": "v2.7.2-release-candidate-1",
		"release": "",
		"network": "mainnet",
		"date": "2019-07-18T20:31:41-04:00",
		"commit": "1eeb4e6519e1eedb7d4692e5d68af417b4afbb49",
		"contracts": {
			"SynthiBTC": {
				"address": "0xccC395f0eBFAA26dCC2D3BACc23d55614002236b",
				"status": "replaced",
				"replaced_in": "v2.10.5"
			},
			"SynthiETH": {
				"address": "0x9b461df6fc38E1baEC08c06EB9e916093af8d11C",
				"status": "replaced",
				"replaced_in": "v2.10.5"
			},
			"SynthiBNB": {
				"address": "0xED4A3Adffa428fFD126AeD8ba5b8B58bb12c11ca",
				"status": "replaced",
				"replaced_in": "v2.10.5"
			},
			"TokenStateiMKR": {
				"address": "0xa0c19218271F056bc10b1cDd7a5FaB48F757BC86",
				"status": "deleted"
			},
			"ProxyiMKR": {
				"address": "0xEAf60dA0199bE2f62005225248705De774582328",
				"status": "deleted"
			},
			"SynthiMKR": {
				"address": "0x99bcc501d04F400Ba3F78b5375D00B56acE6Ee0D",
				"status": "deleted"
			},
			"TokenStateiTRX": {
				"address": "0xd69EabdF940174cA571A6D71dde9B9A4dbCdBb0f",
				"status": "current"
			},
			"ProxyiTRX": {
				"address": "0xCd8D927f2CB03d2eFB7f96CeB66Ec4976843E012",
				"status": "replaced",
				"replaced_in": "v2.10.5"
			},
			"SynthiTRX": {
				"address": "0x87ea2450EaB99A74e55E2B446290011765393AC1",
				"status": "replaced",
				"replaced_in": "v2.10.5"
			},
			"TokenStateiXTZ": {
				"address": "0xca0d3004f5E771A129fB94619f8867A23e8A23de",
				"status": "current"
			},
			"ProxyiXTZ": {
				"address": "0xc2992b2C22238F296c2f429ee2f7AfB462Ed1750",
				"status": "replaced",
				"replaced_in": "v2.10.5"
			},
			"SynthiXTZ": {
				"address": "0xFE6Cd6dE459db214818492f532Ec02Ba87319437",
				"status": "replaced",
				"replaced_in": "v2.10.5"
			}
		}
	},
	"v2.8.0": {
		"tag": "v2.8.0",
		"fulltag": "v2.8.0-beta-3",
		"release": "",
		"network": "mainnet",
		"date": "2019-08-08T15:03:34+10:00",
		"commit": "4dbb6e8e1b58796fb033c81a80c51bc2864719e6",
		"contracts": {
			"Synthetix": {
				"address": "0xbD88D2Ddf55b65BDBbA6f6a5A626B854835d7844",
				"status": "replaced",
				"replaced_in": "v2.9.0"
			},
			"ProxyERC20": {
				"address": "0xC011a73ee8576Fb46F5E1c5751cA3B9Fe0af2a6F",
				"status": "current"
			}
		}
	},
	"v2.8.6": {
		"tag": "v2.8.6",
		"fulltag": "v2.8.6-release-candidate-6",
		"release": "",
		"network": "mainnet",
		"date": "2019-08-19T23:07:45+02:00",
		"commit": "4b50f490bcc79827538c9030af495c410d60d3a0",
		"contracts": {
			"TokenStatesCEX": {
				"address": "0xc5680d24C3086e10f618b5176A59E90D6284be9f",
				"status": "current"
			},
			"ProxysCEX": {
				"address": "0xb91B114a24a1c16834F1217cC3B9eE117b6c817A",
				"status": "replaced",
				"replaced_in": "v2.10.5"
			},
			"SynthsCEX": {
				"address": "0x6aa0f8620614aFe9BD4aBA3148439b08eb2557C0",
				"status": "replaced",
				"replaced_in": "v2.10.5"
			},
			"TokenStateiCEX": {
				"address": "0x3Fb1F228168432688b4E851Fe909907248cf9eCD",
				"status": "current"
			},
			"ProxyiCEX": {
				"address": "0xAE7F21C0dFe5481ca77d538b5609938a51850942",
				"status": "replaced",
				"replaced_in": "v2.10.5"
			},
			"SynthiCEX": {
				"address": "0x66B86625ee80b06e94E027e44eA35680a0730233",
				"status": "replaced",
				"replaced_in": "v2.10.5"
			}
		}
	},
	"v2.9.0": {
		"tag": "v2.9.0",
		"fulltag": "v2.9.0-beta-5",
		"release": "",
		"network": "mainnet",
		"date": "2019-08-29T12:12:45+10:00",
		"commit": "ae8c6ae9c2342e247f08bade0d34e51cc8cf61b9",
		"contracts": {
			"FeePool": {
				"address": "0xA70B3c3DcD4d3CDC55992DC5BEBED33dA92a259A",
				"status": "replaced",
				"replaced_in": "v2.10.5"
			},
			"Synthetix": {
				"address": "0xfFC91F7088BF40F0419B451fB9D85718D8903628",
				"status": "replaced",
				"replaced_in": "v2.10.5"
			},
			"RewardsDistribution": {
				"address": "0xFfA72Fd80d8A84032d855bfb67036BAF45949009",
				"status": "replaced",
				"replaced_in": "v2.18.1"
			}
		}
	},
	"v2.9.1": {
		"tag": "v2.9.1",
		"fulltag": "v2.9.1-1",
		"release": "",
		"network": "mainnet",
		"date": "2019-09-13T16:48:15+10:00",
		"commit": "368d0596e255a3555688cf0114e91eca8830940c",
		"contracts": {
			"ProxysETH": {
				"address": "0x5e74c9036fb86bd7ecdcb084a0673efc32ea31cb",
				"status": "replaced",
				"replaced_in": "v2.10.5"
			}
		}
	},
	"v2.10.2": {
		"tag": "v2.10.2",
		"fulltag": "v2.10.2-release-candidate-3",
		"release": "Sirius",
		"network": "mainnet",
		"date": "2019-09-26T13:03:00+10:00",
		"commit": "d025db087a41a64a6fa8caee8bd059c19fd3eb1d",
		"contracts": {
			"ProxysUSD": {
				"address": "0x57Ab1ec28D129707052df4dF418D58a2D46d5f51",
				"status": "current"
			}
		}
	},
	"v2.10.5": {
		"tag": "v2.10.5",
		"fulltag": "v2.10.5-release-candidate-2",
		"release": "Sirius",
		"network": "mainnet",
		"date": "2019-09-26T18:58:44+10:00",
		"commit": "688fd3865c3cdfb3e5451c2b6eef4599e1ae6cc9",
		"contracts": {
			"ExchangeRates": {
				"address": "0x99a46c42689720d9118FF7aF7ce80C2a92fC4f97",
				"status": "replaced",
				"replaced_in": "v2.12.2"
			},
			"FeePool": {
				"address": "0xc566a81F193626ee88A85fB3dCC82279B96A094E",
				"status": "replaced",
				"replaced_in": "v2.12.2"
			},
			"ProxysAUD": {
				"address": "0xF48e200EAF9906362BB1442fca31e0835773b8B4",
				"status": "current"
			},
			"ProxysBTC": {
				"address": "0xfE18be6b3Bd88A2D2A7f928d00292E7a9963CfC6",
				"status": "current"
			},
			"ProxysCHF": {
				"address": "0x0F83287FF768D1c1e17a42F44d644D7F22e8ee1d",
				"status": "current"
			},
			"ProxysEUR": {
				"address": "0xD71eCFF9342A5Ced620049e616c5035F1dB98620",
				"status": "current"
			},
			"ProxysGBP": {
				"address": "0x97fe22E7341a0Cd8Db6F6C021A24Dc8f4DAD855F",
				"status": "current"
			},
			"ProxysJPY": {
				"address": "0xF6b1C627e95BFc3c1b4c9B825a032Ff0fBf3e07d",
				"status": "current"
			},
			"ProxysXAG": {
				"address": "0x6A22e5e94388464181578Aa7A6B869e00fE27846",
				"status": "current"
			},
			"ProxysXAU": {
				"address": "0x261EfCdD24CeA98652B9700800a13DfBca4103fF",
				"status": "current"
			},
			"ProxyXDR": {
				"address": "0xb3f67dE9a919476a4c0fE821d67bf5C4637D8429",
				"status": "deleted"
			},
			"Synthetix": {
				"address": "0xA36aC1f924087B7B959592c3D89Cb066D1Cc35D5",
				"status": "replaced",
				"replaced_in": "v2.11.1"
			},
			"SynthsAUD": {
				"address": "0x710882750DDe5DBc64e5a7df23a8cF068dF74910",
				"status": "replaced",
				"replaced_in": "v2.16.4"
			},
			"SynthsBTC": {
				"address": "0x832177F21CCDcc286003faDF4e98fc11dc5C627F",
				"status": "replaced",
				"replaced_in": "v2.16.4"
			},
			"SynthsCHF": {
				"address": "0x296b019E6dF25Ce3b71d4239b8C7CEc1a417d4E9",
				"status": "replaced",
				"replaced_in": "v2.16.4"
			},
			"SynthsEUR": {
				"address": "0x45AA2F706C3d695aCC1DA9698Fb803b8Ef5157ba",
				"status": "replaced",
				"replaced_in": "v2.16.4"
			},
			"SynthsGBP": {
				"address": "0xD8C733Ac0B2Db47BbA7af7716Eb696e62C417D5b",
				"status": "replaced",
				"replaced_in": "v2.16.4"
			},
			"SynthsJPY": {
				"address": "0x11Dfa1Bf994Ea47e361eC474519Afd627e932eb0",
				"status": "replaced",
				"replaced_in": "v2.16.4"
			},
			"SynthsUSD": {
				"address": "0xd8B325e9a95aBc44cEdc90AAb64ec1f231F2Cc8f",
				"status": "replaced",
				"replaced_in": "v2.12.2"
			},
			"SynthsXAG": {
				"address": "0xD6308849094c5E6Eb0EDAba255A06Ca32B0106Bf",
				"status": "replaced",
				"replaced_in": "v2.16.4"
			},
			"SynthsXAU": {
				"address": "0x4a15d9dfC95ba7B9e33CE70e7E0762dc8F7AC237",
				"status": "replaced",
				"replaced_in": "v2.16.4"
			},
			"SynthXDR": {
				"address": "0x6025f88ABB6d99d02c5EEd82C151d52Bac8E444b",
				"status": "deleted"
			},
			"ProxysETH": {
				"address": "0x5e74C9036fb86BD7eCdcb084a0673EFc32eA31cb",
				"status": "current"
			},
			"SynthsETH": {
				"address": "0x8519d1BDb4cC1753DF95C6E98F6Bd0E95dE568D9",
				"status": "replaced",
				"replaced_in": "v2.12.2"
			},
			"ProxysBNB": {
				"address": "0x617aeCB6137B5108D1E7D4918e3725C8cEbdB848",
				"status": "current"
			},
			"SynthsBNB": {
				"address": "0x33cE216C10dEA5E724b7A90628ce7853eef127B3",
				"status": "replaced",
				"replaced_in": "v2.16.4"
			},
			"ProxyiBTC": {
				"address": "0xD6014EA05BDe904448B743833dDF07c3C7837481",
				"status": "current"
			},
			"SynthiBTC": {
				"address": "0xCe88906100c145522Be3a509683881241aBb3C52",
				"status": "replaced",
				"replaced_in": "v2.16.4"
			},
			"ProxyiETH": {
				"address": "0xA9859874e1743A32409f75bB11549892138BBA1E",
				"status": "current"
			},
			"SynthiETH": {
				"address": "0x3f3804176D90640aC6063124afd4bc0636aC85B6",
				"status": "replaced",
				"replaced_in": "v2.16.4"
			},
			"ProxyiBNB": {
				"address": "0xAFD870F32CE54EfdBF677466B612bf8ad164454B",
				"status": "current"
			},
			"SynthiBNB": {
				"address": "0x57Ff288dd9D478b046647A5aB917195449F1F6e5",
				"status": "replaced",
				"replaced_in": "v2.16.4"
			},
			"ProxysMKR": {
				"address": "0x4140919DE11fCe58E654cC6038017Af97f810De1",
				"status": "deleted"
			},
			"SynthsMKR": {
				"address": "0xFAc2B3400Df00a348C3118831a45A05255F9004A",
				"status": "deleted"
			},
			"ProxysTRX": {
				"address": "0xf2E08356588EC5cd9E437552Da87C0076b4970B0",
				"status": "current"
			},
			"SynthsTRX": {
				"address": "0x0dA04b80e21B344fCFD49C04bEC658E80F1D7428",
				"status": "replaced",
				"replaced_in": "v2.16.4"
			},
			"ProxysXTZ": {
				"address": "0x2e59005c5c0f0a4D77CcA82653d48b46322EE5Cd",
				"status": "current"
			},
			"SynthsXTZ": {
				"address": "0xC0b1F43Ee7b0670F7B34e14c4702e54a905A51B5",
				"status": "replaced",
				"replaced_in": "v2.16.4"
			},
			"ProxyiMKR": {
				"address": "0x0794D09be5395f69534ff8151D72613077148b29",
				"status": "deleted"
			},
			"SynthiMKR": {
				"address": "0x047FC84504714d526808Be07BF17Bdd70726ef92",
				"status": "deleted"
			},
			"ProxyiTRX": {
				"address": "0xC5807183a9661A533CB08CbC297594a0B864dc12",
				"status": "current"
			},
			"SynthiTRX": {
				"address": "0x80eDAC70ec108a9c5B47972da9924397Ba974Ff9",
				"status": "replaced",
				"replaced_in": "v2.16.4"
			},
			"ProxyiXTZ": {
				"address": "0x8deef89058090ac5655A99EEB451a4f9183D1678",
				"status": "current"
			},
			"SynthiXTZ": {
				"address": "0x72661E76475354403838EB04144206f70Ff97d79",
				"status": "replaced",
				"replaced_in": "v2.16.4"
			},
			"ProxysCEX": {
				"address": "0xeABACD844A196D7Faf3CE596edeBF9900341B420",
				"status": "current"
			},
			"SynthsCEX": {
				"address": "0x93CfF799F255eDa2089cFB3F05696B5B66873C1A",
				"status": "replaced",
				"replaced_in": "v2.16.4"
			},
			"ProxyiCEX": {
				"address": "0x336213e1DDFC69f4701Fc3F86F4ef4A160c1159d",
				"status": "current"
			},
			"SynthiCEX": {
				"address": "0x43e1505E315BE6C8b875a37F7D8753Ba84140A37",
				"status": "replaced",
				"replaced_in": "v2.16.4"
			},
			"ArbRewarder": {
				"address": "0xA6B5E74466eDc95D0b6e65c5CBFcA0a676d893a4",
				"status": "current"
			}
		}
	},
	"v2.11.1": {
		"tag": "v2.11.1",
		"fulltag": "v2.11.1-beta-6",
		"release": "Canopus",
		"network": "mainnet",
		"date": "2019-10-04T11:18:21+10:00",
		"commit": "fbe1c95d833616ce1ffd5cfa5bda2a0ede683204",
		"contracts": {
			"Synthetix": {
				"address": "0x42D03f506c2308ECd06aE81D8fA22352BC7A8F2b",
				"status": "replaced",
				"replaced_in": "v2.12.2"
			}
		}
	},
	"v2.12.2": {
		"tag": "v2.12.2",
		"fulltag": "v2.12.2-release-candidate-1-3",
		"release": "Rigil",
		"network": "mainnet",
		"date": "2019-11-08T11:49:46+11:00",
		"commit": "03c8bf29545cd6c4a3d5d11171be09151f94bf70",
		"contracts": {
			"Synthetix": {
				"address": "0x22a67ECd108f7A6Fc52Da9e2655DDfe88ecCd9CA",
				"status": "replaced",
				"replaced_in": "v2.14.0"
			},
			"SynthsUSD": {
				"address": "0x2656a6E566f8e60f444B283bf346fC74A9990c96",
				"status": "replaced",
				"replaced_in": "v2.16.4"
			},
			"SynthsETH": {
				"address": "0x0577d4268ABE6777aE37688D015598819088297B",
				"status": "replaced",
				"replaced_in": "v2.16.4"
			},
			"ExchangeRates": {
				"address": "0x565C9EB432f4AE9633e50e1213AB4f23D8f31f54",
				"status": "replaced",
				"replaced_in": "v2.16.4"
			},
			"FeePool": {
				"address": "0xb211e3b026b6DB2f65F5C5ec03d44Bb97BB69fB8",
				"status": "replaced",
				"replaced_in": "v2.14.0"
			},
			"TokenStatesXRP": {
				"address": "0xb90AafFB61dFC042e7a7AbcE069DDB4BAE9ab192",
				"status": "current"
			},
			"ProxysXRP": {
				"address": "0xa2B0fDe6D710e201d0d608e924A484d1A5fEd57c",
				"status": "current"
			},
			"SynthsXRP": {
				"address": "0xFf6866FF46c71706DcD5A0A38f12279553bE6233",
				"status": "replaced",
				"replaced_in": "v2.16.4"
			},
			"TokenStatesLTC": {
				"address": "0xe1a2C7957a4771031301f2E25b0f52039aD97270",
				"status": "current"
			},
			"ProxysLTC": {
				"address": "0xC14103C2141E842e228FBaC594579e798616ce7A",
				"status": "current"
			},
			"SynthsLTC": {
				"address": "0x8e0cC15bBCd10E170AC07982B5D6930502C63784",
				"status": "replaced",
				"replaced_in": "v2.16.4"
			},
			"TokenStatesLINK": {
				"address": "0x577D4a7395c6A5f46d9981a5F83fa7294926aBB0",
				"status": "current"
			},
			"ProxysLINK": {
				"address": "0xbBC455cb4F1B9e4bFC4B73970d360c8f032EfEE6",
				"status": "current"
			},
			"SynthsLINK": {
				"address": "0x34B19046c6657D26B0C9b63d3Fb54C2754Ed4537",
				"status": "replaced",
				"replaced_in": "v2.16.4"
			},
			"TokenStatesDEFI": {
				"address": "0x7Ac2D37098a65B0f711CFfA3be635F1E6aCacFaB",
				"status": "current"
			},
			"ProxysDEFI": {
				"address": "0xe1aFe1Fd76Fd88f78cBf599ea1846231B8bA3B6B",
				"status": "current"
			},
			"SynthsDEFI": {
				"address": "0x4917E9Ef69E3a1C82651c9158cA2c25b3A564760",
				"status": "replaced",
				"replaced_in": "v2.16.4"
			},
			"TokenStateiXRP": {
				"address": "0xa9d6aE0F9E9da6FFC357Cd155CCe18E3491e135D",
				"status": "current"
			},
			"ProxyiXRP": {
				"address": "0x27269b3e45A4D3E79A3D6BFeE0C8fB13d0D711A6",
				"status": "current"
			},
			"SynthiXRP": {
				"address": "0xcBBb17D9767bD57FBF4Bbf8842E916bCb3826ec1",
				"status": "replaced",
				"replaced_in": "v2.16.4"
			},
			"TokenStateiLINK": {
				"address": "0x3FdF819c3665D6866b5Bb0F56E1EDA0D7f69B714",
				"status": "current"
			},
			"ProxyiLINK": {
				"address": "0x2d7aC061fc3db53c39fe1607fB8cec1B2C162B01",
				"status": "current"
			},
			"SynthiLINK": {
				"address": "0xEC114001D23eeFE6624Fb42cCbF4b3c793e295f1",
				"status": "replaced",
				"replaced_in": "v2.16.4"
			},
			"TokenStateiLTC": {
				"address": "0x7B1010586F923CbF61e7C314146853675705751F",
				"status": "current"
			},
			"ProxyiLTC": {
				"address": "0x79da1431150C9b82D2E5dfc1C68B33216846851e",
				"status": "current"
			},
			"SynthiLTC": {
				"address": "0x05DD55C18999b4a2f905978C029B85dA37750170",
				"status": "replaced",
				"replaced_in": "v2.16.4"
			},
			"TokenStateiDEFI": {
				"address": "0x6E9BAC2827dBBa78D11b270115086CC357988928",
				"status": "current"
			},
			"ProxyiDEFI": {
				"address": "0x14d10003807AC60d07BB0ba82cAeaC8d2087c157",
				"status": "current"
			},
			"SynthiDEFI": {
				"address": "0x8E39e807D9eaE1cED9BCE296F211c38BA5ab2f9B",
				"status": "replaced",
				"replaced_in": "v2.16.4"
			}
		}
	},
	"v2.14.0": {
		"tag": "v2.14.0",
		"fulltag": "v2.14.0-beta-3",
		"release": "Vega",
		"network": "mainnet",
		"date": "2019-11-27T12:18:54+11:00",
		"commit": "8dccf7349f1d2656ecf92b43459f73ff0ad19f7d",
		"contracts": {
			"FeePool": {
				"address": "0xA8CB0B163cEfB21f22c72f6a7d243184bD688A5A",
				"status": "replaced",
				"replaced_in": "v2.17.4"
			},
			"Synthetix": {
				"address": "0x9642c7026822391100a4773d7aA597AE18ECE7dd",
				"status": "replaced",
				"replaced_in": "v2.16.4"
			}
		}
	},
	"v2.15.0": {
		"tag": "v2.15.0",
		"fulltag": "v2.15.0-release-candidate-1",
		"release": "",
		"network": "mainnet",
		"date": "2019-12-09T13:45:19+11:00",
		"commit": "645bc5482bee9b5a8644c54fb645ac8c71d7e819",
		"contracts": {
			"DappMaintenance": {
				"address": "0x778ec2d9B4baE65C57a6436a6c37AFc135baD727",
				"status": "deleted"
			}
		}
	},
	"v2.16.4": {
		"tag": "v2.16.4",
		"fulltag": "v2.16.4-release-candidate-3",
		"release": "Capella",
		"network": "mainnet",
		"date": "2019-12-12T16:03:22+11:00",
		"commit": "ad931ba28b8b2e28166f08db377d1426ca2ee3b0",
		"contracts": {
			"Synthetix": {
				"address": "0x7cB89c509001D25dA9938999ABFeA6740212E5f0",
				"status": "replaced",
				"replaced_in": "v2.18.1"
			},
			"SupplySchedule": {
				"address": "0xA05e45396703BabAa9C276B5E5A9B6e2c175b521",
				"status": "current"
			},
			"Math": {
				"address": "0x385e1Eb2FF28F4A637DA2C9971F8CAF5F5b1E77c",
				"status": "current"
			},
			"ExchangeRates": {
				"address": "0xE95Ef4e7a04d2fB05cb625c62CA58da10112c605",
				"status": "replaced",
				"replaced_in": "v2.18.1"
			},
			"SynthsAUD": {
				"address": "0xa6FE80c4c4AADb4B33dB7f22dc9AE2C4697cC406",
				"status": "replaced",
				"replaced_in": "v2.18.1"
			},
			"SynthsBTC": {
				"address": "0x6bCd1caE4A3c099c696B51f889bE2120DF62b7c0",
				"status": "replaced",
				"replaced_in": "v2.18.1"
			},
			"SynthsCHF": {
				"address": "0xfF0b8894CC44F300e124bcd39F95555816b8B1d5",
				"status": "replaced",
				"replaced_in": "v2.18.1"
			},
			"SynthsEUR": {
				"address": "0x68473dc4B7A4b0867fd7C5b9A982Fea407DAD320",
				"status": "replaced",
				"replaced_in": "v2.18.1"
			},
			"SynthsGBP": {
				"address": "0x486e27D56c0744970687927728598F8B96451Cc4",
				"status": "replaced",
				"replaced_in": "v2.18.1"
			},
			"SynthsJPY": {
				"address": "0x4B1cE9C42A381CB2d74ffeF20103e502e2fc619C",
				"status": "replaced",
				"replaced_in": "v2.18.1"
			},
			"SynthsUSD": {
				"address": "0x289e9a4674663decEE54f781AaDE5327304A32f8",
				"status": "replaced",
				"replaced_in": "v2.18.1"
			},
			"SynthsXAG": {
				"address": "0x3A412043939d9F7e53373b64f858ecB870a92E50",
				"status": "replaced",
				"replaced_in": "v2.18.1"
			},
			"SynthsXAU": {
				"address": "0x4d96b67f5BDe58A622D9bF2B8a1906C8B084fAf4",
				"status": "replaced",
				"replaced_in": "v2.18.1"
			},
			"SynthXDR": {
				"address": "0x30A46E656CdcA6B401Ff043e1aBb151490a07ab0",
				"status": "deleted"
			},
			"SynthsETH": {
				"address": "0xD81AdA188331e627567BBEF80F91217cd3109592",
				"status": "replaced",
				"replaced_in": "v2.18.1"
			},
			"SynthsBNB": {
				"address": "0xE5787927410b659cc4eA2441cDaa361f9D7b250C",
				"status": "replaced",
				"replaced_in": "v2.18.1"
			},
			"SynthiBTC": {
				"address": "0x83266A95429b903cC5e954bF61c7eddf8a52b971",
				"status": "replaced",
				"replaced_in": "v2.18.1"
			},
			"SynthiETH": {
				"address": "0xf53B56B6Fb98aaF514bcd28f6Fa6fd20C24E5c22",
				"status": "replaced",
				"replaced_in": "v2.18.1"
			},
			"SynthiBNB": {
				"address": "0x09400Ec683F70174E1217d6dcdBf42448E8De5d6",
				"status": "replaced",
				"replaced_in": "v2.18.1"
			},
			"SynthsMKR": {
				"address": "0x84965DCa28c4Eb9dE61d80f80e811eA12BE1c819",
				"status": "deleted"
			},
			"SynthsTRX": {
				"address": "0x1A60E2E2A8BE0BC2B6381dd31Fd3fD5F9A28dE4c",
				"status": "replaced",
				"replaced_in": "v2.18.1"
			},
			"SynthsXTZ": {
				"address": "0xe109da5361299eD96D91146B8Cc12F682D21964e",
				"status": "replaced",
				"replaced_in": "v2.18.1"
			},
			"SynthiMKR": {
				"address": "0xD95e7F80766580634B2E0E49d9F66af317994FC7",
				"status": "deleted"
			},
			"SynthiTRX": {
				"address": "0x406555dbF02e9E4df9AdeAeC9DA76ABeED8C1BC3",
				"status": "replaced",
				"replaced_in": "v2.18.1"
			},
			"SynthiXTZ": {
				"address": "0xAD7258d0054c03112a4f5489A4B24eC34a2fc787",
				"status": "replaced",
				"replaced_in": "v2.18.1"
			},
			"SynthsCEX": {
				"address": "0x8a3ca1d2d9a05683EB4DB447d0e3122Fec09d9ee",
				"status": "replaced",
				"replaced_in": "v2.18.1"
			},
			"SynthiCEX": {
				"address": "0xDa5eD43B9B6E36b4f27cc6D8c1974532cdBd55F9",
				"status": "replaced",
				"replaced_in": "v2.18.1"
			},
			"SynthsXRP": {
				"address": "0xC64CdA66Bc1d026b984D6BEE6aDBf71eAc8A099d",
				"status": "replaced",
				"replaced_in": "v2.18.1"
			},
			"SynthsLTC": {
				"address": "0x088256945480c884C067a8Bc98A72A1C984f826B",
				"status": "replaced",
				"replaced_in": "v2.18.1"
			},
			"SynthsLINK": {
				"address": "0x46824bFAaFd049fB0Af9a45159A88e595Bbbb9f7",
				"status": "replaced",
				"replaced_in": "v2.18.1"
			},
			"SynthsDEFI": {
				"address": "0xF778Ec504245EfE1eA010C5C3E50b6F5f5E117da",
				"status": "replaced",
				"replaced_in": "v2.18.1"
			},
			"SynthiXRP": {
				"address": "0xd7adF1b5E31D1C40E08F16a2095338ce3aA8f2Fc",
				"status": "replaced",
				"replaced_in": "v2.18.1"
			},
			"SynthiLINK": {
				"address": "0x3DdF5dAd59F8F8e8f957709B044eE84e87B42e25",
				"status": "replaced",
				"replaced_in": "v2.18.1"
			},
			"SynthiLTC": {
				"address": "0xec98BB42C8F03485bf659378da694512a16f3482",
				"status": "replaced",
				"replaced_in": "v2.18.1"
			},
			"SynthiDEFI": {
				"address": "0xC5Bfbc63dc8D36E81434e93e0ee097999879d7F4",
				"status": "replaced",
				"replaced_in": "v2.18.1"
			}
		}
	},
	"v2.17.4": {
		"tag": "v2.17.4",
		"fulltag": "v2.17.4-2",
		"release": "Procyon",
		"network": "mainnet",
		"date": "2019-12-18T16:32:38+11:00",
		"commit": "ddd5e765f53e1af5b5910c6079b7df6a240bcb9c",
		"contracts": {
			"FeePool": {
				"address": "0x94dBa784e87A3F5F12e25EC98bF14233c1e69017",
				"status": "replaced",
				"replaced_in": "v2.18.1"
			}
		}
	},
	"v2.18.1": {
		"tag": "v2.18.1",
		"fulltag": "v2.18.1-release-candidate-3",
		"release": "",
		"network": "mainnet",
		"date": "2020-02-20T17:38:03+11:00",
		"commit": "e0902f6c49fe4edbe2e52c9691ed971f695a17bc",
		"contracts": {
			"Depot": {
				"address": "0xE1f64079aDa6Ef07b03982Ca34f1dD7152AA3b86",
				"status": "current"
			},
			"ExchangeRates": {
				"address": "0x9D7F70AF5DF5D5CC79780032d47a34615D1F1d77",
				"status": "replaced",
				"replaced_in": "v2.23.3"
			},
			"FeePool": {
				"address": "0x1Be675c50C4cC419517219B88fE84a573cC223fA",
				"status": "replaced",
				"replaced_in": "v2.20.1"
			},
			"Synthetix": {
				"address": "0x153C3148A0a285A6f9F6d1996E1348832249bF7e",
				"status": "replaced",
				"replaced_in": "v2.19.6"
			},
			"SynthsAUD": {
				"address": "0xACa2179a884bAC7C3D0bc4131585E1B7DbDD048e",
				"status": "replaced",
				"replaced_in": "v2.20.1"
			},
			"SynthsBTC": {
				"address": "0xF0ac210915BD88Ea51c9EB800a4078a85927efdF",
				"status": "replaced",
				"replaced_in": "v2.20.1"
			},
			"SynthsCHF": {
				"address": "0x64C73355FBD0274e677609E8fb372427DF975508",
				"status": "replaced",
				"replaced_in": "v2.20.1"
			},
			"SynthsEUR": {
				"address": "0x57e4A2D7D9b759Cf6FA2C937D52E408c66fB6384",
				"status": "replaced",
				"replaced_in": "v2.20.1"
			},
			"SynthsGBP": {
				"address": "0x8FA7FBb0144CeA832a76547aEAB1Ad8d9e4588F1",
				"status": "replaced",
				"replaced_in": "v2.20.1"
			},
			"SynthsJPY": {
				"address": "0x68043c3EAE66Ac1c28341867491E615412fc84FD",
				"status": "replaced",
				"replaced_in": "v2.20.1"
			},
			"SynthsUSD": {
				"address": "0x2A020C1ad728f1C12735bC4877CEECa4491A4a3D",
				"status": "replaced",
				"replaced_in": "v2.20.1"
			},
			"SynthsXAG": {
				"address": "0xd415e342a5C7Ee189D939b4DC17E85880fE1096A",
				"status": "replaced",
				"replaced_in": "v2.20.1"
			},
			"SynthsXAU": {
				"address": "0x00aB7c26A5a6C4C32D0b897E4Af3CB32F92aad34",
				"status": "replaced",
				"replaced_in": "v2.20.1"
			},
			"SynthXDR": {
				"address": "0x96f9D144E55149437640512B82d7Dda065E89773",
				"status": "deleted"
			},
			"SynthsETH": {
				"address": "0x9f71b6596b2C9d357f9F04F8cA772fbD6e2c211C",
				"status": "replaced",
				"replaced_in": "v2.20.1"
			},
			"SynthsBNB": {
				"address": "0xaE3971E603b11dA40aea85d8c2355150c7c47683",
				"status": "replaced",
				"replaced_in": "v2.20.1"
			},
			"SynthiBTC": {
				"address": "0x810425566d1d3078B15A6f035b17886F18F3c54B",
				"status": "replaced",
				"replaced_in": "v2.20.1"
			},
			"SynthiETH": {
				"address": "0xc0bA711B4E128425Be9245ce750D82c90b42D6D2",
				"status": "replaced",
				"replaced_in": "v2.20.1"
			},
			"SynthiBNB": {
				"address": "0xc68b5Eb9e035b2B84568A4C6201e3b200C0236ba",
				"status": "replaced",
				"replaced_in": "v2.20.1"
			},
			"SynthsMKR": {
				"address": "0x54A0326fB698c2CFACa5327550a897FA66d21f07",
				"status": "deleted"
			},
			"SynthsTRX": {
				"address": "0x3d0e7c09242b0cAd4e81cB2f6D2183EF517500EF",
				"status": "replaced",
				"replaced_in": "v2.20.1"
			},
			"SynthsXTZ": {
				"address": "0x2CB1B47fB16013798086f267E04E6579dcb72A74",
				"status": "replaced",
				"replaced_in": "v2.20.1"
			},
			"SynthiMKR": {
				"address": "0x10A0532DE3C86D9cE810F004FaBcf5a1EA464390",
				"status": "deleted"
			},
			"SynthiTRX": {
				"address": "0x2DE37AF5BA64f5CaE3202Bf13dbEDc4D46e8046f",
				"status": "replaced",
				"replaced_in": "v2.20.1"
			},
			"SynthiXTZ": {
				"address": "0x59D39e14cC735b39746c94351E7fbDd92C8D0d3C",
				"status": "replaced",
				"replaced_in": "v2.20.1"
			},
			"SynthsCEX": {
				"address": "0x2420057461bD2fb756e0A610897c51De7fB18311",
				"status": "replaced",
				"replaced_in": "v2.20.1"
			},
			"SynthiCEX": {
				"address": "0xf7011510572d0EFE31d1E90cd6dc1EF84e6B13b8",
				"status": "replaced",
				"replaced_in": "v2.20.1"
			},
			"RewardsDistribution": {
				"address": "0x29C295B046a73Cde593f21f63091B072d407e3F2",
				"status": "replaced",
				"replaced_in": "v2.18.1"
			},
			"SynthsXRP": {
				"address": "0x4dc1E8bAcc26D563941dCB59c72BD9FE58663778",
				"status": "replaced",
				"replaced_in": "v2.20.1"
			},
			"SynthsLTC": {
				"address": "0x79BEf89A63bE04A75F1fA42E8f42ad873B6f43e2",
				"status": "replaced",
				"replaced_in": "v2.20.1"
			},
			"SynthsLINK": {
				"address": "0x3D663Dbe79fA9752815e03e129D6703eDE1C6D71",
				"status": "replaced",
				"replaced_in": "v2.20.1"
			},
			"SynthsDEFI": {
				"address": "0xE725d6Ff29d0679C9Cb6Fa8972a1E8a7FB49610B",
				"status": "replaced",
				"replaced_in": "v2.20.1"
			},
			"SynthiXRP": {
				"address": "0xccda7941aB1AC7a32F49843c0b3EDF618b20F6Ae",
				"status": "replaced",
				"replaced_in": "v2.20.1"
			},
			"SynthiLINK": {
				"address": "0x8c6680412e914932A9abC02B6c7cbf690e583aFA",
				"status": "replaced",
				"replaced_in": "v2.20.1"
			},
			"SynthiLTC": {
				"address": "0xfca2e82E5414c695c81b99D753b0b11c50bDC93D",
				"status": "replaced",
				"replaced_in": "v2.20.1"
			},
			"SynthiDEFI": {
				"address": "0xaE7D62Fb6a305E6d9E9F8c43bbb41093c2bE52f6",
				"status": "replaced",
				"replaced_in": "v2.20.1"
			},
			"AddressResolver": {
				"address": "0xFbB6526ed92DA8915d4843a86166020d0B7bAAd0",
				"status": "replaced",
				"replaced_in": "v2.23.3"
			},
			"Exchanger": {
				"address": "0x6289fd70d3Dce8DE61896959cdEfcFF3cE46A108",
				"status": "replaced",
				"replaced_in": "v2.20.1"
			},
			"ExchangeState": {
				"address": "0x545973f28950f50fc6c7F52AAb4Ad214A27C0564",
				"status": "current"
			},
			"Issuer": {
				"address": "0x23Bf838AF72Ee8F43870A73947d8F4Edb63adAe3",
				"status": "replaced",
				"replaced_in": "v2.19.6"
			},
			"EtherCollateral": {
				"address": "0x0F3d8ad599Be443A54c7934B433A87464Ed0DFdC",
				"status": "current"
			}
		}
	},
	"v2.19.6": {
		"tag": "v2.19.6",
		"fulltag": "v2.19.6-alpha-38",
		"release": "Achernar",
		"network": "mainnet",
		"date": "2020-02-28T14:01:33+11:00",
		"commit": "176e5a241248b58f6a017553a70328612670cb07",
		"contracts": {
			"Unipool": {
				"address": "0x48D7f315feDcaD332F68aafa017c7C158BC54760",
				"status": "current"
			},
			"Synthetix": {
				"address": "0x8454190C164e52664Af2c9C24ab58c4e14D6bbE4",
				"status": "replaced",
				"replaced_in": "v2.20.1"
			},
			"Issuer": {
				"address": "0x357b58E0b1Be9d8A944380048fa1080c57c7A362",
				"status": "replaced",
				"replaced_in": "v2.20.1"
			},
			"IssuanceEternalStorage": {
				"address": "0x631E93A0fb06B5eC6d52c0A2D89a3f9672d6Ba64",
				"status": "current"
			}
		}
	},
	"v2.20.1": {
		"tag": "v2.20.1",
		"fulltag": "v2.20.1-1",
		"release": "Betelgeuse",
		"network": "mainnet",
		"date": "2020-03-31T15:11:35+11:00",
		"commit": "5f48ad4d4fe2e59d07de3d064492d2a5cf31a5f2",
		"contracts": {
			"FeePool": {
				"address": "0x8a34AefF4cDed94aFa786fcf811A6307aA7c656a",
				"status": "replaced",
				"replaced_in": "v2.22.4"
			},
			"Synthetix": {
				"address": "0x2987252148e34863612Ac7f4Ef3260de0C2A68f7",
				"status": "replaced",
				"replaced_in": "v2.22.4"
			},
			"SynthsAUD": {
				"address": "0xe04d8770Dc06135Dd97214ea8bcbf7B1CC057AA3",
				"status": "current"
			},
			"SynthsBTC": {
				"address": "0x17628A557d1Fc88D1c35989dcBAC3f3e275E2d2B",
				"status": "current"
			},
			"SynthsCHF": {
				"address": "0x253914cf059f4c3E277c28060C404acFc38FB6e2",
				"status": "current"
			},
			"SynthsEUR": {
				"address": "0x2fB419E7023b32201e9aB3aba947f5c101a5C30e",
				"status": "current"
			},
			"SynthsGBP": {
				"address": "0xB3098Ae40f488ffdb979827Fd01597CC20c5a5A0",
				"status": "current"
			},
			"SynthsJPY": {
				"address": "0x8ed1B71B00DbaB96A6db6DF0C910f749243de6D3",
				"status": "current"
			},
			"SynthsUSD": {
				"address": "0xAe38b81459d74A8C16eAa968c792207603D84480",
				"status": "current"
			},
			"SynthsXAG": {
				"address": "0x1B9d6cD65dDC981410cb93Af91B097667E0Bc7eE",
				"status": "current"
			},
			"SynthsXAU": {
				"address": "0xA408d8e01C8E084B67559226C5B55D6F0B7074e2",
				"status": "current"
			},
			"SynthsETH": {
				"address": "0xD0DC005d31C2979CC0d38718e23c82D1A50004C0",
				"status": "current"
			},
			"SynthsBNB": {
				"address": "0xadaD43Be81E2206f6D1aF4299cA2a029e16af7AB",
				"status": "current"
			},
			"SynthiBTC": {
				"address": "0xc704c9AA89d1ca60F67B3075d05fBb92b3B00B3B",
				"status": "current"
			},
			"SynthiETH": {
				"address": "0xaE55F163337A2A46733AA66dA9F35299f9A46e9e",
				"status": "current"
			},
			"SynthiBNB": {
				"address": "0xf86048DFf23cF130107dfB4e6386f574231a5C65",
				"status": "current"
			},
			"DelegateApprovals": {
				"address": "0x15fd6e554874B9e70F832Ed37f231Ac5E142362f",
				"status": "current"
			},
			"SynthsMKR": {
				"address": "0xD1599E478cC818AFa42A4839a6C665D9279C3E50",
				"status": "deleted"
			},
			"SynthsTRX": {
				"address": "0xC4Be4583bc0307C56CF301975b2B2B1E5f95fcB2",
				"status": "current"
			},
			"SynthsXTZ": {
				"address": "0x91DBC6f587D043FEfbaAD050AB48696B30F13d89",
				"status": "current"
			},
			"SynthiMKR": {
				"address": "0x1228c7D8BBc5bC53DB181bD7B1fcE765aa83bF8A",
				"status": "deleted"
			},
			"SynthiTRX": {
				"address": "0xdD87cbDe3C1f8F728C7924c8C9C983Af6dfcfeA8",
				"status": "current"
			},
			"SynthiXTZ": {
				"address": "0x6dFDFbfB4B180be4482F8b753fb33720C2831a9f",
				"status": "current"
			},
			"SynthsCEX": {
				"address": "0x5eA2544551448cF6DcC1D853aDdd663D480fd8d3",
				"status": "current"
			},
			"SynthiCEX": {
				"address": "0x817c39c8825e12eA7752483c85dd2c800b78B357",
				"status": "current"
			},
			"SynthsXRP": {
				"address": "0xF5d0BFBc617d3969C1AcE93490A76cE80Db1Ed0e",
				"status": "current"
			},
			"SynthsLTC": {
				"address": "0x6cF29c515A33209c6eCa43c293004ac80c0614f0",
				"status": "current"
			},
			"SynthsLINK": {
				"address": "0xAf918f4a72BC34E59dFaF65866feC87947F1f590",
				"status": "current"
			},
			"SynthsDEFI": {
				"address": "0xf5a6115Aa582Fd1BEEa22BC93B7dC7a785F60d03",
				"status": "current"
			},
			"SynthiXRP": {
				"address": "0x71Cd588eFA3609bc14E7B0c7C57dDDfd3a72E8a2",
				"status": "current"
			},
			"SynthiLINK": {
				"address": "0x63d630B6D89c21E171E86c51C7243284510DBd79",
				"status": "current"
			},
			"SynthiLTC": {
				"address": "0x0f5BdfD0958345C2e7Adb1741024aEd6Dd159e6C",
				"status": "current"
			},
			"SynthiDEFI": {
				"address": "0x489d4D4c4bC781EAab3A36C44d66762Ceb6e1e2D",
				"status": "current"
			},
			"Exchanger": {
				"address": "0x271d0C1940fE546e787B273A0CCc780ECD8db461",
				"status": "replaced",
				"replaced_in": "v2.22.4"
			},
			"Issuer": {
				"address": "0xdE51788d7113bCf845b62B878bD5Ed971A49CF85",
				"status": "replaced",
				"replaced_in": "v2.22.4"
			},
			"SystemStatus": {
				"address": "0x4534E92eefecc63C6105F53893D355C14aA129cf",
				"status": "current"
			},
			"DelegateApprovalsEternalStorage": {
				"address": "0x8F586F063ffbb89b186C8e604FC6614766f9C9d1",
				"status": "current"
			}
		}
	},
	"v2.21.6": {
		"tag": "v2.21.6",
		"fulltag": "v2.21.6-1",
		"release": "Hadar",
		"network": "mainnet",
		"date": "2020-04-02T20:34:45+11:00",
		"commit": "749da0208911b419eedc9dd5c6dc8e229e3dd30b",
		"contracts": {
			"TokenStatesEOS": {
				"address": "0x631443C4121ca7B4c90dC79a37B1DcE8B79aDeEc",
				"status": "current"
			},
			"ProxysEOS": {
				"address": "0x88C8Cf3A212c0369698D13FE98Fcb76620389841",
				"status": "current"
			},
			"SynthsEOS": {
				"address": "0x31a9c51eEd5282F11ae5CDD061A65A4ce0346C08",
				"status": "current"
			},
			"TokenStatesBCH": {
				"address": "0xb7ee031093B9578DF124983823330BBe277FD8b4",
				"status": "current"
			},
			"ProxysBCH": {
				"address": "0x36a2422a863D5B950882190Ff5433E513413343a",
				"status": "current"
			},
			"SynthsBCH": {
				"address": "0x9b68b85c61B082B2495B342F26B20a57cFd73D26",
				"status": "current"
			},
			"TokenStatesETC": {
				"address": "0xd4DB55Cf39c37BEAa3A47F2555D57B4ea2d9Ff39",
				"status": "current"
			},
			"ProxysETC": {
				"address": "0x22602469d704BfFb0936c7A7cfcD18f7aA269375",
				"status": "current"
			},
			"SynthsETC": {
				"address": "0x2369D37ae9B30451D859C11CAbAc70df1CE48F78",
				"status": "current"
			},
			"TokenStatesDASH": {
				"address": "0x136b1EC699c62b0606854056f02dC7Bb80482d63",
				"status": "current"
			},
			"ProxysDASH": {
				"address": "0xfE33ae95A9f0DA8A845aF33516EDc240DCD711d6",
				"status": "current"
			},
			"SynthsDASH": {
				"address": "0xc66499aCe3B6c6a30c784bE5511E8d338d543913",
				"status": "current"
			},
			"TokenStatesXMR": {
				"address": "0x23d5381713841724A67B731026b32322228cA3C7",
				"status": "current"
			},
			"ProxysXMR": {
				"address": "0x5299d6F7472DCc137D7f3C4BcfBBB514BaBF341A",
				"status": "current"
			},
			"SynthsXMR": {
				"address": "0x86FD9c0261E804476bA11056fFD758da2469ed56",
				"status": "current"
			},
			"TokenStatesADA": {
				"address": "0x9956c5019a24fbd5B506AD070b771577bAc5c343",
				"status": "current"
			},
			"ProxysADA": {
				"address": "0xe36E2D3c7c34281FA3bC737950a68571736880A1",
				"status": "deleted"
			},
			"SynthsADA": {
				"address": "0x1Cda42C559D2EB137103D9A01d1ae736dEDA3aEF",
				"status": "current"
			},
			"TokenStatesFTSE": {
				"address": "0xD1B420854527e4b0e489bd37ec8f9DB1E6305515",
				"status": "current"
			},
			"ProxysFTSE": {
				"address": "0x23348160D7f5aca21195dF2b70f28Fce2B0be9fC",
				"status": "current"
			},
			"SynthsFTSE": {
				"address": "0x8D34924EAe7578692775fDd94Ed27bc355397E4a",
				"status": "current"
			},
			"TokenStatesNIKKEI": {
				"address": "0xc69D8B688a309FDEa9273DDE1A46bF1e51928a55",
				"status": "current"
			},
			"ProxysNIKKEI": {
				"address": "0x757de3ac6B830a931eF178C6634c5C551773155c",
				"status": "current"
			},
			"SynthsNIKKEI": {
				"address": "0x4CeB220C5E38E27ef5187F7ab853aC182D233d39",
				"status": "current"
			},
			"TokenStateiEOS": {
				"address": "0x68a8b098967Ae077dcFf5cC8E29B7cb15f1A3cC8",
				"status": "current"
			},
			"ProxyiEOS": {
				"address": "0xF4EebDD0704021eF2a6Bbe993fdf93030Cd784b4",
				"status": "current"
			},
			"SynthiEOS": {
				"address": "0xc66a263f2C7C1Af0bD70c6cA4Bff5936F3D6Ef9F",
				"status": "current"
			},
			"TokenStateiBCH": {
				"address": "0x780a7206313F411db5f32c79B15B1C80FaABED59",
				"status": "current"
			},
			"ProxyiBCH": {
				"address": "0xf6E9b246319ea30e8C2fA2d1540AAEBF6f9E1B89",
				"status": "current"
			},
			"SynthiBCH": {
				"address": "0x0E87a320daCE86A0b427FA2Bae282dE5c7697278",
				"status": "current"
			},
			"TokenStateiETC": {
				"address": "0x71892d13BA2b19f196760f619eE9C67534a49E37",
				"status": "current"
			},
			"ProxyiETC": {
				"address": "0xd50c1746D835d2770dDA3703B69187bFfeB14126",
				"status": "current"
			},
			"SynthiETC": {
				"address": "0xF13f9E75913b352622F8AEEA5Ac32498b1C228d0",
				"status": "current"
			},
			"TokenStateiDASH": {
				"address": "0x01ADA1140cA795897c45016Dfd296382267b264a",
				"status": "current"
			},
			"ProxyiDASH": {
				"address": "0xCB98f42221b2C251A4E74A1609722eE09f0cc08E",
				"status": "current"
			},
			"SynthiDASH": {
				"address": "0x5f7A299Be82D8f5A626300c62C477b233F616121",
				"status": "current"
			},
			"TokenStateiXMR": {
				"address": "0xE20117888AB22ACF65b02C196A9f8423b502876c",
				"status": "current"
			},
			"ProxyiXMR": {
				"address": "0x4AdF728E2Df4945082cDD6053869f51278fae196",
				"status": "current"
			},
			"SynthiXMR": {
				"address": "0xC5D2b3f5DAf11B6111Af86a72A5938B0fE6c5045",
				"status": "current"
			},
			"TokenStateiADA": {
				"address": "0xD636802A5b903b23726189D9B89daAD2750177FA",
				"status": "current"
			},
			"ProxyiADA": {
				"address": "0x8A8079c7149B8A1611e5C5d978DCA3bE16545F83",
				"status": "current"
			},
			"SynthiADA": {
				"address": "0x9D4193187B247a400E8D8ba716F1C18c0dC65528",
				"status": "current"
			}
		}
	},
	"v2.21.12": {
		"tag": "v2.21.12",
		"fulltag": "v2.21.12-107",
		"release": "Hadar",
		"network": "mainnet",
		"date": "2020-05-08T12:52:06-04:00",
		"commit": "19997724bc7eaceb902c523a6742e0bd74fc75cb",
		"contracts": {
			"ReadProxyAddressResolver": {
				"address": "0x4E3b31eB0E5CB73641EE1E65E7dCEFe520bA3ef2",
				"status": "current"
			}
		}
	},
	"v2.22.4": {
		"tag": "v2.22.4",
		"fulltag": "v2.22.4",
		"release": "Altair",
		"network": "mainnet",
		"date": "2020-06-05T14:45:28+10:00",
		"commit": "5c7e67ba325f8506c34e163b215ae36a16537a91",
		"contracts": {
			"FeePool": {
				"address": "0x21bD6b9C3cB3f7E0c6Aa7061D2B02f22CDEbD2aB",
				"status": "replaced",
				"replaced_in": "v2.23.3"
			},
			"Synthetix": {
				"address": "0xc6738ed1Eb79FA23941c75b4f437fC65893b5476",
				"status": "replaced",
				"replaced_in": "v2.23.3"
			},
			"Exchanger": {
				"address": "0x7Dfe5aa8fc36c0Ae788a3a71062728bFc3036216",
				"status": "replaced",
				"replaced_in": "v2.23.3"
			},
			"Issuer": {
				"address": "0xEB4c3266E1b295654EC36F16FFCFD24D3Ef3E735",
				"status": "replaced",
				"replaced_in": "v2.23.3"
			},
			"Liquidations": {
				"address": "0x9f9C7BA80442767e7BeF5E8121cEc53cF8182827",
				"status": "current"
			},
			"EternalStorageLiquidations": {
				"address": "0x0F7c200C4d3b5570C777764884Ce6DE67F31D3Ba",
				"status": "current"
			}
		}
	},
	"v2.23.3": {
		"tag": "v2.23.3",
		"fulltag": "v2.23.3",
		"release": "Acrux",
		"network": "mainnet",
		"date": "2020-06-30T15:44:41+10:00",
		"commit": "4fd3c1e6ac849f8c43277493e636a2ecc63801e0",
		"contracts": {
			"ExchangeRates": {
				"address": "0xba727c69636491ecdfE3E6F64cBE9428aD371e48",
				"status": "current"
			},
			"FeePool": {
				"address": "0x6AAeBDfbf23134eF8d81deB2E253f32394B2857B",
				"status": "current"
			},
			"Synthetix": {
				"address": "0x4E2f13a347584b17F99521497B987f01660b877d",
				"status": "replaced",
				"replaced_in": "v2.24.0"
			},
			"AddressResolver": {
				"address": "0x61166014E3f04E40C953fe4EAb9D9E40863C83AE",
				"status": "current"
			},
			"Exchanger": {
				"address": "0xfaDAFb3ece40Eac206404B8dF5aF841F16f60E62",
				"status": "current"
			},
			"Issuer": {
				"address": "0xb7D018F57b82D1523f15a270d6b942836204310b",
				"status": "current"
			},
			"BinaryOptionMarketFactory": {
				"address": "0x8EC58faA4c1B693B50B7F1331897AD6B52Dd824A",
				"status": "replaced",
				"replaced_in": "v2.25.0"
			},
			"BinaryOptionMarketManager": {
				"address": "0x673e76631981Cb55783527F744e581ABA8Cf406D",
				"status": "replaced",
				"replaced_in": "v2.25.0"
			}
		}
	},
	"v2.24.0": {
		"tag": "v2.24.0",
		"fulltag": "v2.24.0",
		"release": "Aldebaran",
		"network": "mainnet",
		"date": "2020-07-01T14:54:11+10:00",
		"commit": "280652bae2d971281b8bf96a319c1c8139ec15c3",
		"contracts": {
			"Synthetix": {
				"address": "0x5eF0de4bd373e435341Cd82311dfb13d5E8fdEf5",
				"status": "current"
			}
		}
	},
	"v2.25.0": {
		"tag": "v2.25.0",
		"fulltag": "v2.25.0",
		"release": "Antares",
		"network": "mainnet",
		"date": "2020-07-20T13:50:06+10:00",
		"commit": "4833cb929d5af6715112537cac3b04b5d7a8b157",
		"contracts": {
			"BinaryOptionMarketFactory": {
				"address": "0x72c091691b5cD86fAcD048972157985f74Ea1F07",
				"status": "current"
			},
			"BinaryOptionMarketManager": {
				"address": "0x8071bA88e58a19176EF007995FB5D9E1Faa73F92",
				"status": "current"
			}
		}
<<<<<<< HEAD
=======
	},
	"v2.26.0-alpha": {
		"tag": "v2.26.0-alpha",
		"fulltag": "v2.26.0-alpha",
		"release": "Spica",
		"network": "mainnet",
		"date": "2020-07-24T12:27:23+10:00",
		"commit": "c4dd4413cbbd3c0b40dfee2f9119af2dcb6a82e5",
		"contracts": {
			"StakingRewardsSNXBalancer": {
				"address": "0xFBaEdde70732540cE2B11A8AC58Eb2dC0D69dE10",
				"status": "current"
			},
			"StakingRewardsiETH": {
				"address": "0xC746bc860781DC90BBFCD381d6A058Dc16357F8d",
				"status": "current"
			},
			"StakingRewardssBTCCurve": {
				"address": "0x13C1542A468319688B89E323fe9A3Be3A90EBb27",
				"status": "current"
			},
			"StakingRewardssUSDCurve": {
				"address": "0xDCB6A51eA3CA5d3Fd898Fd6564757c7aAeC3ca92",
				"status": "current"
			},
			"StakingRewardssXAUUniswapV2": {
				"address": "0x8302FE9F0C509a996573D3Cc5B0D5D51e4FDD5eC",
				"status": "current"
			}
		}
>>>>>>> b9de0ac8
	}
}<|MERGE_RESOLUTION|>--- conflicted
+++ resolved
@@ -2076,8 +2076,6 @@
 				"status": "current"
 			}
 		}
-<<<<<<< HEAD
-=======
 	},
 	"v2.26.0-alpha": {
 		"tag": "v2.26.0-alpha",
@@ -2108,6 +2106,5 @@
 				"status": "current"
 			}
 		}
->>>>>>> b9de0ac8
 	}
 }