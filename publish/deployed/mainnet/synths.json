[
	{
		"name": "sUSD",
		"asset": "USD",
		"subclass": "MultiCollateralSynth"
	},
	{
		"name": "sEUR",
		"asset": "EUR",
		"subclass": "MultiCollateralSynth"
	},
	{
		"name": "sJPY",
		"asset": "JPY",
		"subclass": "MultiCollateralSynth"
	},
	{
		"name": "sAUD",
		"asset": "AUD",
		"subclass": "MultiCollateralSynth"
	},
	{
		"name": "sGBP",
		"asset": "GBP",
		"subclass": "MultiCollateralSynth"
	},
	{
		"name": "sCHF",
		"asset": "CHF",
		"subclass": "MultiCollateralSynth"
	},
	{
		"name": "sKRW",
<<<<<<< HEAD
		"asset": "KRW"
=======
		"asset": "KRW",
		"subclass": "MultiCollateralSynth"
>>>>>>> af2813c6
	},
	{
		"name": "sBTC",
		"asset": "BTC",
		"subclass": "MultiCollateralSynth"
	},
	{
		"name": "sETH",
		"asset": "ETH",
		"subclass": "MultiCollateralSynth"
	},
	{
		"name": "sLINK",
<<<<<<< HEAD
		"asset": "LINK"
=======
		"asset": "LINK",
		"subclass": "MultiCollateralSynth"
>>>>>>> af2813c6
	},
	{
		"name": "sADA",
		"asset": "ADA",
		"subclass": "MultiCollateralSynth"
	},
	{
		"name": "sAAVE",
<<<<<<< HEAD
		"asset": "AAVE"
	},
	{
		"name": "sDOT",
		"asset": "DOT"
=======
		"asset": "AAVE",
		"subclass": "MultiCollateralSynth"
	},
	{
		"name": "sDOT",
		"asset": "DOT",
		"subclass": "MultiCollateralSynth"
>>>>>>> af2813c6
	},
	{
		"name": "sDEFI",
		"asset": "DEFI",
		"index": [
			{
				"asset": "UNI",
				"units": 66.3052,
				"weight": 15
			},
			{
				"asset": "AAVE",
				"units": 4.1634,
				"weight": 11
			},
			{
				"asset": "LUNA",
				"units": 143.0753,
				"weight": 10
			},
			{
				"asset": "MKR",
				"units": 0.3116,
				"weight": 9
			},
			{
				"asset": "SNX",
				"units": 92.2672,
				"weight": 8
			},
			{
				"asset": "RUNE",
				"units": 105.8407,
				"weight": 8
			},
			{
				"asset": "SUSHI",
				"units": 78.2258,
				"weight": 7
			},
			{
				"asset": "COMP",
				"units": 2.2499,
				"weight": 7
			},
			{
				"asset": "YFI",
				"units": 0.01503,
				"weight": 6
			},
			{
				"asset": "BNT",
				"units": 74.5498,
				"weight": 3
			},
			{
				"asset": "UMA",
				"units": 25.608,
				"weight": 3
			},
			{
				"asset": "ZRX",
				"units": 294.7857,
				"weight": 2.5
			},
			{
				"asset": "CRV",
				"units": 124.2496,
				"weight": 2.5
			},
			{
				"asset": "1INCH",
				"units": 59.0185,
				"weight": 2
			},
			{
				"asset": "REN",
				"units": 440.8356,
				"weight": 2
			},
			{
				"asset": "BAL",
				"units": 4.4333,
				"weight": 1
			},
			{
				"asset": "KNC",
				"units": 57.667,
				"weight": 1
			},
			{
				"asset": "BOND",
				"units": 2.274,
				"weight": 1
			},
			{
				"asset": "CREAM",
				"units": 0.2667,
				"weight": 0.5
			},
			{
				"asset": "ALPHA",
				"units": 102.3121,
				"weight": 0.5
			}
		],
<<<<<<< HEAD
		"subclass": "PurgeableSynth"
=======
		"subclass": "MultiCollateralSynth"
>>>>>>> af2813c6
	}
]<|MERGE_RESOLUTION|>--- conflicted
+++ resolved
@@ -31,12 +31,8 @@
 	},
 	{
 		"name": "sKRW",
-<<<<<<< HEAD
-		"asset": "KRW"
-=======
 		"asset": "KRW",
 		"subclass": "MultiCollateralSynth"
->>>>>>> af2813c6
 	},
 	{
 		"name": "sBTC",
@@ -50,12 +46,8 @@
 	},
 	{
 		"name": "sLINK",
-<<<<<<< HEAD
-		"asset": "LINK"
-=======
 		"asset": "LINK",
 		"subclass": "MultiCollateralSynth"
->>>>>>> af2813c6
 	},
 	{
 		"name": "sADA",
@@ -64,13 +56,6 @@
 	},
 	{
 		"name": "sAAVE",
-<<<<<<< HEAD
-		"asset": "AAVE"
-	},
-	{
-		"name": "sDOT",
-		"asset": "DOT"
-=======
 		"asset": "AAVE",
 		"subclass": "MultiCollateralSynth"
 	},
@@ -78,7 +63,6 @@
 		"name": "sDOT",
 		"asset": "DOT",
 		"subclass": "MultiCollateralSynth"
->>>>>>> af2813c6
 	},
 	{
 		"name": "sDEFI",
@@ -185,10 +169,6 @@
 				"weight": 0.5
 			}
 		],
-<<<<<<< HEAD
-		"subclass": "PurgeableSynth"
-=======
 		"subclass": "MultiCollateralSynth"
->>>>>>> af2813c6
 	}
 ]