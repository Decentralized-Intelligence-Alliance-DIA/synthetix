{
	"AddressResolver": {
		"deploy": false
	},
	"BinaryOptionMarketFactory": {
		"deploy": false
	},
	"BinaryOptionMarketManager": {
		"deploy": false
	},
	"BinaryOptionMarketData": {
		"deploy": false
	},
	"ReadProxyAddressResolver": {
		"deploy": false
	},
	"DebtCache": {
		"deploy": false
	},
	"DelegateApprovals": {
		"deploy": false
	},
	"DelegateApprovalsEternalStorage": {
		"deploy": false
	},
	"Depot": {
		"deploy": false
	},
	"EscrowChecker": {
		"deploy": false
	},
	"EtherCollateral": {
		"deploy": false
	},
	"ExchangeRates": {
		"deploy": false
	},
	"Exchanger": {
		"deploy": false
	},
	"ExchangeState": {
		"deploy": false
	},
	"FeePool": {
		"deploy": false
	},
	"FeePoolState": {
		"deploy": false
	},
	"FeePoolEternalStorage": {
		"deploy": false
	},
	"Issuer": {
		"deploy": false
	},
	"EternalStorageLiquidations": {
		"deploy": false
	},
	"Liquidations": {
		"deploy": false
	},
	"RewardEscrow": {
		"deploy": false
	},
	"RewardsDistribution": {
		"deploy": false
	},
	"SupplySchedule": {
		"deploy": false
	},
	"Synthetix": {
		"deploy": false
	},
	"SynthetixEscrow": {
		"deploy": false
	},
	"SynthetixState": {
		"deploy": false
	},
	"SystemStatus": {
		"deploy": false
	},
	"SynthUtil": {
		"deploy": false
	},
	"StakingRewardsiBTC": {
		"deploy": false
	},
	"StakingRewardsiETH": {
		"deploy": false
	},
	"StakingRewardssEURCurve": {
		"deploy": false
	},
	"StakingRewardssTSLABalancer": {
		"deploy": false
	},
	"StakingRewardssFBBalancer": {
		"deploy": false
	},
	"StakingRewardssAAPLBalancer": {
		"deploy": false
	},
	"StakingRewardssAMZNBalancer": {
		"deploy": false
	},
	"StakingRewardssNFLXBalancer": {
		"deploy": false
	},
	"StakingRewardssGOOGBalancer": {
		"deploy": false
	},
<<<<<<< HEAD
=======
	"StakingRewardssCOINBalancer": {
		"deploy": false
	},
	"StakingRewardssMSFTBalancer": {
		"deploy": false
	},
>>>>>>> 74f4d3fc
	"DappMaintenance": {
		"deploy": false
	},
	"SynthsUSD": {
		"deploy": false
	},
	"SynthsEUR": {
		"deploy": false
	},
	"SynthsJPY": {
		"deploy": false
	},
	"SynthsAUD": {
		"deploy": false
	},
	"SynthsGBP": {
		"deploy": false
	},
	"SynthsCHF": {
		"deploy": false
	},
	"SynthsXAU": {
		"deploy": false
	},
	"SynthsXAG": {
		"deploy": false
	},
	"SynthsBTC": {
		"deploy": false
	},
	"ProxyERC20": {
		"deploy": false
	},
	"ProxyFeePool": {
		"deploy": false
	},
	"ProxySynthetix": {
		"deploy": false
	},
	"ProxysUSD": {
		"deploy": false
	},
	"ProxysEUR": {
		"deploy": false
	},
	"ProxysJPY": {
		"deploy": false
	},
	"ProxysAUD": {
		"deploy": false
	},
	"ProxysGBP": {
		"deploy": false
	},
	"ProxysCHF": {
		"deploy": false
	},
	"ProxysXAU": {
		"deploy": false
	},
	"ProxysXAG": {
		"deploy": false
	},
	"ProxysBTC": {
		"deploy": false
	},
	"SafeDecimalMath": {
		"deploy": false
	},
	"Math": {
		"deploy": false
	},
	"TokenStateSynthetix": {
		"deploy": false
	},
	"TokenStatesUSD": {
		"deploy": false
	},
	"TokenStatesEUR": {
		"deploy": false
	},
	"TokenStatesJPY": {
		"deploy": false
	},
	"TokenStatesAUD": {
		"deploy": false
	},
	"TokenStatesGBP": {
		"deploy": false
	},
	"TokenStatesCHF": {
		"deploy": false
	},
	"TokenStatesXAU": {
		"deploy": false
	},
	"TokenStatesXAG": {
		"deploy": false
	},
	"TokenStatesBTC": {
		"deploy": false
	},
	"TokenStatesETH": {
		"deploy": false
	},
	"ProxysETH": {
		"deploy": false
	},
	"SynthsETH": {
		"deploy": false
	},
	"TokenStatesBNB": {
		"deploy": false
	},
	"ProxysBNB": {
		"deploy": false
	},
	"SynthsBNB": {
		"deploy": false
	},
	"TokenStatesTRX": {
		"deploy": false
	},
	"ProxysTRX": {
		"deploy": false
	},
	"SynthsTRX": {
		"deploy": false
	},
	"TokenStatesXTZ": {
		"deploy": false
	},
	"ProxysXTZ": {
		"deploy": false
	},
	"SynthsXTZ": {
		"deploy": false
	},
	"TokenStateiBTC": {
		"deploy": false
	},
	"ProxyiBTC": {
		"deploy": false
	},
	"SynthiBTC": {
		"deploy": false
	},
	"TokenStateiETH": {
		"deploy": false
	},
	"ProxyiETH": {
		"deploy": false
	},
	"SynthiETH": {
		"deploy": false
	},
	"TokenStateiBNB": {
		"deploy": false
	},
	"ProxyiBNB": {
		"deploy": false
	},
	"SynthiBNB": {
		"deploy": false
	},
	"TokenStateiTRX": {
		"deploy": false
	},
	"ProxyiTRX": {
		"deploy": false
	},
	"SynthiTRX": {
		"deploy": false
	},
	"TokenStateiXTZ": {
		"deploy": false
	},
	"ProxyiXTZ": {
		"deploy": false
	},
	"SynthiXTZ": {
		"deploy": false
	},
	"TokenStatesCEX": {
		"deploy": false
	},
	"ProxysCEX": {
		"deploy": false
	},
	"SynthsCEX": {
		"deploy": false
	},
	"TokenStateiCEX": {
		"deploy": false
	},
	"ProxyiCEX": {
		"deploy": false
	},
	"SynthiCEX": {
		"deploy": false
	},
	"ProxyERC20sUSD": {
		"deploy": false
	},
	"TokenStatesXRP": {
		"deploy": false
	},
	"ProxysXRP": {
		"deploy": false
	},
	"SynthsXRP": {
		"deploy": false
	},
	"TokenStatesLTC": {
		"deploy": false
	},
	"ProxysLTC": {
		"deploy": false
	},
	"SynthsLTC": {
		"deploy": false
	},
	"TokenStatesLINK": {
		"deploy": false
	},
	"ProxysLINK": {
		"deploy": false
	},
	"SynthsLINK": {
		"deploy": false
	},
	"TokenStatesDEFI": {
		"deploy": false
	},
	"ProxysDEFI": {
		"deploy": false
	},
	"SynthsDEFI": {
		"deploy": false
	},
	"TokenStateiXRP": {
		"deploy": false
	},
	"ProxyiXRP": {
		"deploy": false
	},
	"SynthiXRP": {
		"deploy": false
	},
	"TokenStateiLINK": {
		"deploy": false
	},
	"ProxyiLINK": {
		"deploy": false
	},
	"SynthiLINK": {
		"deploy": false
	},
	"TokenStateiLTC": {
		"deploy": false
	},
	"ProxyiLTC": {
		"deploy": false
	},
	"SynthiLTC": {
		"deploy": false
	},
	"TokenStateiDEFI": {
		"deploy": false
	},
	"ProxyiDEFI": {
		"deploy": false
	},
	"SynthiDEFI": {
		"deploy": false
	},
	"TokenStatesEOS": {
		"deploy": false
	},
	"ProxysEOS": {
		"deploy": false
	},
	"SynthsEOS": {
		"deploy": false
	},
	"TokenStatesETC": {
		"deploy": false
	},
	"ProxysETC": {
		"deploy": false
	},
	"SynthsETC": {
		"deploy": false
	},
	"TokenStatesDASH": {
		"deploy": false
	},
	"ProxysDASH": {
		"deploy": false
	},
	"SynthsDASH": {
		"deploy": false
	},
	"TokenStatesXMR": {
		"deploy": false
	},
	"ProxysXMR": {
		"deploy": false
	},
	"SynthsXMR": {
		"deploy": false
	},
	"TokenStatesADA": {
		"deploy": false
	},
	"ProxysADA": {
		"deploy": false
	},
	"SynthsADA": {
		"deploy": false
	},
	"TokenStatesFTSE": {
		"deploy": false
	},
	"ProxysFTSE": {
		"deploy": false
	},
	"SynthsFTSE": {
		"deploy": false
	},
	"TokenStatesNIKKEI": {
		"deploy": false
	},
	"ProxysNIKKEI": {
		"deploy": false
	},
	"SynthsNIKKEI": {
		"deploy": false
	},
	"TokenStateiEOS": {
		"deploy": false
	},
	"ProxyiEOS": {
		"deploy": false
	},
	"SynthiEOS": {
		"deploy": false
	},
	"TokenStateiETC": {
		"deploy": false
	},
	"ProxyiETC": {
		"deploy": false
	},
	"SynthiETC": {
		"deploy": false
	},
	"TokenStateiDASH": {
		"deploy": false
	},
	"ProxyiDASH": {
		"deploy": false
	},
	"SynthiDASH": {
		"deploy": false
	},
	"TokenStateiXMR": {
		"deploy": false
	},
	"ProxyiXMR": {
		"deploy": false
	},
	"SynthiXMR": {
		"deploy": false
	},
	"TokenStateiADA": {
		"deploy": false
	},
	"ProxyiADA": {
		"deploy": false
	},
	"SynthiADA": {
		"deploy": false
	},
	"FlexibleStorage": {
		"deploy": false
	},
	"SystemSettings": {
		"deploy": false
	},
	"TradingRewards": {
		"deploy": false
	},
	"EtherCollateralsUSD": {
		"deploy": false
	},
	"TokenStatesOIL": {
		"deploy": false
	},
	"ProxysOIL": {
		"deploy": false
	},
	"SynthsOIL": {
		"deploy": false
	},
	"TokenStateiOIL": {
		"deploy": false
	},
	"ProxyiOIL": {
		"deploy": false
	},
	"SynthiOIL": {
		"deploy": false
	},
	"CollateralErc20": {
		"deploy": false
	},
	"CollateralEth": {
		"deploy": false
	},
	"CollateralManager": {
		"deploy": false
	},
	"CollateralManagerState": {
		"deploy": false
	},
	"CollateralStateErc20": {
		"deploy": false
	},
	"CollateralStateEth": {
		"deploy": false
	},
	"CollateralStateShort": {
		"deploy": false
	},
	"CollateralShort": {
		"deploy": false
	},
	"RewardEscrowV2": {
		"deploy": false
	},
	"SynthetixBridgeToOptimism": {
		"deploy": false
	},
	"ShortingRewardssBTC": {
		"deploy": false
	},
	"ShortingRewardssETH": {
		"deploy": false
	},
	"TokenStatesAAVE": {
		"deploy": false
	},
	"ProxysAAVE": {
		"deploy": false
	},
	"SynthsAAVE": {
		"deploy": false
	},
	"TokenStatesUNI": {
		"deploy": false
	},
	"ProxysUNI": {
		"deploy": false
	},
	"SynthsUNI": {
		"deploy": false
	},
	"TokenStatesYFI": {
		"deploy": false
	},
	"ProxysYFI": {
		"deploy": false
	},
	"SynthsYFI": {
		"deploy": false
	},
	"TokenStatesDOT": {
		"deploy": false
	},
	"ProxysDOT": {
		"deploy": false
	},
	"SynthsDOT": {
		"deploy": false
	},
	"TokenStatesREN": {
		"deploy": false
	},
	"ProxysREN": {
		"deploy": false
	},
	"SynthsREN": {
		"deploy": false
	},
	"TokenStatesCOMP": {
		"deploy": false
	},
	"ProxysCOMP": {
		"deploy": false
	},
	"SynthsCOMP": {
		"deploy": false
	},
	"TokenStateiAAVE": {
		"deploy": false
	},
	"ProxyiAAVE": {
		"deploy": false
	},
	"SynthiAAVE": {
		"deploy": false
	},
	"TokenStateiUNI": {
		"deploy": false
	},
	"ProxyiUNI": {
		"deploy": false
	},
	"SynthiUNI": {
		"deploy": false
	},
	"TokenStateiYFI": {
		"deploy": false
	},
	"ProxyiYFI": {
		"deploy": false
	},
	"SynthiYFI": {
		"deploy": false
	},
	"TokenStateiDOT": {
		"deploy": false
	},
	"ProxyiDOT": {
		"deploy": false
	},
	"SynthiDOT": {
		"deploy": false
	},
	"TokenStateiREN": {
		"deploy": false
	},
	"ProxyiREN": {
		"deploy": false
	},
	"SynthiREN": {
		"deploy": false
	},
	"TokenStateiCOMP": {
		"deploy": false
	},
	"ProxyiCOMP": {
		"deploy": false
	},
	"SynthiCOMP": {
		"deploy": false
	},
	"TokenStatesTSLA": {
		"deploy": false
	},
	"ProxysTSLA": {
		"deploy": false
	},
	"SynthsTSLA": {
		"deploy": false
	},
	"TokenStatesKRW": {
		"deploy": false
	},
	"ProxysKRW": {
		"deploy": false
	},
	"SynthsKRW": {
		"deploy": false
	},
	"TokenStates1INCH": {
		"deploy": false
	},
	"Proxys1INCH": {
		"deploy": false
	},
	"Synths1INCH": {
		"deploy": false
	},
	"TokenStatesRUNE": {
		"deploy": false
	},
	"ProxysRUNE": {
		"deploy": false
	},
	"SynthsRUNE": {
		"deploy": false
	},
	"TokenStatesCRV": {
		"deploy": false
	},
	"ProxysCRV": {
		"deploy": false
	},
	"SynthsCRV": {
		"deploy": false
	},
	"TokenStatesAAPL": {
		"deploy": false
	},
	"ProxysAAPL": {
		"deploy": false
	},
	"SynthsAAPL": {
		"deploy": false
	},
	"TokenStatesFB": {
		"deploy": false
	},
	"ProxysFB": {
		"deploy": false
	},
	"SynthsFB": {
		"deploy": false
	},
	"TokenStatesGOOG": {
		"deploy": false
	},
	"ProxysGOOG": {
		"deploy": false
	},
	"SynthsGOOG": {
		"deploy": false
	},
	"TokenStatesNFLX": {
		"deploy": false
	},
	"ProxysNFLX": {
		"deploy": false
	},
	"SynthsNFLX": {
		"deploy": false
	},
	"TokenStatesAMZN": {
		"deploy": false
	},
	"ProxysAMZN": {
		"deploy": false
	},
	"SynthsAMZN": {
		"deploy": false
	},
	"VirtualSynthMastercopy": {
		"deploy": false
	},
	"TokenStatesCOIN": {
		"deploy": false
	},
	"ProxysCOIN": {
		"deploy": false
	},
	"SynthsCOIN": {
		"deploy": false
	},
	"TokenStatesMSFT": {
		"deploy": false
	},
	"ProxysMSFT": {
		"deploy": false
	},
	"SynthsMSFT": {
		"deploy": false
	}
}<|MERGE_RESOLUTION|>--- conflicted
+++ resolved
@@ -110,15 +110,12 @@
 	"StakingRewardssGOOGBalancer": {
 		"deploy": false
 	},
-<<<<<<< HEAD
-=======
 	"StakingRewardssCOINBalancer": {
 		"deploy": false
 	},
 	"StakingRewardssMSFTBalancer": {
 		"deploy": false
 	},
->>>>>>> 74f4d3fc
 	"DappMaintenance": {
 		"deploy": false
 	},
