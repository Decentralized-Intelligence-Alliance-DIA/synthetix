{
	"SystemSettings": {
		"deploy": true
	},
	"SynthetixBridgeToOptimism": {
		"deploy": true
	},
	"SynthetixBridgeEscrow": {
		"deploy": true
	},
	"AddressResolver": {
		"deploy": true
	},
	"ReadProxyAddressResolver": {
		"deploy": true
	},
	"CollateralManager": {
		"deploy": true
	},
	"CollateralManagerState": {
		"deploy": true
	},
	"CollateralEth": {
		"deploy": true
	},
	"CollateralErc20": {
		"deploy": true
	},
	"CollateralShort": {
		"deploy": true
	},
	"CollateralUtil": {
		"deploy": true
	},
	"DebtCache": {
		"deploy": true
	},
	"Depot": {
		"deploy": true
	},
	"TradingRewards": {
		"deploy": true
	},
	"EscrowChecker": {
		"deploy": true
	},
	"ExchangeRates": {
		"deploy": true
	},
	"Exchanger": {
		"deploy": true
	},
	"ExchangeCircuitBreaker": {
		"deploy": true
	},
<<<<<<< HEAD
	"VirtualSynthMastercopy": {
		"deploy": true
	},
=======
>>>>>>> af2813c6
	"ExchangeState": {
		"deploy": true
	},
	"FeePool": {
		"deploy": true
	},
	"FeePoolState": {
		"deploy": true
	},
	"FeePoolEternalStorage": {
		"deploy": true
	},
	"FlexibleStorage": {
		"deploy": true
	},
	"DelegateApprovals": {
		"deploy": true
	},
	"DelegateApprovalsEternalStorage": {
		"deploy": true
	},
	"Issuer": {
		"deploy": true
	},
	"EternalStorageLiquidations": {
		"deploy": true
	},
	"Liquidations": {
		"deploy": true
	},
	"SupplySchedule": {
		"deploy": true
	},
	"Synthetix": {
		"deploy": true
	},
	"SynthetixEscrow": {
		"deploy": true
	},
	"RewardEscrow": {
		"deploy": true
	},
	"RewardEscrowV2": {
		"deploy": true
	},
	"RewardsDistribution": {
		"deploy": true
	},
	"SynthetixState": {
		"deploy": true
	},
	"SystemStatus": {
		"deploy": true
	},
	"SynthUtil": {
		"deploy": true
	},
	"DappMaintenance": {
		"deploy": true
	},
	"SynthsUSD": {
		"deploy": true
	},
	"SynthsEUR": {
		"deploy": true
	},
	"SynthsJPY": {
		"deploy": true
	},
	"SynthsAUD": {
		"deploy": true
	},
	"SynthsGBP": {
		"deploy": true
	},
	"SynthsCHF": {
		"deploy": true
	},
	"SynthsXAU": {
		"deploy": true
	},
	"SynthsXAG": {
		"deploy": true
	},
	"SynthsBTC": {
		"deploy": true
	},
	"ProxyERC20": {
		"deploy": true
	},
	"ProxyERC20sUSD": {
		"deploy": true
	},
	"ProxyFeePool": {
		"deploy": true
	},
	"ProxySynthetix": {
		"deploy": true
	},
	"ProxysUSD": {
		"deploy": true
	},
	"ProxysEUR": {
		"deploy": true
	},
	"ProxysJPY": {
		"deploy": true
	},
	"ProxysAUD": {
		"deploy": true
	},
	"ProxysGBP": {
		"deploy": true
	},
	"ProxysCHF": {
		"deploy": true
	},
	"ProxysXAU": {
		"deploy": true
	},
	"ProxysXAG": {
		"deploy": true
	},
	"ProxysBTC": {
		"deploy": true
	},
	"SafeDecimalMath": {
		"deploy": true
	},
	"Math": {
		"deploy": true
	},
	"TokenStateSynthetix": {
		"deploy": true
	},
	"TokenStatesUSD": {
		"deploy": true
	},
	"TokenStatesEUR": {
		"deploy": true
	},
	"TokenStatesJPY": {
		"deploy": true
	},
	"TokenStatesAUD": {
		"deploy": true
	},
	"TokenStatesGBP": {
		"deploy": true
	},
	"TokenStatesCHF": {
		"deploy": true
	},
	"TokenStatesXAU": {
		"deploy": true
	},
	"TokenStatesXAG": {
		"deploy": true
	},
	"TokenStatesBTC": {
		"deploy": true
	},
	"TokenStatesETH": {
		"deploy": true
	},
	"ProxysETH": {
		"deploy": true
	},
	"SynthsETH": {
		"deploy": true
	},
	"TokenStatesBNB": {
		"deploy": true
	},
	"ProxysBNB": {
		"deploy": true
	},
	"SynthsBNB": {
		"deploy": true
	},
	"TokenStatesTRX": {
		"deploy": true
	},
	"ProxysTRX": {
		"deploy": true
	},
	"SynthsTRX": {
		"deploy": true
	},
	"TokenStatesXTZ": {
		"deploy": true
	},
	"ProxysXTZ": {
		"deploy": true
	},
	"SynthsXTZ": {
		"deploy": true
	},
	"TokenStatesCEX": {
		"deploy": true
	},
	"ProxysCEX": {
		"deploy": true
	},
	"SynthsCEX": {
		"deploy": true
	},
	"TokenStatesXRP": {
		"deploy": true
	},
	"ProxysXRP": {
		"deploy": true
	},
	"SynthsXRP": {
		"deploy": true
	},
	"TokenStatesLTC": {
		"deploy": true
	},
	"ProxysLTC": {
		"deploy": true
	},
	"SynthsLTC": {
		"deploy": true
	},
	"TokenStatesLINK": {
		"deploy": true
	},
	"ProxysLINK": {
		"deploy": true
	},
	"SynthsLINK": {
		"deploy": true
	},
	"TokenStatesEOS": {
		"deploy": true
	},
	"ProxysEOS": {
		"deploy": true
	},
	"SynthsEOS": {
		"deploy": true
	},
	"TokenStatesBCH": {
		"deploy": true
	},
	"ProxysBCH": {
		"deploy": true
	},
	"SynthsBCH": {
		"deploy": true
	},
	"TokenStatesETC": {
		"deploy": true
	},
	"ProxysETC": {
		"deploy": true
	},
	"SynthsETC": {
		"deploy": true
	},
	"TokenStatesDASH": {
		"deploy": true
	},
	"ProxysDASH": {
		"deploy": true
	},
	"SynthsDASH": {
		"deploy": true
	},
	"TokenStatesXMR": {
		"deploy": true
	},
	"ProxysXMR": {
		"deploy": true
	},
	"SynthsXMR": {
		"deploy": true
	},
	"TokenStatesADA": {
		"deploy": true
	},
	"ProxysADA": {
		"deploy": true
	},
	"SynthsADA": {
		"deploy": true
	},
	"TokenStatesDEFI": {
		"deploy": true
	},
	"ProxysDEFI": {
		"deploy": true
	},
	"SynthsDEFI": {
		"deploy": true
	},
	"TokenStatesFTSE": {
		"deploy": true
	},
	"ProxysFTSE": {
		"deploy": true
	},
	"SynthsFTSE": {
		"deploy": true
	},
	"TokenStatesNIKKEI": {
		"deploy": true
	},
	"ProxysNIKKEI": {
		"deploy": true
	},
	"SynthsNIKKEI": {
		"deploy": true
	},
	"MockToken": {
		"deploy": true
	},
	"EtherWrapper": {
		"deploy": true
	},
	"NativeEtherWrapper": {
		"deploy": true
	},
<<<<<<< HEAD
	"FuturesMarketManager": {
=======
	"WrapperFactory": {
>>>>>>> af2813c6
		"deploy": true
	},
	"WETH": {
		"deploy": true
	},
<<<<<<< HEAD
=======
	"OwnerRelayOnEthereum": {
		"deploy": true
	},
>>>>>>> af2813c6
	"SynthRedeemer": {
		"deploy": true
	}
}<|MERGE_RESOLUTION|>--- conflicted
+++ resolved
@@ -53,12 +53,9 @@
 	"ExchangeCircuitBreaker": {
 		"deploy": true
 	},
-<<<<<<< HEAD
 	"VirtualSynthMastercopy": {
 		"deploy": true
 	},
-=======
->>>>>>> af2813c6
 	"ExchangeState": {
 		"deploy": true
 	},
@@ -383,22 +380,18 @@
 	"NativeEtherWrapper": {
 		"deploy": true
 	},
-<<<<<<< HEAD
 	"FuturesMarketManager": {
-=======
+		"deploy": true
+	},
 	"WrapperFactory": {
->>>>>>> af2813c6
 		"deploy": true
 	},
 	"WETH": {
 		"deploy": true
 	},
-<<<<<<< HEAD
-=======
 	"OwnerRelayOnEthereum": {
 		"deploy": true
 	},
->>>>>>> af2813c6
 	"SynthRedeemer": {
 		"deploy": true
 	}
