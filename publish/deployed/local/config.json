--- conflicted
+++ resolved
@@ -386,11 +386,10 @@
 	"SynthRedeemer": {
 		"deploy": true
 	},
-<<<<<<< HEAD
 	"ext:AggregatorDebtInfo": {
-=======
+		"deploy": true
+	},
 	"SystemSettingsLib": {
->>>>>>> 24acb9c7
 		"deploy": true
 	}
 }