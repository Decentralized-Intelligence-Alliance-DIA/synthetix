[
	{
		"name": "INITIAL_ISSUANCE",
		"value": "0"
	},
	{
		"name": "WAITING_PERIOD_SECS",
		"value": "0"
	},
	{
		"name": "RATE_STALE_PERIOD",
		"value": "4200"
	},
	{
<<<<<<< HEAD
=======
		"name": "COLLATERAL_MANAGER",
		"value": {
			"SYNTHS": ["sUSD", "sBTC", "sETH", "sLINK"],
			"SHORTS": ["sBTC", "sETH", "sLINK"],
			"MAX_DEBT": "75000000000000000000000000",
			"MAX_SKEW_RATE": "200000000000000000",
			"BASE_BORROW_RATE": "158443823",
			"BASE_SHORT_RATE": "158443823"
		}
	},
	{
>>>>>>> 70186f22
		"name": "COLLATERAL_SHORT",
		"value": {
			"SYNTHS": ["sBTC", "sETH", "sLINK"],
			"MIN_CRATIO": "1200000000000000000",
<<<<<<< HEAD
			"MIN_COLLATERAL": "0",
			"ISSUE_FEE_RATE": "5000000000000000",
=======
			"MIN_COLLATERAL": "100000000000000000000",
			"ISSUE_FEE_RATE": "4000000000000000",
>>>>>>> 70186f22
			"INTERACTION_DELAY": "0",
			"COLLAPSE_FEE_RATE": "0"
		}
	}
]<|MERGE_RESOLUTION|>--- conflicted
+++ resolved
@@ -12,8 +12,6 @@
 		"value": "4200"
 	},
 	{
-<<<<<<< HEAD
-=======
 		"name": "COLLATERAL_MANAGER",
 		"value": {
 			"SYNTHS": ["sUSD", "sBTC", "sETH", "sLINK"],
@@ -25,18 +23,12 @@
 		}
 	},
 	{
->>>>>>> 70186f22
 		"name": "COLLATERAL_SHORT",
 		"value": {
 			"SYNTHS": ["sBTC", "sETH", "sLINK"],
 			"MIN_CRATIO": "1200000000000000000",
-<<<<<<< HEAD
-			"MIN_COLLATERAL": "0",
-			"ISSUE_FEE_RATE": "5000000000000000",
-=======
 			"MIN_COLLATERAL": "100000000000000000000",
 			"ISSUE_FEE_RATE": "4000000000000000",
->>>>>>> 70186f22
 			"INTERACTION_DELAY": "0",
 			"COLLAPSE_FEE_RATE": "0"
 		}
