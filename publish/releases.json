{
	"sips": [
		{
			"sip": 60,
			"layer": "base",
			"released": "base",
			"sources": [
				"FeePool",
				"Issuer",
				"RewardEscrowV2",
				"Synthetix",
				"SystemSettings"
			]
		},
		{
			"sip": 63,
			"layer": "base",
			"released": "base",
			"sources": ["Exchanger", "Synthetix", "SystemSettings", "TradingRewards"]
		},
		{
			"sip": 64,
			"layer": "base",
			"released": "base",
			"sources": [
				"Exchanger",
				"ExchangeRates",
				"FeePool",
				"FlexibleStorage",
				"Issuer",
				"FeePool",
				"Liquidations",
				"SystemSettings"
			]
		},
		{
			"sip": 75,
			"layer": "base",
			"released": "base",
			"sources": ["ExchangeRates"]
		},
		{
			"sip": 76,
			"layer": "base",
			"released": "base",
			"sources": [
				"Exchanger",
				"ExchangeRates",
				"FeePool",
				"Issuer",
				"Liquidations",
				"Synthetix",
				"SystemSettings"
			]
		},
		{
			"sip": 78,
			"layer": "base",
			"released": "base",
			"sources": ["Exchanger", "ExchangeRates"]
		},
		{
			"sip": 80,
			"layer": "both",
			"sources": {
				"base": [
					"Exchanger",
					"ExchangeRates",
					"ExchangeCircuitBreaker",
					"FeePool",
					"Issuer",
					"DebtCache",
					"Synth(s|i).+",
					"SignedSafeDecimalMath",
					"SystemStatus",
					"FuturesMarketManager"
				],
				"ovm": [
					"Exchanger",
					"ExchangeRates",
					"ExchangeCircuitBreaker",
					"FeePool",
					"Issuer",
					"DebtCache",
					"Synth(s|i).+",
					"SignedSafeDecimalMath",
					"SystemStatus",
					"FuturesMarket.+",
					"FuturesMarketManager",
					"FuturesMarketSettings",
					"FuturesMarketData"
				]
<<<<<<< HEAD
			}
=======
			},
			"released": "both"
>>>>>>> 77032aa0
		},
		{
			"sip": 83,
			"layer": "base",
			"released": "base",
			"sources": ["Exchanger", "ExchangeRates", "Issuer", "SystemSettings"]
		},
		{
			"sip": 85,
			"layer": "base",
			"released": "base",
			"sources": ["EtherCollateralsUSD", "FeePool", "Issuer", "SynthsUSD"]
		},
		{
			"sip": 86,
			"layer": "base",
			"released": "base",
			"sources": ["ExchangeRates"]
		},
		{
			"sip": 88,
			"layer": "base",
			"released": "base",
			"sources": ["ExchangeRates"]
		},
		{
			"sip": 89,
			"layer": "base",
			"released": "base",
			"sources": ["Exchanger", "Synthetix"]
		},
		{
			"sip": 91,
			"layer": "base",
			"released": "base",
			"sources": ["DebtCache", "Exchanger", "Issuer"]
		},
		{
			"sip": 92,
			"layer": "base",
			"released": "base",
			"sources": ["ExchangeRates"]
		},
		{
			"sip": 94,
			"layer": "base",
			"released": "base",
			"sources": ["Exchanger", "Synthetix"]
		},
		{
			"sip": 97,
			"layer": "base",
			"released": "base",
			"sources": [
				"CollateralErc20",
				"CollateralEth",
				"CollateralManager",
				"CollateralManagerState",
				"CollateralStateErc20",
				"CollateralStateEth",
				"DebtCache",
				"FeePool",
				"Issuer",
				"SynthsBTC",
				"SynthsETH",
				"SynthsUSD"
			]
		},
		{
			"sip": 98,
			"layer": "base",
			"released": "base",
			"sources": ["Exchanger"]
		},
		{
			"sip": 100,
			"layer": "base",
			"released": "base",
			"sources": [
				"AddressResolver",
				"BinaryOptionMarketFactory",
				"BinaryOptionMarketManager",
				"DebtCache",
				"ExchangeRates",
				"Exchanger",
				"FeePool",
				"Issuer",
				"Liquidations",
				"RewardEscrowV2",
				"SystemSettings",
				"Synthetix",
				"TradingRewards",
				"Synth(s|i).+"
			]
		},
		{
			"sip": 102,
			"layer": "both",
			"released": "both",
			"sources": {
				"base": ["SynthetixBridgeToOptimism"],
				"ovm": [
					"AddressResolver",
					"CollateralManager",
					"DappMaintenance",
					"DebtCache",
					"EscrowChecker",
					"EtherCollateral",
					"EtherCollateralsUSD",
					"Exchanger",
					"ExchangeRates",
					"ExchangeState",
					"FeePool",
					"FeePoolState",
					"FlexibleStorage",
					"Issuer",
					"Math",
					"ProxyERC20",
					"ProxyERC20sUSD",
					"ProxyFeePool",
					"ProxysUSD",
					"ProxySynthetix",
					"ReadProxyAddressResolver",
					"RewardEscrow",
					"RewardEscrowV2",
					"RewardsDistribution",
					"SafeDecimalMath",
					"Synthetix",
					"SynthetixBridgeToBase",
					"SynthetixEscrow",
					"SynthetixState",
					"SynthsUSD",
					"SynthUtil",
					"SystemSettings",
					"SystemStatus",
					"TokenStatesUSD",
					"TokenStateSynthetix",
					"TradingRewards"
				]
			}
		},
		{
			"sip": 103,
			"layer": "base",
			"released": "base",
			"sources": ["CollateralStateShort", "CollateralShort", "SynthsUSD"]
		},
		{
			"sip": 105,
			"layer": "base",
			"released": "base",
			"sources": [
				"CollateralErc20",
				"CollateralEth",
				"CollateralStateErc20",
				"CollateralStateEth",
				"CollateralStateShort",
				"CollateralShort"
			]
		},
		{
			"sip": 106,
			"layer": "ovm",
			"released": "ovm",
			"sources": ["FeePool", "FeePoolState", "SynthetixState"]
		},
		{
			"sip": 109,
			"layer": "both",
			"released": "both",
			"sources": ["Synthetix", "SystemStatus"]
		},
		{
			"sip": 112,
			"released": "base",
			"layer": "base",
			"sources": [
				"DebtCache",
				"EtherWrapper",
				"FeePool",
				"NativeEtherWrapper",
				"SynthsETH",
				"SynthsUSD",
				"SystemSettings"
			]
		},
		{
			"sip": 115,
			"layer": "base",
			"released": "base"
		},
		{
			"sip": 116,
			"layer": "both",
			"released": "both",
			"sources": {
				"base": ["SynthetixBridgeToOptimism", "SynthetixBridgeEscrow"],
				"ovm": [
					"DebtCache",
					"Exchanger",
					"Synthetix",
					"SynthetixBridgeToBase",
					"SystemStatus"
				]
			}
		},
		{
			"sip": 117,
			"layer": "ovm",
			"released": "ovm",
			"sources": ["DebtCache", "Exchanger", "Synthetix"]
		},
		{
			"sip": 118,
			"layer": "both",
			"released": "both",
			"sources": ["Exchanger"]
		},
		{
			"sip": 120,
			"layer": "base",
			"sources": ["Exchanger", "ExchangeRates", "Synthetix", "SystemSettings"],
			"released": "base"
		},
		{
			"sip": 121,
			"layer": "ovm",
			"released": "ovm",
			"sources": ["EtherWrapper", "Exchanger", "Synthetix", "SystemSettings"]
		},
		{
			"sip": 127,
			"layer": "base",
			"released": "base",
			"sources": ["Exchanger", "VirtualSynthMastercopy"]
		},
		{
			"sip": 128,
			"layer": "base",
			"released": "base"
		},
		{
			"sip": 135,
			"layer": "ovm",
			"sources": [
				"CollateralManager",
				"CollateralManagerState",
				"CollateralShort",
				"CollateralUtil",
				"SynthsBTC",
				"SynthsETH",
				"SynthsLINK",
				"SynthsUSD",
				"SystemSettings"
			],
			"released": "ovm"
		},
		{
			"sip": 136,
			"layer": "base",
			"released": "base",
			"sources": ["DebtCache", "Issuer"]
		},
		{
			"sip": 138,
			"layer": "both",
			"released": "both",
			"sources": ["Exchanger", "Synthetix"]
		},
		{
			"sip": 139,
			"layer": "base",
			"released": "base",
			"sources": ["Exchanger"]
		},
		{
			"sip": 140,
			"layer": "both",
			"released": "both",
			"sources": ["Synthetix"]
		},
		{
			"sip": 142,
			"layer": "both",
			"released": "both",
			"sources": [
				"DebtCache",
				"FeePool",
				"Issuer",
				"Synthetix",
				"SynthsETH",
				"SynthsUSD",
				"SynthsBTC"
			]
		},
		{
			"sip": 145,
			"layer": "base",
			"released": "base",
			"sources": ["DebtCache"]
		},
		{
			"sip": 167,
			"layer": "both",
			"sources": {
				"base": ["OwnerRelayOnEthereum", "SystemSettings"],
				"ovm": ["Issuer", "OwnerRelayOnOptimism", "SystemSettings"]
			},
			"released": "both"
		},
		{
			"sip": 158,
			"layer": "base",
			"released": "base"
		},
		{
			"sip": 165,
			"layer": "both",
			"sources": {
				"base": [
					"FeePool",
					"Issuer",
					"OneNetAggregatorIssuedSynths",
					"OneNetAggregatorDebtRatio",
					"SynthetixBridgeToOptimism"
				],
				"ovm": [
					"FeePool",
					"Issuer",
					"OneNetAggregatorIssuedSynths",
					"OneNetAggregatorDebtRatio",
					"SynthetixBridgeToBase"
				]
<<<<<<< HEAD
			}
=======
			},
			"released": "both"
>>>>>>> 77032aa0
		},
		{
			"sip": 169,
			"layer": "base",
			"released": "base"
		},
		{
			"sip": 170,
			"layer": "base",
			"released": "base"
		},
		{
			"sip": 174,
			"layer": "both",
			"released": "both",
			"sources": ["Exchanger", "Issuer", "SynthRedeemer"]
		},
		{
			"sip": 182,
			"layer": "both",
			"sources": [
				"DebtCache",
				"FeePool",
				"Issuer",
				"Synths.*",
				"SystemSettings",
				"WrapperFactory"
			],
			"released": "both"
		},
		{
			"sip": 184,
			"layer": "both",
			"sources": ["Exchanger", "ExchangeRates", "SystemSettings"],
			"released": "both"
		},
		{
			"sip": 185,
			"layer": "both",
			"sources": ["Synthetix", "FeePool", "Issuer", "SynthetixDebtShare"],
			"released": "both"
		},
		{
			"sip": 187,
			"layer": "both",
			"sources": ["DebtCache", "Issuer"],
			"released": "both"
		},
		{
			"sip": 188,
			"layer": "base",
			"sources": [],
			"released": "base"
		},
		{
			"sip": 192,
			"layer": "both",
			"sources": ["WrapperFactory"],
			"released": "both"
		},
		{
			"sip": 193,
			"layer": "both",
			"sources": ["SystemSettings", "SystemSettingsLib"],
			"released": "both"
		},
		{
			"sip": 194,
			"layer": "ovm",
			"sources": ["Synthetix"],
			"released": "ovm"
		},
		{
			"sip": 195,
			"layer": "ovm",
			"sources": ["CollateralEth"],
			"released": "ovm"
		},
		{
			"sip": 196,
			"layer": "both",
			"sources": ["ExchangeRates"],
			"released": "both"
		},
		{
			"sip": 199,
			"layer": "ovm",
			"sources": [],
			"released": "ovm"
		},
		{
			"sip": 200,
			"layer": "both",
			"sources": ["FeePool"],
			"released": "both"
		},
		{
			"sip": 202,
			"layer": "base",
			"sources": ["SupplySchedule", "Synthetix"],
			"released": "base"
		},
		{
			"sip": 205,
			"layer": "ovm",
			"sources": [],
			"released": "ovm"
		},
		{
			"sip": 209,
			"layer": "both",
			"sources": ["Exchanger"],
			"released": "both"
		},
		{
			"sip": 213,
			"layer": "ovm",
			"sources": [],
			"released": "both"
		}
	],
	"releases": [
		{
			"name": "Pollux",
			"released": true,
			"version": {
				"major": 2,
				"minor": 27
			},
			"sips": [63, 64, 75, 76, 78]
		},
		{
			"name": "Formalhaut",
			"released": true,
			"version": {
				"major": 2,
				"minor": 28
			},
			"sips": [85, 86]
		},
		{
			"name": "Deneb",
			"released": true,
			"version": {
				"major": 2,
				"minor": 30
			},
			"sips": [83, 84, 88]
		},
		{
			"name": "Mimosa",
			"released": true,
			"version": {
				"major": 2,
				"minor": 31
			},
			"sips": [89, 91, 92]
		},
		{
			"name": "Regulus",
			"released": true,
			"version": {
				"major": 2,
				"minor": 32
			},
			"sips": [94]
		},
		{
			"name": "Adhara",
			"released": true,
			"version": {
				"major": 2,
				"minor": 34
			},
			"sips": [98, 99]
		},
		{
			"name": "Shaula",
			"released": true,
			"version": {
				"major": 2,
				"minor": 35
			},
			"sips": [97, 100, 103]
		},
		{
			"name": "Castor",
			"released": true,
			"version": {
				"major": 2,
				"minor": 36
			},
			"sips": [60, 102, 105]
		},
		{
			"name": "Castor (Optimism)",
			"released": true,
			"ovm": true,
			"version": {
				"major": 2,
				"minor": 36
			},
			"sips": [102]
		},
		{
			"name": "Gacrux (Optimism)",
			"released": true,
			"ovm": true,
			"version": {
				"major": 2,
				"minor": 37
			},
			"sips": [106]
		},
		{
			"name": "Bellatrix",
			"released": true,
			"version": {
				"major": 2,
				"minor": 38
			},
			"sips": [109]
		},
		{
			"name": "Elnath",
			"released": true,
			"version": {
				"major": 2,
				"minor": 39
			},
			"sips": [110]
		},
		{
			"name": "L2 Phase 1 (Optimism Kovan)",
			"ovm": true,
			"released": true,
			"version": {
				"major": 2,
				"minor": 40
			},
			"sips": []
		},
		{
			"name": "Miaplacidus",
			"released": true,
			"version": {
				"major": 2,
				"minor": 41
			},
			"sips": [113]
		},
		{
			"name": "Alnilam",
			"released": true,
			"version": {
				"major": 2,
				"minor": 42
			},
			"sips": [107, 114, 126, 127]
		},
		{
			"name": "Regora",
			"released": true,
			"version": {
				"major": 2,
				"minor": 43
			},
			"sips": [115, 128]
		},
		{
			"name": "Alnair",
			"released": true,
			"version": {
				"major": 2,
				"minor": 44
			},
			"sips": [116]
		},
		{
			"name": "Alnair (Optimism)",
			"released": true,
			"ovm": true,
			"version": {
				"major": 2,
				"minor": 44
			},
			"sips": [109, 116, 117, 118]
		},
		{
			"name": "Alioth",
			"released": true,
			"version": {
				"major": 2,
				"minor": 45
			},
			"sips": [112, 136]
		},
		{
			"name": "Alnitak",
			"released": true,
			"version": {
				"major": 2,
				"minor": 46
			},
			"sips": [138, 139, 140, 151]
		},
		{
			"name": "Alnitak (Optimism)",
			"released": true,
			"version": {
				"major": 2,
				"minor": 46
			},
			"ovm": true,
			"sips": [138, 139, 140]
		},
		{
			"name": "Dubhe (Optimism)",
			"released": true,
			"version": {
				"major": 2,
				"minor": 47
			},
			"ovm": true,
			"sips": [121]
		},
		{
			"name": "Mirfak",
			"released": true,
			"version": {
				"major": 2,
				"minor": 48
			},
			"sips": [142, 145, 170, 174]
		},
		{
			"name": "Wezen",
			"released": true,
			"version": {
				"major": 2,
				"minor": 49
			},
			"sips": [158, 169]
		},
		{
			"name": "Sargas (Optimism)",
			"ovm": true,
			"released": true,
			"version": {
				"major": 2,
				"minor": 50
			},
			"sips": [135, 142, 174]
		},
		{
			"name": "Kaus",
			"released": true,
			"version": {
				"major": 2,
				"minor": 51
			},
			"sips": [187]
		},
		{
			"name": "Kaus (Optimism)",
			"ovm": true,
			"released": true,
			"version": {
				"major": 2,
				"minor": 51
			},
			"sips": [187]
		},
		{
			"name": "Avior (Optimism)",
			"ovm": true,
			"released": true,
			"version": {
				"major": 2,
				"minor": 52
			},
			"sips": [182]
		},
		{
			"name": "Alkaid",
			"released": true,
			"version": {
				"major": 2,
				"minor": 53
			},
			"sips": [120, 182]
		},
		{
			"name": "Menkalinan",
			"released": true,
			"version": {
				"major": 2,
				"minor": 54
			},
			"sips": [167]
		},
		{
			"name": "Menkalinan (Optimism)",
			"ovm": true,
			"released": true,
			"version": {
				"major": 2,
				"minor": 54
			},
			"sips": [167]
		},
		{
			"name": "Atria",
			"released": true,
			"version": {
				"major": 2,
				"minor": 55
			},
			"sips": [192]
		},
		{
			"name": "Atria (Optimism)",
			"ovm": true,
			"released": true,
			"version": {
				"major": 2,
				"minor": 55
			},
			"sips": [192]
		},
		{
			"name": "Alhena",
			"released": true,
			"version": {
				"major": 2,
				"minor": 56
			},
			"sips": [188]
		},
		{
			"name": "Alhena (Optimism)",
			"ovm": true,
			"released": true,
			"version": {
				"major": 2,
				"minor": 56
			},
			"sips": [194, 195]
		},
		{
			"name": "Peacock",
			"released": true,
			"version": {
				"major": 2,
				"minor": 57
			},
			"sips": [200]
		},
		{
			"name": "Peacock (Optimism)",
			"ovm": true,
			"released": true,
			"version": {
				"major": 2,
				"minor": 57
			},
			"sips": [200]
		},
		{
			"name": "Alsephina",
			"released": true,
			"version": {
				"major": 2,
				"minor": 58
			},
			"sips": [184, 193, 196]
		},
		{
			"name": "Alsephina (Optimism)",
			"ovm": true,
			"released": true,
			"version": {
				"major": 2,
				"minor": 58
			},
			"sips": [184, 193, 196]
		},
		{
			"name": "Mirzam",
			"released": true,
			"version": {
				"major": 2,
				"minor": 59
			},
			"sips": [209]
		},
		{
			"name": "Mirzam (Optimism)",
			"ovm": true,
			"released": true,
			"version": {
				"major": 2,
				"minor": 59
			},
			"sips": [209]
		},
		{
			"name": "Alphard",
			"released": true,
			"version": {
				"major": 2,
				"minor": 60
			},
			"sips": [185]
		},
		{
			"name": "Alphard (Optimism)",
			"ovm": true,
			"released": true,
			"version": {
				"major": 2,
				"minor": 60
			},
			"sips": [185]
		},
		{
			"name": "Polaris (Optimism)",
			"ovm": true,
			"released": true,
			"version": {
				"major": 2,
				"minor": 61
			},
			"sips": [199]
		},
		{
			"name": "Hamal",
			"released": true,
			"version": {
				"major": 2,
				"minor": 62
			},
			"sips": [202]
		},
		{
			"name": "Algieba (Optimism)",
			"ovm": true,
			"released": true,
			"version": {
				"major": 2,
				"minor": 63
			},
			"sips": [205]
		},
		{
			"name": "Diphda",
			"released": true,
			"version": {
				"major": 2,
				"minor": 64
			},
			"sips": [80, 165]
		},
		{
			"name": "Diphda (Optimism)",
			"ovm": true,
			"released": true,
			"version": {
				"major": 2,
				"minor": 64
			},
<<<<<<< HEAD
			"sips": [80, 165]
=======
			"sips": [80, 165, 213]
>>>>>>> 77032aa0
		},
		{
			"name": "Mizar",
			"released": false,
			"version": {
				"major": 2,
				"minor": 65
			},
			"sips": []
		},
		{
			"name": "Mizar (Optimism)",
			"ovm": true,
			"released": false,
			"version": {
				"major": 2,
				"minor": 65
			},
			"sips": []
		},
		{
			"name": "Nunki",
			"released": false,
			"version": {
				"major": 2,
				"minor": 66
			},
			"sips": []
		},
		{
			"name": "Nunki (Optimism)",
			"ovm": true,
			"released": false,
			"version": {
				"major": 2,
				"minor": 66
			},
			"sips": []
		}
	]
}<|MERGE_RESOLUTION|>--- conflicted
+++ resolved
@@ -90,12 +90,8 @@
 					"FuturesMarketSettings",
 					"FuturesMarketData"
 				]
-<<<<<<< HEAD
-			}
-=======
-			},
-			"released": "both"
->>>>>>> 77032aa0
+			},
+			"released": "both"
 		},
 		{
 			"sip": 83,
@@ -429,12 +425,8 @@
 					"OneNetAggregatorDebtRatio",
 					"SynthetixBridgeToBase"
 				]
-<<<<<<< HEAD
-			}
-=======
-			},
-			"released": "both"
->>>>>>> 77032aa0
+			},
+			"released": "both"
 		},
 		{
 			"sip": 169,
@@ -1006,11 +998,7 @@
 				"major": 2,
 				"minor": 64
 			},
-<<<<<<< HEAD
-			"sips": [80, 165]
-=======
 			"sips": [80, 165, 213]
->>>>>>> 77032aa0
 		},
 		{
 			"name": "Mizar",
