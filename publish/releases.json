--- conflicted
+++ resolved
@@ -438,21 +438,10 @@
 			"released": "ovm"
 		},
 		{
-<<<<<<< HEAD
-			"sip": 196,
-			"layer": "both",
-			"sources": ["ExchangeRates"]
-		},
-		{
-			"sip": 200,
-			"layer": "both",
-			"sources": ["FeePool"]
-=======
 			"sip": 200,
 			"layer": "both",
 			"sources": ["FeePool"],
 			"released": "both"
->>>>>>> f6cfa7cb
 		}
 	],
 	"releases": [
