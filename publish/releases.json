--- conflicted
+++ resolved
@@ -238,9 +238,6 @@
 		"sips": [112, 136]
 	},
 	{
-<<<<<<< HEAD
-		"name": "TBD",
-=======
 		"name": "Alnitak",
 		"version": {
 			"major": 2,
@@ -251,18 +248,19 @@
 	},
 	{
 		"name": "Alnitak (Optimism)",
->>>>>>> 347e5b6f
 		"version": {
 			"major": 2,
 			"minor": 46
 		},
 		"ovm": true,
-<<<<<<< HEAD
-		"sources": ["DebtCache", "Issuer", "EtherWrapper"],
-		"sips": [136]
-=======
-		"sources": ["Exchanger", "MintableSynthetix"],
-		"sips": [138, 139, 140]
->>>>>>> 347e5b6f
+		"sources": [
+			"DebtCache",
+			"EtherWrapper",
+			"Exchanger",
+			"Issuer",
+			"Synthetix",
+			"SystemSettings"
+		],
+		"sips": [136, 138, 139, 140]
 	}
 ]