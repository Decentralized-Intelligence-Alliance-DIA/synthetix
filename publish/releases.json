{
	"sips": [
		{
			"sip": 60,
			"layer": "base",
			"released": "base",
			"sources": [
				"FeePool",
				"Issuer",
				"RewardEscrowV2",
				"Synthetix",
				"SystemSettings"
			]
		},
		{
			"sip": 63,
			"layer": "base",
			"released": "base",
			"sources": ["Exchanger", "Synthetix", "SystemSettings", "TradingRewards"]
		},
		{
			"sip": 64,
			"layer": "base",
			"released": "base",
			"sources": [
				"Exchanger",
				"ExchangeRates",
				"FeePool",
				"FlexibleStorage",
				"Issuer",
				"FeePool",
				"Liquidations",
				"SystemSettings"
			]
		},
		{
			"sip": 75,
			"layer": "base",
			"released": "base",
			"sources": ["ExchangeRates"]
		},
		{
			"sip": 76,
			"layer": "base",
			"released": "base",
			"sources": [
				"Exchanger",
				"ExchangeRates",
				"FeePool",
				"Issuer",
				"Liquidations",
				"Synthetix",
				"SystemSettings"
			]
		},
		{
			"sip": 78,
			"layer": "base",
			"released": "base",
			"sources": ["Exchanger", "ExchangeRates"]
		},
		{
			"sip": 83,
			"layer": "base",
			"released": "base",
			"sources": ["Exchanger", "ExchangeRates", "Issuer", "SystemSettings"]
		},
		{
			"sip": 85,
			"layer": "base",
			"released": "base",
			"sources": ["EtherCollateralsUSD", "FeePool", "Issuer", "SynthsUSD"]
		},
		{
			"sip": 86,
			"layer": "base",
			"released": "base",
			"sources": ["ExchangeRates"]
		},
		{
			"sip": 88,
			"layer": "base",
			"released": "base",
			"sources": ["ExchangeRates"]
		},
		{
			"sip": 89,
			"layer": "base",
			"released": "base",
			"sources": ["Exchanger", "Synthetix"]
		},
		{
			"sip": 91,
			"layer": "base",
			"released": "base",
			"sources": ["DebtCache", "Exchanger", "Issuer"]
		},
		{
			"sip": 92,
			"layer": "base",
			"released": "base",
			"sources": ["ExchangeRates"]
		},
		{
			"sip": 94,
			"layer": "base",
			"released": "base",
			"sources": ["Exchanger", "Synthetix"]
		},
		{
			"sip": 97,
			"layer": "base",
			"released": "base",
			"sources": [
				"CollateralErc20",
				"CollateralEth",
				"CollateralManager",
				"CollateralManagerState",
				"CollateralStateErc20",
				"CollateralStateEth",
				"DebtCache",
				"FeePool",
				"Issuer",
				"SynthsBTC",
				"SynthsETH",
				"SynthsUSD"
			]
		},
		{
			"sip": 98,
			"layer": "base",
			"released": "base",
			"sources": ["Exchanger"]
		},
		{
			"sip": 100,
			"layer": "base",
			"released": "base",
			"sources": [
				"AddressResolver",
				"BinaryOptionMarketFactory",
				"BinaryOptionMarketManager",
				"DebtCache",
				"ExchangeRates",
				"Exchanger",
				"FeePool",
				"Issuer",
				"Liquidations",
				"RewardEscrowV2",
				"SystemSettings",
				"Synthetix",
				"TradingRewards",
				"Synth(s|i).+"
			]
		},
		{
			"sip": 102,
			"layer": "both",
			"released": "both",
			"sources": {
				"base": ["SynthetixBridgeToOptimism"],
				"ovm": [
					"AddressResolver",
					"CollateralManager",
					"DappMaintenance",
					"DebtCache",
					"EscrowChecker",
					"EtherCollateral",
					"EtherCollateralsUSD",
					"Exchanger",
					"ExchangeRates",
					"ExchangeState",
					"FeePool",
					"FeePoolState",
					"FlexibleStorage",
					"Issuer",
					"Math",
					"ProxyERC20",
					"ProxyERC20sUSD",
					"ProxyFeePool",
					"ProxysUSD",
					"ProxySynthetix",
					"ReadProxyAddressResolver",
					"RewardEscrow",
					"RewardEscrowV2",
					"RewardsDistribution",
					"SafeDecimalMath",
					"Synthetix",
					"SynthetixBridgeToBase",
					"SynthetixEscrow",
					"SynthetixState",
					"SynthsUSD",
					"SynthUtil",
					"SystemSettings",
					"SystemStatus",
					"TokenStatesUSD",
					"TokenStateSynthetix",
					"TradingRewards"
				]
			}
		},
		{
			"sip": 103,
			"layer": "base",
			"released": "base",
			"sources": ["CollateralStateShort", "CollateralShort", "SynthsUSD"]
		},
		{
			"sip": 105,
			"layer": "base",
			"released": "base",
			"sources": [
				"CollateralErc20",
				"CollateralEth",
				"CollateralStateErc20",
				"CollateralStateEth",
				"CollateralStateShort",
				"CollateralShort"
			]
		},
		{
			"sip": 106,
			"layer": "ovm",
			"released": "ovm",
			"sources": ["FeePool", "FeePoolState", "SynthetixState"]
		},
		{
			"sip": 109,
			"layer": "both",
			"released": "both",
			"sources": ["Synthetix", "SystemStatus"]
		},
		{
			"sip": 112,
			"released": "base",
			"layer": "base",
			"sources": [
				"DebtCache",
				"EtherWrapper",
				"FeePool",
				"NativeEtherWrapper",
				"SynthsETH",
				"SynthsUSD",
				"SystemSettings"
			]
		},
		{
			"sip": 115,
			"layer": "base",
			"released": "base"
		},
		{
			"sip": 116,
			"layer": "both",
			"released": "both",
			"sources": {
				"base": ["SynthetixBridgeToOptimism", "SynthetixBridgeEscrow"],
				"ovm": [
					"DebtCache",
					"Exchanger",
					"Synthetix",
					"SynthetixBridgeToBase",
					"SystemStatus"
				]
			}
		},
		{
			"sip": 117,
			"layer": "ovm",
			"released": "ovm",
			"sources": ["DebtCache", "Exchanger", "Synthetix"]
		},
		{
			"sip": 118,
			"layer": "both",
			"released": "both",
			"sources": ["Exchanger"]
		},
		{
			"sip": 120,
			"layer": "base",
			"sources": ["Exchanger", "ExchangeRates", "Synthetix", "SystemSettings"],
			"released": "base"
		},
		{
			"sip": 121,
			"layer": "ovm",
			"released": "ovm",
			"sources": ["EtherWrapper", "Exchanger", "Synthetix", "SystemSettings"]
		},
		{
			"sip": 127,
			"layer": "base",
			"released": "base",
			"sources": ["Exchanger", "VirtualSynthMastercopy"]
		},
		{
			"sip": 128,
			"layer": "base",
			"released": "base"
		},
		{
			"sip": 135,
			"layer": "ovm",
			"sources": [
				"CollateralManager",
				"CollateralManagerState",
				"CollateralShort",
				"CollateralUtil",
				"SynthsBTC",
				"SynthsETH",
				"SynthsLINK",
				"SynthsUSD",
				"SystemSettings"
			],
			"released": "ovm"
		},
		{
			"sip": 136,
			"layer": "base",
			"released": "base",
			"sources": ["DebtCache", "Issuer"]
		},
		{
			"sip": 138,
			"layer": "both",
			"released": "both",
			"sources": ["Exchanger", "Synthetix"]
		},
		{
			"sip": 139,
			"layer": "base",
			"released": "base",
			"sources": ["Exchanger"]
		},
		{
			"sip": 140,
			"layer": "both",
			"released": "both",
			"sources": ["Synthetix"]
		},
		{
			"sip": 142,
			"layer": "both",
			"released": "both",
			"sources": [
				"DebtCache",
				"FeePool",
				"Issuer",
				"Synthetix",
				"SynthsETH",
				"SynthsUSD",
				"SynthsBTC"
			]
		},
		{
			"sip": 145,
			"layer": "base",
			"released": "base",
			"sources": ["DebtCache"]
		},
		{
			"sip": 167,
			"layer": "both",
			"sources": {
				"base": ["OwnerRelayOnEthereum", "SystemSettings"],
				"ovm": ["Issuer", "OwnerRelayOnOptimism", "SystemSettings"]
			},
			"released": "both"
		},
		{
			"sip": 158,
			"layer": "base",
			"released": "base"
		},
		{
			"sip": 169,
			"layer": "base",
			"released": "base"
		},
		{
			"sip": 170,
			"layer": "base",
			"released": "base"
		},
		{
			"sip": 174,
			"layer": "both",
			"released": "both",
			"sources": ["Exchanger", "Issuer", "SynthRedeemer"]
		},
		{
			"sip": 182,
			"layer": "both",
			"sources": [
				"DebtCache",
				"FeePool",
				"Issuer",
				"Synths.*",
				"SystemSettings",
				"WrapperFactory"
			],
			"released": "both"
		},
		{
<<<<<<< HEAD
			"sip": 185,
			"layer": "both",
			"sources": [
				"Synthetix",
				"FeePool",
				"Issuer",
				"SynthetixDebtShare"
			]
=======
			"sip": 184,
			"layer": "both",
			"sources": ["Exchanger", "ExchangeRates", "SystemSettings"],
			"released": "both"
>>>>>>> 24acb9c7
		},
		{
			"sip": 185,
			"layer": "both",
<<<<<<< HEAD
			"sources": [
				"Synthetix",
				"FeePool",
				"Issuer",
				"SynthetixDebtShare"
			]
=======
			"sources": ["Synthetix", "FeePool", "Issuer", "SynthetixDebtShare"]
>>>>>>> 24acb9c7
		},
		{
			"sip": 187,
			"layer": "both",
			"sources": ["DebtCache", "Issuer"],
			"released": "both"
		},
		{
			"sip": 188,
			"layer": "base",
			"sources": [],
			"released": "base"
		},
		{
			"sip": 192,
			"layer": "both",
			"sources": ["WrapperFactory"],
			"released": "both"
		},
		{
			"sip": 193,
			"layer": "both",
			"sources": ["SystemSettings", "SystemSettingsLib"],
			"released": "both"
		},
		{
			"sip": 194,
			"layer": "ovm",
			"sources": ["Synthetix"],
			"released": "ovm"
		},
		{
			"sip": 195,
			"layer": "ovm",
			"sources": ["CollateralEth"],
			"released": "ovm"
		},
		{
			"sip": 196,
			"layer": "both",
			"sources": ["ExchangeRates"],
			"released": "both"
		},
		{
			"sip": 200,
			"layer": "both",
			"sources": ["FeePool"],
			"released": "both"
		},
		{
			"sip": 209,
			"layer": "both",
			"sources": ["Exchanger"],
			"released": "both"
		}
	],
	"releases": [
		{
			"name": "Pollux",
			"released": true,
			"version": {
				"major": 2,
				"minor": 27
			},
			"sips": [63, 64, 75, 76, 78]
		},
		{
			"name": "Formalhaut",
			"released": true,
			"version": {
				"major": 2,
				"minor": 28
			},
			"sips": [85, 86]
		},
		{
			"name": "Deneb",
			"released": true,
			"version": {
				"major": 2,
				"minor": 30
			},
			"sips": [83, 84, 88]
		},
		{
			"name": "Mimosa",
			"released": true,
			"version": {
				"major": 2,
				"minor": 31
			},
			"sips": [89, 91, 92]
		},
		{
			"name": "Regulus",
			"released": true,
			"version": {
				"major": 2,
				"minor": 32
			},
			"sips": [94]
		},
		{
			"name": "Adhara",
			"released": true,
			"version": {
				"major": 2,
				"minor": 34
			},
			"sips": [98, 99]
		},
		{
			"name": "Shaula",
			"released": true,
			"version": {
				"major": 2,
				"minor": 35
			},
			"sips": [97, 100, 103]
		},
		{
			"name": "Castor",
			"released": true,
			"version": {
				"major": 2,
				"minor": 36
			},
			"sips": [60, 102, 105]
		},
		{
			"name": "Castor (Optimism)",
			"released": true,
			"ovm": true,
			"version": {
				"major": 2,
				"minor": 36
			},
			"sips": [102]
		},
		{
			"name": "Gacrux (Optimism)",
			"released": true,
			"ovm": true,
			"version": {
				"major": 2,
				"minor": 37
			},
			"sips": [106]
		},
		{
			"name": "Bellatrix",
			"released": true,
			"version": {
				"major": 2,
				"minor": 38
			},
			"sips": [109]
		},
		{
			"name": "Elnath",
			"released": true,
			"version": {
				"major": 2,
				"minor": 39
			},
			"sips": [110]
		},
		{
			"name": "L2 Phase 1 (Optimism Kovan)",
			"ovm": true,
			"released": true,
			"version": {
				"major": 2,
				"minor": 40
			},
			"sips": []
		},
		{
			"name": "Miaplacidus",
			"released": true,
			"version": {
				"major": 2,
				"minor": 41
			},
			"sips": [113]
		},
		{
			"name": "Alnilam",
			"released": true,
			"version": {
				"major": 2,
				"minor": 42
			},
			"sips": [107, 114, 126, 127]
		},
		{
			"name": "Regora",
			"released": true,
			"version": {
				"major": 2,
				"minor": 43
			},
			"sips": [115, 128]
		},
		{
			"name": "Alnair",
			"released": true,
			"version": {
				"major": 2,
				"minor": 44
			},
			"sips": [116]
		},
		{
			"name": "Alnair (Optimism)",
			"released": true,
			"ovm": true,
			"version": {
				"major": 2,
				"minor": 44
			},
			"sips": [109, 116, 117, 118]
		},
		{
			"name": "Alioth",
			"released": true,
			"version": {
				"major": 2,
				"minor": 45
			},
			"sips": [112, 136]
		},
		{
			"name": "Alnitak",
			"released": true,
			"version": {
				"major": 2,
				"minor": 46
			},
			"sips": [138, 139, 140, 151]
		},
		{
			"name": "Alnitak (Optimism)",
			"released": true,
			"version": {
				"major": 2,
				"minor": 46
			},
			"ovm": true,
			"sips": [138, 139, 140]
		},
		{
			"name": "Dubhe (Optimism)",
			"released": true,
			"version": {
				"major": 2,
				"minor": 47
			},
			"ovm": true,
			"sips": [121]
		},
		{
			"name": "Mirfak",
			"released": true,
			"version": {
				"major": 2,
				"minor": 48
			},
			"sips": [142, 145, 170, 174]
		},
		{
			"name": "Wezen",
			"released": true,
			"version": {
				"major": 2,
				"minor": 49
			},
			"sips": [158, 169]
		},
		{
			"name": "Sargas (Optimism)",
			"ovm": true,
			"released": true,
			"version": {
				"major": 2,
				"minor": 50
			},
			"sips": [135, 142, 174]
		},
		{
			"name": "Kaus",
			"released": true,
			"version": {
				"major": 2,
				"minor": 51
			},
			"sips": [187]
		},
		{
			"name": "Kaus (Optimism)",
			"ovm": true,
			"released": true,
			"version": {
				"major": 2,
				"minor": 51
			},
			"sips": [187]
		},
		{
			"name": "Avior (Optimism)",
			"ovm": true,
			"released": true,
			"version": {
				"major": 2,
				"minor": 52
			},
			"sips": [182]
		},
		{
			"name": "Alkaid",
			"released": true,
			"version": {
				"major": 2,
				"minor": 53
			},
			"sips": [120, 182]
		},
		{
			"name": "Menkalinan",
			"released": true,
			"version": {
				"major": 2,
				"minor": 54
			},
			"sips": [167]
		},
		{
			"name": "Menkalinan (Optimism)",
			"ovm": true,
			"released": true,
			"version": {
				"major": 2,
				"minor": 54
			},
			"sips": [167]
		},
		{
			"name": "Atria",
			"released": true,
			"version": {
				"major": 2,
				"minor": 55
			},
			"sips": [192]
		},
		{
			"name": "Atria (Optimism)",
			"ovm": true,
			"released": true,
			"version": {
				"major": 2,
				"minor": 55
			},
			"sips": [192]
		},
		{
			"name": "Alhena",
			"released": true,
			"version": {
				"major": 2,
				"minor": 56
			},
			"sips": [188]
		},
		{
			"name": "Alhena (Optimism)",
			"ovm": true,
			"released": true,
			"version": {
				"major": 2,
				"minor": 56
			},
			"sips": [194, 195]
		},
		{
			"name": "Peacock",
			"released": true,
			"version": {
				"major": 2,
				"minor": 57
			},
			"sips": [200]
		},
		{
			"name": "Peacock (Optimism)",
			"ovm": true,
			"released": true,
			"version": {
				"major": 2,
				"minor": 57
			},
			"sips": [200]
		},
		{
			"name": "Alsephina",
			"released": true,
			"version": {
				"major": 2,
				"minor": 58
			},
			"sips": [184, 193, 196]
		},
		{
			"name": "Alsephina (Optimism)",
			"ovm": true,
			"released": true,
			"version": {
				"major": 2,
				"minor": 58
			},
			"sips": [184, 193, 196]
		},
		{
			"name": "Mirzam",
			"released": true,
			"version": {
				"major": 2,
				"minor": 59
			},
			"sips": [209]
		},
		{
			"name": "Mirzam (Optimism)",
			"ovm": true,
			"released": true,
			"version": {
				"major": 2,
				"minor": 59
			},
			"sips": [209]
		},
		{
			"name": "Alphard",
			"released": false,
			"version": {
				"major": 2,
				"minor": 60
			},
			"sips": []
		},
		{
			"name": "Alphard (Optimism)",
			"ovm": true,
			"released": false,
			"version": {
				"major": 2,
				"minor": 60
			},
			"sips": []
		}
	]
}<|MERGE_RESOLUTION|>--- conflicted
+++ resolved
@@ -374,6 +374,14 @@
 			"released": "base"
 		},
 		{
+			"sip": 165,
+			"layer": "both",
+			"sources": [
+				"FeePool",
+				"Issuer"
+			]
+		},
+		{
 			"sip": 169,
 			"layer": "base",
 			"released": "base"
@@ -403,35 +411,15 @@
 			"released": "both"
 		},
 		{
-<<<<<<< HEAD
-			"sip": 185,
-			"layer": "both",
-			"sources": [
-				"Synthetix",
-				"FeePool",
-				"Issuer",
-				"SynthetixDebtShare"
-			]
-=======
 			"sip": 184,
 			"layer": "both",
 			"sources": ["Exchanger", "ExchangeRates", "SystemSettings"],
 			"released": "both"
->>>>>>> 24acb9c7
 		},
 		{
 			"sip": 185,
 			"layer": "both",
-<<<<<<< HEAD
-			"sources": [
-				"Synthetix",
-				"FeePool",
-				"Issuer",
-				"SynthetixDebtShare"
-			]
-=======
 			"sources": ["Synthetix", "FeePool", "Issuer", "SynthetixDebtShare"]
->>>>>>> 24acb9c7
 		},
 		{
 			"sip": 187,
