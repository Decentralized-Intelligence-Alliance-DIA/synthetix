{
	"sips": [
		{
			"sip": 60,
			"layer": "base",
			"released": "base",
			"sources": [
				"FeePool",
				"Issuer",
				"RewardEscrowV2",
				"Synthetix",
				"SystemSettings"
			]
		},
		{
			"sip": 63,
			"layer": "base",
			"released": "base",
			"sources": ["Exchanger", "Synthetix", "SystemSettings", "TradingRewards"]
		},
		{
			"sip": 64,
			"layer": "base",
			"released": "base",
			"sources": [
				"Exchanger",
				"ExchangeRates",
				"FeePool",
				"FlexibleStorage",
				"Issuer",
				"FeePool",
				"Liquidations",
				"SystemSettings"
			]
		},
		{
			"sip": 75,
			"layer": "base",
			"released": "base",
			"sources": ["ExchangeRates"]
		},
		{
			"sip": 76,
			"layer": "base",
			"released": "base",
			"sources": [
				"Exchanger",
				"ExchangeRates",
				"FeePool",
				"Issuer",
				"Liquidations",
				"Synthetix",
				"SystemSettings"
			]
		},
		{
			"sip": 78,
			"layer": "base",
			"released": "base",
			"sources": ["Exchanger", "ExchangeRates"]
		},
		{
			"sip": 83,
			"layer": "base",
			"released": "base",
			"sources": ["Exchanger", "ExchangeRates", "Issuer", "SystemSettings"]
		},
		{
			"sip": 85,
			"layer": "base",
			"released": "base",
			"sources": ["EtherCollateralsUSD", "FeePool", "Issuer", "SynthsUSD"]
		},
		{
			"sip": 86,
			"layer": "base",
			"released": "base",
			"sources": ["ExchangeRates"]
		},
		{
			"sip": 88,
			"layer": "base",
			"released": "base",
			"sources": ["ExchangeRates"]
		},
		{
			"sip": 89,
			"layer": "base",
			"released": "base",
			"sources": ["Exchanger", "Synthetix"]
		},
		{
			"sip": 91,
			"layer": "base",
			"released": "base",
			"sources": ["DebtCache", "Exchanger", "Issuer"]
		},
		{
			"sip": 92,
			"layer": "base",
			"released": "base",
			"sources": ["ExchangeRates"]
		},
		{
			"sip": 94,
			"layer": "base",
			"released": "base",
			"sources": ["Exchanger", "Synthetix"]
		},
		{
			"sip": 97,
			"layer": "base",
			"released": "base",
			"sources": [
				"CollateralErc20",
				"CollateralEth",
				"CollateralManager",
				"CollateralManagerState",
				"CollateralStateErc20",
				"CollateralStateEth",
				"DebtCache",
				"FeePool",
				"Issuer",
				"SynthsBTC",
				"SynthsETH",
				"SynthsUSD"
			]
		},
		{
			"sip": 98,
			"layer": "base",
			"released": "base",
			"sources": ["Exchanger"]
		},
		{
			"sip": 100,
			"layer": "base",
			"released": "base",
			"sources": [
				"AddressResolver",
				"BinaryOptionMarketFactory",
				"BinaryOptionMarketManager",
				"DebtCache",
				"ExchangeRates",
				"Exchanger",
				"FeePool",
				"Issuer",
				"Liquidations",
				"RewardEscrowV2",
				"SystemSettings",
				"Synthetix",
				"TradingRewards",
				"Synth(s|i).+"
			]
		},
		{
			"sip": 102,
			"layer": "both",
			"released": "both",
			"sources": {
				"base": ["SynthetixBridgeToOptimism"],
				"ovm": [
					"AddressResolver",
					"CollateralManager",
					"DappMaintenance",
					"DebtCache",
					"EscrowChecker",
					"EtherCollateral",
					"EtherCollateralsUSD",
					"Exchanger",
					"ExchangeRates",
					"ExchangeState",
					"FeePool",
					"FeePoolState",
					"FlexibleStorage",
					"Issuer",
					"Math",
					"ProxyERC20",
					"ProxyERC20sUSD",
					"ProxyFeePool",
					"ProxysUSD",
					"ProxySynthetix",
					"ReadProxyAddressResolver",
					"RewardEscrow",
					"RewardEscrowV2",
					"RewardsDistribution",
					"SafeDecimalMath",
					"Synthetix",
					"SynthetixBridgeToBase",
					"SynthetixEscrow",
					"SynthetixState",
					"SynthsUSD",
					"SynthUtil",
					"SystemSettings",
					"SystemStatus",
					"TokenStatesUSD",
					"TokenStateSynthetix",
					"TradingRewards"
				]
			}
		},
		{
			"sip": 103,
			"layer": "base",
			"released": "base",
			"sources": ["CollateralStateShort", "CollateralShort", "SynthsUSD"]
		},
		{
			"sip": 105,
			"layer": "base",
			"released": "base",
			"sources": [
				"CollateralErc20",
				"CollateralEth",
				"CollateralStateErc20",
				"CollateralStateEth",
				"CollateralStateShort",
				"CollateralShort"
			]
		},
		{
			"sip": 106,
			"layer": "ovm",
			"released": "ovm",
			"sources": ["FeePool", "FeePoolState", "SynthetixState"]
		},
		{
			"sip": 109,
			"layer": "both",
			"released": "both",
			"sources": ["Synthetix", "SystemStatus"]
		},
		{
			"sip": 112,
			"released": "base",
			"layer": "base",
			"sources": [
				"DebtCache",
				"EtherWrapper",
				"FeePool",
				"NativeEtherWrapper",
				"SynthsETH",
				"SynthsUSD",
				"SystemSettings"
			]
		},
		{
			"sip": 115,
			"layer": "base",
			"released": "base"
		},
		{
			"sip": 116,
			"layer": "both",
			"released": "both",
			"sources": {
				"base": ["SynthetixBridgeToOptimism", "SynthetixBridgeEscrow"],
				"ovm": [
					"DebtCache",
					"Exchanger",
					"Synthetix",
					"SynthetixBridgeToBase",
					"SystemStatus"
				]
			}
		},
		{
			"sip": 117,
			"layer": "ovm",
			"released": "ovm",
			"sources": ["DebtCache", "Exchanger", "Synthetix"]
		},
		{
			"sip": 118,
			"layer": "both",
			"released": "both",
			"sources": ["Exchanger"]
		},
		{
			"sip": 121,
			"layer": "ovm",
			"released": "ovm",
			"sources": ["EtherWrapper", "Exchanger", "Synthetix", "SystemSettings"]
		},
		{
			"sip": 127,
			"layer": "base",
			"released": "base",
			"sources": ["Exchanger", "VirtualSynthMastercopy"]
		},
		{
			"sip": 128,
			"layer": "base",
			"released": "base"
		},
		{
			"sip": 135,
			"layer": "ovm",
			"sources": [
				"CollateralManager",
				"CollateralManagerState",
				"CollateralShort",
				"CollateralUtil",
				"SynthsBTC",
				"SynthsETH",
				"SynthsLINK",
				"SynthsUSD",
				"SystemSettings"
			]
		},
		{
			"sip": 136,
			"layer": "base",
			"released": "base",
			"sources": ["DebtCache", "Issuer"]
		},
		{
			"sip": 138,
			"layer": "both",
			"released": "both",
			"sources": ["Exchanger", "Synthetix"]
		},
		{
			"sip": 139,
			"layer": "base",
			"released": "base",
			"sources": ["Exchanger"]
		},
		{
			"sip": 140,
			"layer": "both",
			"released": "both",
			"sources": ["Synthetix"]
		},
		{
			"sip": 142,
			"layer": "both",
			"released": "base",
			"sources": [
				"DebtCache",
				"FeePool",
				"Issuer",
				"Synthetix",
				"SynthsETH",
				"SynthsUSD",
				"SynthsBTC"
			]
		},
		{
			"sip": 145,
			"layer": "base",
			"released": "base",
			"sources": ["DebtCache"]
		},
		{
			"sip": 158,
			"layer": "base",
			"released": "base"
		},
		{
			"sip": 169,
			"layer": "base",
			"released": "base"
		},
		{
			"sip": 170,
			"layer": "base",
			"released": "base"
		},
		{
			"sip": 174,
			"layer": "both",
			"released": "base",
			"sources": ["Exchanger", "Issuer", "SynthRedeemer"]
		}
	],
	"releases": [
		{
			"name": "Pollux",
			"released": true,
			"version": {
				"major": 2,
				"minor": 27
			},
			"sips": [63, 64, 75, 76, 78]
		},
		{
			"name": "Formalhaut",
			"released": true,
			"version": {
				"major": 2,
				"minor": 28
			},
			"sips": [85, 86]
		},
		{
			"name": "Deneb",
			"released": true,
			"version": {
				"major": 2,
				"minor": 30
			},
			"sips": [83, 84, 88]
		},
		{
			"name": "Mimosa",
			"released": true,
			"version": {
				"major": 2,
				"minor": 31
			},
			"sips": [89, 91, 92]
		},
		{
			"name": "Regulus",
			"released": true,
			"version": {
				"major": 2,
				"minor": 32
			},
			"sips": [94]
		},
		{
			"name": "Adhara",
			"released": true,
			"version": {
				"major": 2,
				"minor": 34
			},
			"sips": [98, 99]
		},
		{
			"name": "Shaula",
			"released": true,
			"version": {
				"major": 2,
				"minor": 35
			},
			"sips": [97, 100, 103]
		},
		{
			"name": "Castor",
			"released": true,
			"version": {
				"major": 2,
				"minor": 36
			},
			"sips": [60, 102, 105]
		},
		{
			"name": "Castor (Optimism)",
			"released": true,
			"ovm": true,
			"version": {
				"major": 2,
				"minor": 36
			},
			"sips": [102]
		},
		{
			"name": "Gacrux (Optimism)",
			"released": true,
			"ovm": true,
			"version": {
				"major": 2,
				"minor": 37
			},
			"sips": [106]
		},
		{
			"name": "Bellatrix",
			"released": true,
			"version": {
				"major": 2,
				"minor": 38
			},
			"sips": [109]
		},
		{
			"name": "Elnath",
			"released": true,
			"version": {
				"major": 2,
				"minor": 39
			},
			"sips": [110]
		},
		{
			"name": "L2 Phase 1 (Optimism Kovan)",
			"ovm": true,
			"released": true,
			"version": {
				"major": 2,
				"minor": 40
			},
			"sips": []
		},
		{
			"name": "Miaplacidus",
			"released": true,
			"version": {
				"major": 2,
				"minor": 41
			},
			"sips": [113]
		},
		{
			"name": "Alnilam",
			"released": true,
			"version": {
				"major": 2,
				"minor": 42
			},
			"sips": [107, 114, 126, 127]
		},
		{
			"name": "Regora",
			"released": true,
			"version": {
				"major": 2,
				"minor": 43
			},
			"sips": [115, 128]
		},
		{
			"name": "Alnair",
			"released": true,
			"version": {
				"major": 2,
				"minor": 44
			},
			"sips": [116]
		},
		{
			"name": "Alnair (Optimism)",
			"released": true,
			"ovm": true,
			"version": {
				"major": 2,
				"minor": 44
			},
			"sips": [109, 116, 117, 118]
		},
		{
			"name": "Alioth",
			"released": true,
			"version": {
				"major": 2,
				"minor": 45
			},
			"sips": [112, 136]
		},
		{
			"name": "Alnitak",
			"released": true,
			"version": {
				"major": 2,
				"minor": 46
			},
			"sips": [138, 139, 140, 151]
		},
		{
			"name": "Alnitak (Optimism)",
			"released": true,
			"version": {
				"major": 2,
				"minor": 46
			},
			"ovm": true,
			"sips": [138, 139, 140]
		},
		{
			"name": "Dubhe (Optimism)",
			"released": true,
			"version": {
				"major": 2,
				"minor": 47
			},
			"ovm": true,
			"sips": [121]
		},
		{
			"name": "Mirfak",
			"released": true,
			"version": {
				"major": 2,
				"minor": 48
			},
			"sips": [142, 145, 170, 174]
		},
		{
			"name": "Wezen",
			"released": true,
			"version": {
				"major": 2,
				"minor": 49
			},
			"sips": [158, 169]
		},
		{
			"name": "Sargas (Optimism)",
			"ovm": true,
			"released": false,
			"version": {
				"major": 2,
				"minor": 50
			},
<<<<<<< HEAD
			"sips": [135, 142, 174]
=======
			"sips": [135, 174]
>>>>>>> 8dc64c6a
		},
		{
			"name": "Kaus",
			"released": false,
			"version": {
				"major": 2,
				"minor": 51
			},
			"sips": []
		},
		{
			"name": "Kaus (Optimism)",
			"ovm": true,
			"released": false,
			"version": {
				"major": 2,
				"minor": 51
			},
			"sips": []
		},
		{
			"name": "Avior",
			"released": false,
			"version": {
				"major": 2,
				"minor": 52
			},
			"sips": []
		},
		{
			"name": "Avior (Optimism)",
			"ovm": true,
			"released": false,
			"version": {
				"major": 2,
				"minor": 52
			},
			"sips": []
		},
		{
			"name": "Alkaid",
			"released": false,
			"version": {
				"major": 2,
				"minor": 53
			},
			"sips": []
		},
		{
			"name": "Alkaid (Optimism)",
			"ovm": true,
			"released": false,
			"version": {
				"major": 2,
				"minor": 53
			},
			"sips": []
		},
		{
			"name": "Menkalinan",
			"released": false,
			"version": {
				"major": 2,
				"minor": 54
			},
			"sips": []
		},
		{
			"name": "Menkalinan (Optimism)",
			"ovm": true,
			"released": false,
			"version": {
				"major": 2,
				"minor": 54
			},
			"sips": []
		}
	]
}<|MERGE_RESOLUTION|>--- conflicted
+++ resolved
@@ -605,11 +605,7 @@
 				"major": 2,
 				"minor": 50
 			},
-<<<<<<< HEAD
-			"sips": [135, 142, 174]
-=======
 			"sips": [135, 174]
->>>>>>> 8dc64c6a
 		},
 		{
 			"name": "Kaus",
