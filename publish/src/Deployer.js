'use strict';

const linker = require('solc/linker');
const Web3 = require('web3');
const ethers = require('ethers');
const { gray, green, yellow } = require('chalk');
const fs = require('fs');
const { stringify, getExplorerLinkPrefix } = require('./util');
const { getVersions, getUsers } = require('../..');

class Deployer {
	/**
	 *
	 * @param {object} compiled An object with full combined contract name keys mapping to ABIs and bytecode
	 * @param {object} config An object with full combined contract name keys mapping to a deploy flag and the contract source file name
	 * @param {object} deployment An object with full combined contract name keys mapping to existing deployment addresses (if any)
	 */
	constructor({
		compiled,
		config,
		configFile,
		contractDeploymentGasLimit,
		deployment,
		deploymentFile,
		dryRun,
		gasPrice,
		methodCallGasLimit,
		network,
		providerUrl,
		privateKey,
		useFork,
		useOvm,
		ignoreSafetyChecks,
		nonceManager,
	}) {
		this.compiled = compiled;
		this.config = config;
		this.configFile = configFile;
		this.deployment = deployment;
		this.deploymentFile = deploymentFile;
		this.dryRun = dryRun;
		this.gasPrice = gasPrice;
		this.methodCallGasLimit = methodCallGasLimit;
		this.network = network;
		this.contractDeploymentGasLimit = contractDeploymentGasLimit;
		this.nonceManager = nonceManager;
		this.useOvm = useOvm;
		this.ignoreSafetyChecks = ignoreSafetyChecks;

		/*
		 provider is defined here to hold backwards compatible web3 component as well as ethers
		 while the migration is completed. After all web3 references are replaced by ethers,
		 web3 provider will be removed. The aim is to get rid of all references to web3 and web3_utils
		 in the project.

		 web3 and/or ethers is needed to interact with the contracts and sing transactions
		 */
		this.provider = { web3: {}, ethers: {} };
		this.provider.web3 = new Web3(new Web3.providers.HttpProvider(providerUrl));
		this.provider.ethers.provider = new ethers.providers.JsonRpcProvider(providerUrl);

		// use the default owner when in a fork or in local mode and no private key supplied
		if ((useFork || network === 'local') && !privateKey) {
			this.provider.web3.eth.defaultAccount = getUsers({ network, user: 'owner' }).address; // protocolDAO

			this.provider.ethers.defaultAccount = getUsers({ network, user: 'owner' }).address; // protocolDAO
		} else {
			this.provider.web3.eth.accounts.wallet.add(privateKey);
			this.provider.web3.eth.defaultAccount = this.provider.web3.eth.accounts.wallet[0].address;

			this.provider.ethers.wallet = new ethers.Wallet(privateKey, this.provider.ethers.provider);
			this.provider.ethers.defaultAccount = this.provider.ethers.wallet.address;
		}
		this.account = this.provider.ethers.defaultAccount;
		this.deployedContracts = {};
		this._dryRunCounter = 0;

		// Updated Config (Make a copy, don't mutate original)
		this.updatedConfig = JSON.parse(JSON.stringify(config));

		// Keep track of newly deployed contracts
		this.newContractsDeployed = [];
	}

	async evaluateNextDeployedContractAddress() {
		const nonce = await this.provider.web3.eth.getTransactionCount(this.account);
		const rlpEncoded = ethers.utils.RLP.encode([this.account, ethers.utils.hexlify(nonce)]);
		const hashed = ethers.utils.keccak256(rlpEncoded); // const hashed = this.web3.utils.sha3(rlpEncoded);

		return `0x${hashed.slice(12).substring(14)}`;
	}

	checkBytesAreSafeForOVM(bytes) {
		for (let i = 0; i < bytes.length; i += 2) {
			const curByte = bytes.substr(i, 2);
			const opNum = parseInt(curByte, 16);

			// opNum is >=0x60 and <0x80
			if (opNum >= 96 && opNum < 128) {
				i += 2 * (opNum - 95); // For PUSH##, OpNum - 0x5f = ##
				continue;
			}

			if (curByte === '5b') {
				return false;
			}
		}

		return true;
	}

	getEncodedDeploymentParameters({ abi, params }) {
		const constructorABI = abi.find(item => item.type === 'constructor');
		if (!constructorABI) {
			return '0x';
		}

		const inputs = constructorABI.inputs;
		if (!inputs || inputs.length === 0) {
			return '0x';
		}

		const types = inputs.map(input => input.type);
		return this.provider.web3.eth.abi.encodeParameters(types, params);
	}

	async sendDummyTx() {
<<<<<<< HEAD
		await this.provider.web3.eth.sendTransaction({
=======
		const tx = {
>>>>>>> df1e4638
			from: this.account,
			to: '0x0000000000000000000000000000000000000001',
			data: '0x0000000000000000000000000000000000000000000000000000000000000000',
			value: 0,
<<<<<<< HEAD
			gas: 1000000,
			gasPrice: ethers.utils.parseUnits(this.gasPrice.toString(), 'gwei'),
		});
=======
			gasPrice: ethers.utils.parseUnits(this.gasPrice.toString(), 'gwei'),
		};

		if (this.useOvm) {
			tx.gas = await this.provider.web3.eth.estimateGas(tx);
		} else {
			tx.gas = 1000000;
		}

		await this.provider.web3.eth.sendTransaction(tx);
>>>>>>> df1e4638

		if (this.nonceManager) {
			this.nonceManager.incrementNonce();
		}
	}

	async sendParameters(type = 'method-call') {
		const gas = this.useOvm
			? undefined
			: type === 'method-call'
			? this.methodCallGasLimit
			: this.contractDeploymentGasLimit;

		const params = {
			from: this.account,
			gas,
			gasPrice: ethers.utils.parseUnits(this.gasPrice.toString(), 'gwei'),
		};

		if (this.nonceManager) {
			params.nonce = await this.nonceManager.getNonce();
		}

		return params;
	}

	async _deploy({ name, source, args = [], deps = [], force = false, dryRun = this.dryRun }) {
		if (!this.config[name] && !force) {
			console.log(yellow(`Skipping ${name} as it is NOT in contract flags file for deployment.`));
			return;
		}
		const missingDeps = deps.filter(d => !this.deployedContracts[d] && !this.deployment.targets[d]);
		if (missingDeps.length) {
			throw Error(`Cannot deploy ${name} as it is missing dependencies: ${missingDeps.join(',')}`);
		}
		// by default, we deploy if force tells us to
		let deploy = force;
		// though use what's in the config if it exists
		if (this.config[name]) {
			deploy = this.config[name].deploy;
		}

		const existingAddress = this.deployment.targets[name]
			? this.deployment.targets[name].address
			: '';
		const existingSource = this.deployment.targets[name]
			? this.deployment.targets[name].source
			: '';
		const existingABI = this.deployment.sources[existingSource]
			? this.deployment.sources[existingSource].abi
			: '';

		let deployedContract;

		if (deploy) {
			// if deploying, do check of compiled sources
			const compiled = this.compiled[source];

			if (!compiled) {
				throw new Error(
					`No compiled source for: ${name}. The source file is set to ${source}.sol - is that correct?`
				);
			}

			if (!this.ignoreSafetyChecks) {
				const compilerVersion = compiled.metadata.compiler.version;
				const compiledForOvm = compiled.metadata.compiler.version.includes('ovm');
				const compilerMismatch =
					(this.useOvm && !compiledForOvm) || (!this.useOvm && compiledForOvm);
				if (compilerMismatch) {
					if (this.useOvm) {
						throw new Error(
							`You are deploying on Optimism, but the artifacts were not compiled for Optimism, using solc version ${compilerVersion} instead. Please use the correct compiler and try again.`
						);
					} else {
						throw new Error(
							`You are deploying on Ethereum, but the artifacts were compiled for Optimism, using solc version ${compilerVersion} instead. Please use the correct compiler and try again.`
						);
					}
				}
			}

			// Any contract after SafeDecimalMath can automatically get linked.
			// Doing this with bytecode that doesn't require the library is a no-op.
			let bytecode = compiled.evm.bytecode.object;
			['SafeDecimalMath', 'Math'].forEach(contractName => {
				if (this.deployedContracts[contractName]) {
					bytecode = linker.linkBytecode(bytecode, {
						[source + '.sol']: {
							[contractName]: this.deployedContracts[contractName].options.address,
						},
					});
				}
			});

			compiled.evm.bytecode.linkedObject = bytecode;
			console.log(
				gray(` - Attempting to deploy ${name}${name !== source ? ` (with source ${source})` : ''}`)
			);
			let gasUsed;
			if (dryRun) {
				this._dryRunCounter++;
				// use the existing version of a contract in a dry run
				deployedContract = this.makeContract({ abi: compiled.abi, address: existingAddress });
				const { account } = this;
				// but stub out all method calls except owner because it is needed to
				// determine which actions can be performed directly or need to be added to ownerActions
				Object.keys(deployedContract.methods).forEach(key => {
					deployedContract.methods[key] = () => ({
						call: () =>
							key === 'owner'
								? Promise.resolve(account)
								: key === 'resolverAddressesRequired'
								? Promise.resolve([])
								: undefined,
					});
				});
				deployedContract.options.address = '0x' + this._dryRunCounter.toString().padStart(40, '0');
			} else {
				// If the contract creation will result in an address that's unsafe for OVM,
				// increment the tx nonce until its not.
				// Quite commonly, deployed contract addresses will be used as constructor arguments of
				// other contracts.
				if (this.useOvm) {
					let addressIsSafe = false;

					while (!addressIsSafe) {
						const calculatedAddress = await this.evaluateNextDeployedContractAddress();
						addressIsSafe = this.checkBytesAreSafeForOVM(calculatedAddress);

						if (!addressIsSafe) {
							console.log(
								yellow(
									`⚠ WARNING: Deploying this contract would result in the unsafe ${calculatedAddress} address for OVM. Sending a dummy transaction to increase the nonce...`
								)
							);

							await this.sendDummyTx();
						}
					}
				}

				// Check if the deployment parameters are safe in OVM
				// (No need to check the metadata hash since its stripped with the OVM compiler)
				if (this.useOvm) {
					const encodedParameters = this.getEncodedDeploymentParameters({
						abi: compiled.abi,
						params: args,
					});
					if (!this.checkBytesAreSafeForOVM(encodedParameters)) {
						throw new Error(
							`Attempting to deploy a contract with unsafe constructor parameters in OVM. Aborting. Encoded parameters: ${encodedParameters} - parameters: ${args}`
						);
					}
				}

				const newContract = new this.provider.web3.eth.Contract(compiled.abi);

				const deploymentTx = await newContract.deploy({
					data: '0x' + bytecode,
					arguments: args,
				});

				const params = await this.sendParameters('contract-deployment');
				params.gas = await deploymentTx.estimateGas();

				deployedContract = await deploymentTx
					.send(params)
					.on('receipt', receipt => (gasUsed = receipt.gasUsed));

				if (this.nonceManager) {
					this.nonceManager.incrementNonce();
				}
			}
			deployedContract.options.deployed = true; // indicate a fresh deployment occurred

			// Deployment in OVM could result in empty bytecode if
			// the contract's constructor parameters are unsafe.
			// This check is probably redundant given the previous check, but just in case...
			if (this.useOvm && !dryRun) {
				const code = await this.provider.web3.eth.getCode(deployedContract.options.address);

				if (code.length === 2) {
					throw new Error(`Contract deployment resulted in a contract with no bytecode: ${code}`);
				}
			}

			console.log(
				green(
					`${dryRun ? '[DRY RUN] - Simulated deployment of' : '- Deployed'} ${name} to ${
						deployedContract.options.address
					} ${gasUsed ? `used ${(gasUsed / 1e6).toFixed(1)}m in gas` : ''}`
				)
			);
			// track the source file for potential usage
			deployedContract.options.source = source;
		} else if (existingAddress && existingABI) {
			// get ABI from the deployment (not the compiled ABI which may be newer)
			deployedContract = this.makeContract({ abi: existingABI, address: existingAddress });
			console.log(gray(` - Reusing instance of ${name} at ${existingAddress}`));
			deployedContract.options.source = existingSource;
		} else {
			throw new Error(
				`Settings for contract: ${name} specify an existing contract, but cannot find address or ABI.`
			);
		}

		// append new deployedContract
		this.deployedContracts[name] = deployedContract;

		return deployedContract;
	}

	async _updateResults({ name, source, deployed, address }) {
		let timestamp = new Date();
		let txn = '';
		if (this.config[name] && !this.config[name].deploy) {
			// deploy is false, so we reused a deployment, thus lets grab the details that already exist
			timestamp = this.deployment.targets[name].timestamp;
			txn = this.deployment.targets[name].txn;
		}
		const { network, useOvm } = this;
		// now update the deployed contract information
		this.deployment.targets[name] = {
			name,
			address,
			source,
			link: `${getExplorerLinkPrefix({ network, useOvm })}/address/${
				this.deployedContracts[name].options.address
			}`,
			timestamp,
			txn,
			network: this.network,
		};
		if (deployed) {
			// remove the output from the metadata (don't dupe the ABI)
			delete this.compiled[source].metadata.output;

			// track the new source and bytecode
			this.deployment.sources[source] = {
				bytecode: this.compiled[source].evm.bytecode.object,
				abi: this.compiled[source].abi,
				source: Object.values(this.compiled[source].metadata.sources)[0],
				metadata: this.compiled[source].metadata,
			};
			// add to the list of deployed contracts for later reporting
			this.newContractsDeployed.push({
				name,
				address,
			});
		}
		if (!this.dryRun) {
			fs.writeFileSync(this.deploymentFile, stringify(this.deployment));
		}

		// now update the flags to indicate it no longer needs deployment,
		// ignoring this step for local, which wants a full deployment by default
		if (this.configFile && this.network !== 'local' && !this.dryRun) {
			this.updatedConfig[name] = { deploy: false };
			fs.writeFileSync(this.configFile, stringify(this.updatedConfig));
		}
	}

	async deployContract({
		name,
		source = name,
		args = [],
		deps = [],
		force = false,
		dryRun = this.dryRun,
	}) {
		const forbiddenAddress = (this.deployedContracts['AddressResolver'] || { options: {} }).options
			.address;
		for (const arg of args) {
			if (
				forbiddenAddress &&
				typeof arg === 'string' &&
				arg.toLowerCase() === forbiddenAddress.toLowerCase()
			) {
				throw Error(
					`new ${name}(): Cannot use the AddressResolver as a constructor arg. Use ReadProxyAddressResolver instead.`
				);
			}
		}

		// Deploys contract according to configuration
		const deployedContract = await this._deploy({ name, source, args, deps, force, dryRun });

		if (!deployedContract) {
			return;
		}

		// Updates `config.json` and `deployment.json`, as well as to
		// the local variable newContractsDeployed
		await this._updateResults({
			name,
			source: deployedContract.options.source,
			deployed: deployedContract.options.deployed,
			address: deployedContract.options.address,
		});

		return deployedContract;
	}

	makeContract({ abi, address }) {
		return new this.provider.web3.eth.Contract(abi, address);
	}

	getExistingContract({ contract }) {
		let address;
		if (this.network === 'local') {
			address = this.deployment.targets[contract].address;
		} else {
			const contractVersion = getVersions({
				network: this.network,
				useOvm: this.useOvm,
				byContract: true,
			})[contract];
			const lastEntry = contractVersion.slice(-1)[0];
			address = lastEntry.address;
		}

		const { source } = this.deployment.targets[contract];
		const { abi } = this.deployment.sources[source];
		return this.makeContract({ abi, address });
	}
}

module.exports = Deployer;<|MERGE_RESOLUTION|>--- conflicted
+++ resolved
@@ -125,20 +125,11 @@
 	}
 
 	async sendDummyTx() {
-<<<<<<< HEAD
-		await this.provider.web3.eth.sendTransaction({
-=======
 		const tx = {
->>>>>>> df1e4638
 			from: this.account,
 			to: '0x0000000000000000000000000000000000000001',
 			data: '0x0000000000000000000000000000000000000000000000000000000000000000',
 			value: 0,
-<<<<<<< HEAD
-			gas: 1000000,
-			gasPrice: ethers.utils.parseUnits(this.gasPrice.toString(), 'gwei'),
-		});
-=======
 			gasPrice: ethers.utils.parseUnits(this.gasPrice.toString(), 'gwei'),
 		};
 
@@ -149,7 +140,6 @@
 		}
 
 		await this.provider.web3.eth.sendTransaction(tx);
->>>>>>> df1e4638
 
 		if (this.nonceManager) {
 			this.nonceManager.incrementNonce();
