--- conflicted
+++ resolved
@@ -115,7 +115,6 @@
 	}
 
 	async sendDummyTx() {
-<<<<<<< HEAD
 		const tx = await mixinGasOptions(
 			{
 				to: '0x0000000000000000000000000000000000000001',
@@ -126,12 +125,6 @@
 			this.maxFeePerGas,
 			this.maxPriorityFeePerGas
 		);
-=======
-		const tx = {
-			to: '0x4200000000000000000000000000000000000006',
-			value: 0,
-		};
->>>>>>> ce6d79d8
 
 		const response = await this.signer.sendTransaction(tx);
 		await response.wait();
