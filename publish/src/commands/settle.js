--- conflicted
+++ resolved
@@ -101,11 +101,7 @@
 				yellow(wallet.address)
 			);
 
-<<<<<<< HEAD
-			const params = assignGasOptions({
-=======
 			const params = await assignGasOptions({
->>>>>>> b362272c
 				tx: {
 					to: user.address,
 					value: ethers.utils.parseUnits(ethToSeed),
