'use strict';

const ethers = require('ethers');
const { gray, yellow, cyan } = require('chalk');

const {
	getUsers,
	constants: { CONFIG_FILENAME, DEPLOYMENT_FILENAME },
} = require('../../..');

const {
	ensureNetwork,
	getDeploymentPathForNetwork,
	ensureDeploymentPath,
	loadAndCheckRequiredSources,
	loadConnections,
	confirmAction,
	mixinGasOptions,
} = require('../util');

const { performTransactionalStep } = require('../command-utils/transact');

const DEFAULTS = {
	priorityGasPrice: '1',
};

const nominate = async ({
	network,
	newOwner,
	contracts,
	useFork = false,
	deploymentPath,
	maxFeePerGas,
	maxPriorityFeePerGas = DEFAULTS.priorityGasPrice,
	useOvm,
	privateKey,
	providerUrl,
	yes,
}) => {
	ensureNetwork(network);
	deploymentPath = deploymentPath || getDeploymentPathForNetwork({ network, useOvm });
	ensureDeploymentPath(deploymentPath);

	if (!newOwner) {
		newOwner = getUsers({ network, useOvm, user: 'owner' }).address;
	}

	if (!newOwner || !ethers.utils.isAddress(newOwner)) {
		throw Error('Invalid new owner to nominate. Please check the option and try again.');
	} else {
		newOwner = newOwner.toLowerCase();
	}

	const { config, deployment, ownerActions, ownerActionsFile } = loadAndCheckRequiredSources({
		deploymentPath,
		network,
	});

	contracts.forEach(contract => {
		if (!(contract in config)) {
			throw Error(`Contract ${contract} isn't in the config for this deployment!`);
		}
	});
	if (!contracts.length) {
		// if contracts not supplied, use all contracts except the DappMaintenance (UI control)
		contracts = Object.keys(config).filter(contract => contract !== 'DappMaintenance');
	}

	const {
		providerUrl: envProviderUrl,
		privateKey: envPrivateKey,
		explorerLinkPrefix,
	} = loadConnections({
		network,
		useFork,
	});

	if (!providerUrl) {
		if (!envProviderUrl) {
			throw new Error('Missing .env key of PROVIDER_URL. Please add and retry.');
		}

		providerUrl = envProviderUrl;
	}

	// if not specified, or in a local network, override the private key passed as a CLI option, with the one specified in .env
	if (network !== 'local' && !privateKey && !useFork) {
		privateKey = envPrivateKey;
	}

	const provider = new ethers.providers.JsonRpcProvider(providerUrl);
	let wallet;
	if (!privateKey) {
		const account = getUsers({ network, user: 'owner' }).address; // protocolDAO
		wallet = provider.getSigner(account);
		wallet.address = await wallet.getAddress();
	} else {
		wallet = new ethers.Wallet(privateKey, provider);
	}

	const signerAddress = wallet.address;

	console.log(gray(`Using account with public key ${signerAddress}`));

	if (!yes) {
		try {
			await confirmAction(
				cyan(
					`${yellow(
						'WARNING'
					)}: This action will nominate ${newOwner} as the owner in ${network} of the following contracts:\n- ${contracts.join(
						'\n- '
					)}`
				) + '\nDo you want to continue? (y/n) '
			);
		} catch (err) {
			console.log(gray('Operation cancelled'));
			process.exit();
		}
	}

	const warnings = [];
	for (const contract of contracts) {
		if (!deployment.targets[contract]) {
			const msg = yellow(`WARNING: contract ${contract} not found in deployment file`);
			console.log(msg);
			warnings.push(msg);
			continue;
		}
		const { address, source } = deployment.targets[contract];
		const { abi } = deployment.sources[source];
		const deployedContract = new ethers.Contract(address, abi, wallet);

		// ignore contracts that don't support Owned
		if (!deployedContract.functions.owner) {
			continue;
		}

		const currentOwner = (await deployedContract.owner()).toLowerCase();
		const nominatedOwner = (await deployedContract.nominatedOwner()).toLowerCase();

		console.log(
			gray(
				`${yellow(contract)} current owner is ${yellow(
					currentOwner
				)}.\nCurrent nominated owner is ${yellow(nominatedOwner)}.`
			)
		);
		if (currentOwner !== newOwner && nominatedOwner !== newOwner) {
			// check for legacy function
			const nominationFnc =
				'nominateOwner' in deployedContract ? 'nominateOwner' : 'nominateNewOwner';

<<<<<<< HEAD
			console.log(yellow(`Invoking ${contract}.${nominationFnc}(${newOwner})`));
			const overrides = await mixinGasOptions({}, provider, maxFeePerGas, maxPriorityFeePerGas);

			const tx = await deployedContract[nominationFnc](newOwner, overrides);
			await tx.wait();
=======
			await performTransactionalStep({
				contract,
				encodeABI: network === 'mainnet',
				explorerLinkPrefix,
				gasLimit,
				gasPrice,
				ownerActions,
				ownerActionsFile,
				signer: wallet,
				target: address,
				write: nominationFnc,
				writeArg: newOwner, // explicitly pass array of args so array not splat as params
			});
>>>>>>> 0f9fcc06
		} else {
			console.log(gray('No change required.'));
		}
	}
	if (warnings.length) {
		console.log(yellow('\nThere were some issues nominating owner\n'));
		console.log(yellow('---'));
		warnings.forEach(warning => console.log(warning));
		console.log(yellow('---'));
	}
};

module.exports = {
	nominate,
	cmd: program =>
		program
			.command('nominate')
			.description('Nominate a new owner for one or more contracts')
			.option(
				'-d, --deployment-path <value>',
				`Path to a folder that has your input configuration file ${CONFIG_FILENAME} and where your ${DEPLOYMENT_FILENAME} files will go`
			)
			.option('-g, --max-fee-per-gas <value>', 'Maximum base gas fee price in GWEI')
			.option(
				'--max-priority-fee-per-gas <value>',
				'Priority gas fee price in GWEI',
				DEFAULTS.priorityGasPrice
			)
			.option(
				'-k, --use-fork',
				'Perform the deployment on a forked chain running on localhost (see fork command).',
				false
			)
			.option('-n, --network <value>', 'The network to run off.', x => x.toLowerCase(), 'kovan')
			.option(
				'-o, --new-owner <value>',
				'The address of the new owner (please include the 0x prefix)'
			)
			.option('-z, --use-ovm', 'Target deployment for the OVM (Optimism).')
			.option(
				'-p, --provider-url <value>',
				'Ethereum network provider URL. If default, will use PROVIDER_URL found in the .env file.'
			)
			.option(
				'-v, --private-key [value]',
				'The private key to deploy with (only works in local mode, otherwise set in .env).'
			)
			.option('-y, --yes', 'Dont prompt, just reply yes.')
			.option(
				'-c, --contracts [value]',
				'The list of contracts. Applies to all contract by default',
				(val, memo) => {
					memo.push(val);
					return memo;
				},
				[]
			)
			.action(nominate),
};<|MERGE_RESOLUTION|>--- conflicted
+++ resolved
@@ -15,7 +15,6 @@
 	loadAndCheckRequiredSources,
 	loadConnections,
 	confirmAction,
-	mixinGasOptions,
 } = require('../util');
 
 const { performTransactionalStep } = require('../command-utils/transact');
@@ -151,19 +150,12 @@
 			const nominationFnc =
 				'nominateOwner' in deployedContract ? 'nominateOwner' : 'nominateNewOwner';
 
-<<<<<<< HEAD
-			console.log(yellow(`Invoking ${contract}.${nominationFnc}(${newOwner})`));
-			const overrides = await mixinGasOptions({}, provider, maxFeePerGas, maxPriorityFeePerGas);
-
-			const tx = await deployedContract[nominationFnc](newOwner, overrides);
-			await tx.wait();
-=======
 			await performTransactionalStep({
 				contract,
 				encodeABI: network === 'mainnet',
 				explorerLinkPrefix,
-				gasLimit,
-				gasPrice,
+				maxFeePerGas,
+				maxPriorityFeePerGas,
 				ownerActions,
 				ownerActionsFile,
 				signer: wallet,
@@ -171,7 +163,6 @@
 				write: nominationFnc,
 				writeArg: newOwner, // explicitly pass array of args so array not splat as params
 			});
->>>>>>> 0f9fcc06
 		} else {
 			console.log(gray('No change required.'));
 		}
