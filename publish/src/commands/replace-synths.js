--- conflicted
+++ resolved
@@ -27,8 +27,6 @@
 	performTransactionalStep,
 } = require('../util');
 
-const snx = require('../../../index');
-
 const DEFAULTS = {
 	buildPath: path.join(__dirname, '..', '..', '..', BUILD_FOLDER),
 	contractDeploymentGasLimit: 7e6,
@@ -45,11 +43,8 @@
 	contractDeploymentGasLimit = DEFAULTS.contractDeploymentGasLimit,
 	subclass,
 	synthsToReplace,
-<<<<<<< HEAD
-=======
 	privateKey,
 	yes,
->>>>>>> fb1a08a6
 }) => {
 	ensureNetwork(network);
 	ensureDeploymentPath(deploymentPath);
@@ -119,11 +114,7 @@
 		providerUrl,
 	});
 
-<<<<<<< HEAD
-	// TODO - Deployer.js needs to be improved so this isn't necessary
-=======
 	// TODO - this should be fixed in Deployer
->>>>>>> fb1a08a6
 	deployer.deployedContracts.SafeDecimalMath = {
 		options: {
 			address: snx.getTarget({ network, contract: 'SafeDecimalMath' }).address,
@@ -378,14 +369,11 @@
 				[]
 			)
 			.option('-u, --subclass <value>', 'Subclass to switch into')
-<<<<<<< HEAD
-=======
 			.option(
 				'-v, --private-key [value]',
 				'The private key to transact with (only works in local mode, otherwise set in .env).'
 			)
 			.option('-x, --max-supply-to-purge-in-usd [value]', 'For PurgeableSynth, max supply', 1000)
 			.option('-y, --yes', 'Dont prompt, just reply yes.')
->>>>>>> fb1a08a6
 			.action(replaceSynths),
 };