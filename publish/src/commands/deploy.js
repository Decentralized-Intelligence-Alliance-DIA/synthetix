'use strict';

const path = require('path');
const { gray, green, yellow, redBright, red } = require('chalk');
const w3utils = require('web3-utils');
const Deployer = require('../Deployer');
const NonceManager = require('../NonceManager');
const { loadCompiledFiles, getLatestSolTimestamp } = require('../solidity');
const checkAggregatorPrices = require('../check-aggregator-prices');

const {
	ensureNetwork,
	ensureDeploymentPath,
	getDeploymentPathForNetwork,
	loadAndCheckRequiredSources,
	loadConnections,
	confirmAction,
	performTransactionalStep,
	parameterNotice,
	reportDeployedContracts,
} = require('../util');

const {
	toBytes32,
	constants: {
		BUILD_FOLDER,
		CONFIG_FILENAME,
		CONTRACTS_FOLDER,
		SYNTHS_FILENAME,
		DEPLOYMENT_FILENAME,
		ZERO_ADDRESS,
		inflationStartTimestampInSecs,
	},
	defaults,
} = require('../../../.');

const DEFAULTS = {
	gasPrice: '1',
	methodCallGasLimit: 250e3, // 250k
	contractDeploymentGasLimit: 6.9e6, // TODO split out into separate limits for different contracts, Proxys, Synths, Synthetix
	debtSnapshotMaxDeviation: 0.01, // a 1 percent deviation will trigger a snapshot
	network: 'kovan',
	buildPath: path.join(__dirname, '..', '..', '..', BUILD_FOLDER),
};

const deploy = async ({
	addNewSynths,
	gasPrice = DEFAULTS.gasPrice,
	methodCallGasLimit = DEFAULTS.methodCallGasLimit,
	contractDeploymentGasLimit = DEFAULTS.contractDeploymentGasLimit,
	network = DEFAULTS.network,
	buildPath = DEFAULTS.buildPath,
	deploymentPath,
	oracleExrates,
	privateKey,
	yes,
	dryRun = false,
	forceUpdateInverseSynthsOnTestnet = false,
	useFork,
	providerUrl,
	useOvm,
	freshDeploy,
	manageNonces,
	ignoreSafetyChecks,
} = {}) => {
	ensureNetwork(network);
	deploymentPath = deploymentPath || getDeploymentPathForNetwork({ network, useOvm });
	ensureDeploymentPath(deploymentPath);

	// OVM uses a gas price of 0 (unless --gas explicitely defined).
	if (useOvm && gasPrice === DEFAULTS.gasPrice) {
		gasPrice = w3utils.toBN('0');
	}

	const {
		config,
		params,
		configFile,
		synths,
		deployment,
		deploymentFile,
		ownerActions,
		ownerActionsFile,
		feeds,
	} = loadAndCheckRequiredSources({
		deploymentPath,
		network,
	});

	if (!ignoreSafetyChecks) {
		// Using Goerli without manageNonces?
		if (network.toLowerCase() === 'goerli' && !useOvm && !manageNonces) {
			throw new Error(`Deploying on Goerli needs to be performed with --manage-nonces.`);
		}

		// Deploying on OVM and not using an OVM deployment path?
		const isOvmPath = deploymentPath.includes('ovm');
		const deploymentPathMismatch = (useOvm && !isOvmPath) || (!useOvm && isOvmPath);
		if (deploymentPathMismatch) {
			if (useOvm) {
				throw new Error(
					`You are deploying to a non-ovm path ${deploymentPath}, while --use-ovm is true.`
				);
			} else {
				throw new Error(
					`You are deploying to an ovm path ${deploymentPath}, while --use-ovm is false.`
				);
			}
		}

		// Fresh deploy and deployment.json not empty?
		if (freshDeploy && Object.keys(deployment.targets).length > 0 && network !== 'local') {
			throw new Error(
				`Cannot make a fresh deploy on ${deploymentPath} because a deployment has already been made on this path. If you intend to deploy a new instance, use a different path or delete the deployment files for this one.`
			);
		}
	}

	const standaloneFeeds = Object.values(feeds).filter(({ standalone }) => standalone);

	const getDeployParameter = async name => {
		const defaultParam = defaults[name];
		let effectiveValue = defaultParam;

		const param = (params || []).find(p => p.name === name);

		if (param) {
			if (!yes) {
				try {
					await confirmAction(
						yellow(
							`⚠⚠⚠ WARNING: Found an entry for ${param.name} in params.json. Specified value is ${param.value} and default is ${defaultParam}.` +
								'\nDo you want to use the specified value (default otherwise)? (y/n) '
						)
					);

					effectiveValue = param.value;
				} catch (err) {
					console.error(err);
				}
			} else {
				// yes = true
				effectiveValue = param.value;
			}
		}

		if (effectiveValue !== defaultParam) {
			console.log(
				yellow(
					`PARAMETER OVERRIDE: Overriding default ${name} with ${effectiveValue}, specified in params.json.`
				)
			);
		}

		return effectiveValue;
	};

	console.log(
		gray('Checking all contracts not flagged for deployment have addresses in this network...')
	);
	const missingDeployments = Object.keys(config).filter(name => {
		return !config[name].deploy && (!deployment.targets[name] || !deployment.targets[name].address);
	});

	if (missingDeployments.length) {
		throw Error(
			`Cannot use existing contracts for deployment as addresses not found for the following contracts on ${network}:\n` +
				missingDeployments.join('\n') +
				'\n' +
				gray(`Used: ${deploymentFile} as source`)
		);
	}

	console.log(gray('Loading the compiled contracts locally...'));
	const { earliestCompiledTimestamp, compiled } = loadCompiledFiles({ buildPath });

	// now get the latest time a Solidity file was edited
	const latestSolTimestamp = getLatestSolTimestamp(CONTRACTS_FOLDER);

	const {
		providerUrl: envProviderUrl,
		privateKey: envPrivateKey,
		etherscanLinkPrefix,
	} = loadConnections({
		network,
		useFork,
	});

	if (!providerUrl) {
		if (!envProviderUrl) {
			throw new Error('Missing .env key of PROVIDER_URL. Please add and retry.');
		}

		providerUrl = envProviderUrl;
	}

	// if not specified, or in a local network, override the private key passed as a CLI option, with the one specified in .env
	if (network !== 'local' || !privateKey) {
		privateKey = envPrivateKey;
	}

	const nonceManager = new NonceManager({});

	const deployer = new Deployer({
		compiled,
		contractDeploymentGasLimit,
		config,
		configFile,
		deployment,
		deploymentFile,
		gasPrice,
		methodCallGasLimit,
		network,
		privateKey,
		providerUrl,
		dryRun,
		useOvm,
		useFork,
		ignoreSafetyChecks,
		nonceManager: manageNonces ? nonceManager : undefined,
	});

	const { account } = deployer;
<<<<<<< HEAD

	const getExistingContract = ({ contract, network }) => {
		let address;
		if (network === 'local') {
			address = deployment.targets[contract].address;
		} else {
			const contractVersion = getVersions({ network, useOvm, byContract: true })[contract];
			const lastEntry = contractVersion.slice(-1)[0];
			address = lastEntry.address;
		}

		const { source } = deployment.targets[contract];
		const { abi } = deployment.sources[source];

		return deployer.getContract({
			address,
			abi,
		});
	};

=======
>>>>>>> 424bb619
	nonceManager.web3 = deployer.web3;
	nonceManager.account = account;

	let currentSynthetixSupply;
	let currentSynthetixPrice;
	let oldExrates;
	let currentLastMintEvent;
	let currentWeekOfInflation;
	let systemSuspended = false;
	let systemSuspendedReason;

	try {
		const oldSynthetix = deployer.getExistingContract({ contract: 'Synthetix' });
		currentSynthetixSupply = await oldSynthetix.methods.totalSupply().call();

		// inflationSupplyToDate = total supply - 100m
		const inflationSupplyToDate = w3utils
			.toBN(currentSynthetixSupply)
			.sub(w3utils.toBN(w3utils.toWei((100e6).toString())));

		// current weekly inflation 75m / 52
		const weeklyInflation = w3utils.toBN(w3utils.toWei((75e6 / 52).toString()));
		currentWeekOfInflation = inflationSupplyToDate.div(weeklyInflation);

		// Check result is > 0 else set to 0 for currentWeek
		currentWeekOfInflation = currentWeekOfInflation.gt(w3utils.toBN('0'))
			? currentWeekOfInflation.toNumber()
			: 0;

		// Calculate lastMintEvent as Inflation start date + number of weeks issued * secs in weeks
		const mintingBuffer = 86400;
		const secondsInWeek = 604800;
		const inflationStartDate = inflationStartTimestampInSecs;
		currentLastMintEvent =
			inflationStartDate + currentWeekOfInflation * secondsInWeek + mintingBuffer;
	} catch (err) {
		if (freshDeploy) {
			currentSynthetixSupply = await getDeployParameter('INITIAL_ISSUANCE');
			currentWeekOfInflation = 0;
			currentLastMintEvent = 0;
		} else {
			console.error(
				red(
					'Cannot connect to existing Synthetix contract. Please double check the deploymentPath is correct for the network allocated'
				)
			);
			process.exitCode = 1;
			return;
		}
	}

	try {
		oldExrates = deployer.getExistingContract({ contract: 'ExchangeRates' });
		currentSynthetixPrice = await oldExrates.methods.rateForCurrency(toBytes32('SNX')).call();
		if (!oracleExrates) {
			oracleExrates = await oldExrates.methods.oracle().call();
		}
	} catch (err) {
		if (freshDeploy) {
			currentSynthetixPrice = w3utils.toWei('0.2');
			oracleExrates = oracleExrates || account;
			oldExrates = undefined; // unset to signify that a fresh one will be deployed
		} else {
			console.error(
				red(
					'Cannot connect to existing ExchangeRates contract. Please double check the deploymentPath is correct for the network allocated'
				)
			);
			process.exitCode = 1;
			return;
		}
	}

	try {
		const oldSystemStatus = deployer.getExistingContract({ contract: 'SystemStatus' });

		const systemSuspensionStatus = await oldSystemStatus.methods.systemSuspension().call();

		systemSuspended = systemSuspensionStatus.suspended;
		systemSuspendedReason = systemSuspensionStatus.reason;
	} catch (err) {
		if (!freshDeploy) {
			console.error(
				red(
					'Cannot connect to existing SystemStatus contract. Please double check the deploymentPath is correct for the network allocated'
				)
			);
			process.exitCode = 1;
			return;
		}
	}

	for (const address of [account, oracleExrates]) {
		if (!w3utils.isAddress(address)) {
			console.error(red('Invalid address detected (please check your inputs):', address));
			process.exitCode = 1;
			return;
		}
	}

	const newSynthsToAdd = synths
		.filter(({ name }) => !config[`Synth${name}`])
		.map(({ name }) => name);

	let aggregatedPriceResults = 'N/A';

	if (oldExrates && network !== 'local') {
		const padding = '\n\t\t\t\t';
		const aggResults = await checkAggregatorPrices({
			network,
			providerUrl,
			synths,
			oldExrates,
			standaloneFeeds,
		});
		aggregatedPriceResults = padding + aggResults.join(padding);
	}

	const deployerBalance = parseInt(
		w3utils.fromWei(await deployer.web3.eth.getBalance(account), 'ether'),
		10
	);
	if (useFork) {
		// Make sure the pwned account has ETH when using a fork
		const accounts = await deployer.web3.eth.getAccounts();

		await deployer.web3.eth.sendTransaction({
			from: accounts[0],
			to: account,
			value: w3utils.toWei('10', 'ether'),
		});
	} else if (deployerBalance < 5) {
		console.log(
			yellow(`⚠ WARNING: Deployer account balance could be too low: ${deployerBalance} ETH`)
		);
	}

	let ovmDeploymentPathWarning = false;
	// OVM targets must end with '-ovm'.
	if (useOvm) {
		const lastPathElement = path.basename(deploymentPath);
		ovmDeploymentPathWarning = !lastPathElement.includes('ovm');
	}

	parameterNotice({
		'Dry Run': dryRun ? green('true') : yellow('⚠ NO'),
		'Using a fork': useFork ? green('true') : yellow('⚠ NO'),
		Network: network,
		'OVM?': useOvm
			? ovmDeploymentPathWarning
				? red('⚠ No -ovm folder suffix!')
				: green('true')
			: 'false',
		'Gas price to use': `${gasPrice} GWEI`,
		'Deployment Path': new RegExp(network, 'gi').test(deploymentPath)
			? deploymentPath
			: yellow('⚠⚠⚠ cant find network name in path. Please double check this! ') + deploymentPath,
		'Local build last modified': `${new Date(earliestCompiledTimestamp)} ${yellow(
			((new Date().getTime() - earliestCompiledTimestamp) / 60000).toFixed(2) + ' mins ago'
		)}`,
		'Last Solidity update':
			new Date(latestSolTimestamp) +
			(latestSolTimestamp > earliestCompiledTimestamp
				? yellow(' ⚠⚠⚠ this is later than the last build! Is this intentional?')
				: green(' ✅')),
		'Add any new synths found?': addNewSynths
			? green('✅ YES\n\t\t\t\t') + newSynthsToAdd.join(', ')
			: yellow('⚠ NO'),
		'Deployer account:': account,
		'Synthetix totalSupply': `${Math.round(w3utils.fromWei(currentSynthetixSupply) / 1e6)}m`,
		'ExchangeRates Oracle': oracleExrates,
		'Last Mint Event': `${currentLastMintEvent} (${new Date(currentLastMintEvent * 1000)})`,
		'Current Weeks Of Inflation': currentWeekOfInflation,
		'Aggregated Prices': aggregatedPriceResults,
		'System Suspended': systemSuspended
			? green(' ✅', 'Reason:', systemSuspendedReason)
			: yellow('⚠ NO'),
	});

	if (!yes) {
		try {
			await confirmAction(
				yellow(
					`⚠⚠⚠ WARNING: This action will deploy the following contracts to ${network}:\n${Object.entries(
						config
					)
						.filter(([, { deploy }]) => deploy)
						.map(([contract]) => contract)
						.join(', ')}` + `\nIt will also set proxy targets and add synths to Synthetix.\n`
				) +
					gray('-'.repeat(50)) +
					'\nDo you want to continue? (y/n) '
			);
		} catch (err) {
			console.log(gray('Operation cancelled'));
			return;
		}
	}

	console.log(
		gray(`Starting deployment to ${network.toUpperCase()}${useFork ? ' (fork)' : ''}...`)
	);

	const runStep = async opts =>
		performTransactionalStep({
			gasLimit: methodCallGasLimit, // allow overriding of gasLimit
			...opts,
			account,
			gasPrice,
			etherscanLinkPrefix,
			ownerActions,
			ownerActionsFile,
			dryRun,
			nonceManager: manageNonces ? nonceManager : undefined,
		});

	console.log(gray(`\n------ DEPLOY LIBRARIES ------\n`));

	await deployer.deployContract({
		name: 'SafeDecimalMath',
	});

	await deployer.deployContract({
		name: 'Math',
	});

	console.log(gray(`\n------ DEPLOY CORE PROTOCOL ------\n`));

	const addressOf = c => (c ? c.options.address : '');

	const addressResolver = await deployer.deployContract({
		name: 'AddressResolver',
		args: [account],
	});

	const readProxyForResolver = await deployer.deployContract({
		name: 'ReadProxyAddressResolver',
		source: 'ReadProxy',
		args: [account],
	});

	const resolverAddress = addressOf(addressResolver);

	if (addressResolver && readProxyForResolver) {
		await runStep({
			contract: 'ReadProxyAddressResolver',
			target: readProxyForResolver,
			read: 'target',
			expected: input => input === resolverAddress,
			write: 'setTarget',
			writeArg: resolverAddress,
		});
	}

	await deployer.deployContract({
		name: 'FlexibleStorage',
		deps: ['ReadProxyAddressResolver'],
		args: [addressOf(readProxyForResolver)],
	});

	const systemSettings = await deployer.deployContract({
		name: 'SystemSettings',
		args: [account, resolverAddress],
	});

	const systemStatus = await deployer.deployContract({
		name: 'SystemStatus',
		args: [account],
	});

	const exchangeRates = await deployer.deployContract({
		name: 'ExchangeRates',
		args: [account, oracleExrates, resolverAddress, [toBytes32('SNX')], [currentSynthetixPrice]],
	});

	const rewardEscrow = await deployer.deployContract({
		name: 'RewardEscrow',
		args: [account, ZERO_ADDRESS, ZERO_ADDRESS],
	});

	const synthetixEscrow = await deployer.deployContract({
		name: 'SynthetixEscrow',
		args: [account, ZERO_ADDRESS],
	});

	const synthetixState = await deployer.deployContract({
		name: 'SynthetixState',
		args: [account, account],
	});

	const proxyFeePool = await deployer.deployContract({
		name: 'ProxyFeePool',
		source: 'Proxy',
		args: [account],
	});

	const delegateApprovalsEternalStorage = await deployer.deployContract({
		name: 'DelegateApprovalsEternalStorage',
		source: 'EternalStorage',
		args: [account, ZERO_ADDRESS],
	});

	const delegateApprovals = await deployer.deployContract({
		name: 'DelegateApprovals',
		args: [account, addressOf(delegateApprovalsEternalStorage)],
	});

	if (delegateApprovals && delegateApprovalsEternalStorage) {
		await runStep({
			contract: 'EternalStorage',
			target: delegateApprovalsEternalStorage,
			read: 'associatedContract',
			expected: input => input === addressOf(delegateApprovals),
			write: 'setAssociatedContract',
			writeArg: addressOf(delegateApprovals),
		});
	}

	const liquidations = await deployer.deployContract({
		name: 'Liquidations',
		args: [account, resolverAddress],
	});

	const eternalStorageLiquidations = await deployer.deployContract({
		name: 'EternalStorageLiquidations',
		source: 'EternalStorage',
		args: [account, addressOf(liquidations)],
	});

	if (liquidations && eternalStorageLiquidations) {
		await runStep({
			contract: 'EternalStorageLiquidations',
			target: eternalStorageLiquidations,
			read: 'associatedContract',
			expected: input => input === addressOf(liquidations),
			write: 'setAssociatedContract',
			writeArg: addressOf(liquidations),
		});
	}

	const feePoolEternalStorage = await deployer.deployContract({
		name: 'FeePoolEternalStorage',
		args: [account, ZERO_ADDRESS],
	});

	const feePool = await deployer.deployContract({
		name: 'FeePool',
		deps: ['ProxyFeePool', 'AddressResolver'],
		args: [addressOf(proxyFeePool), account, resolverAddress],
	});

	if (proxyFeePool && feePool) {
		await runStep({
			contract: 'ProxyFeePool',
			target: proxyFeePool,
			read: 'target',
			expected: input => input === addressOf(feePool),
			write: 'setTarget',
			writeArg: addressOf(feePool),
		});
	}

	if (feePoolEternalStorage && feePool) {
		await runStep({
			contract: 'FeePoolEternalStorage',
			target: feePoolEternalStorage,
			read: 'associatedContract',
			expected: input => input === addressOf(feePool),
			write: 'setAssociatedContract',
			writeArg: addressOf(feePool),
		});
	}

	const feePoolState = await deployer.deployContract({
		name: 'FeePoolState',
		deps: ['FeePool'],
		args: [account, addressOf(feePool)],
	});

	if (feePool && feePoolState) {
		// Rewire feePoolState if there is a feePool upgrade
		await runStep({
			contract: 'FeePoolState',
			target: feePoolState,
			read: 'feePool',
			expected: input => input === addressOf(feePool),
			write: 'setFeePool',
			writeArg: addressOf(feePool),
		});
	}

	const rewardsDistribution = await deployer.deployContract({
		name: 'RewardsDistribution',
		deps: ['RewardEscrow', 'ProxyFeePool'],
		args: [
			account, // owner
			ZERO_ADDRESS, // authority (synthetix)
			ZERO_ADDRESS, // Synthetix Proxy
			addressOf(rewardEscrow),
			addressOf(proxyFeePool),
		],
	});

	// New Synthetix proxy.
	const proxyERC20Synthetix = await deployer.deployContract({
		name: 'ProxyERC20',
		args: [account],
	});

	const tokenStateSynthetix = await deployer.deployContract({
		name: 'TokenStateSynthetix',
		source: 'TokenState',
		args: [account, account],
	});

	const synthetix = await deployer.deployContract({
		name: 'Synthetix',
		source: useOvm ? 'MintableSynthetix' : 'Synthetix',
		deps: ['ProxyERC20', 'TokenStateSynthetix', 'AddressResolver'],
		args: [
			addressOf(proxyERC20Synthetix),
			addressOf(tokenStateSynthetix),
			account,
			currentSynthetixSupply,
			resolverAddress,
		],
	});

	if (synthetix && proxyERC20Synthetix) {
		await runStep({
			contract: 'ProxyERC20',
			target: proxyERC20Synthetix,
			read: 'target',
			expected: input => input === addressOf(synthetix),
			write: 'setTarget',
			writeArg: addressOf(synthetix),
		});
		await runStep({
			contract: 'Synthetix',
			target: synthetix,
			read: 'proxy',
			expected: input => input === addressOf(proxyERC20Synthetix),
			write: 'setProxy',
			writeArg: addressOf(proxyERC20Synthetix),
		});
	}

	// Old Synthetix proxy based off Proxy.sol: this has been deprecated.
	// To be removed after May 30, 2020:
	// https://docs.synthetix.io/integrations/guide/#proxy-deprecation
	const proxySynthetix = await deployer.deployContract({
		name: 'ProxySynthetix',
		source: 'Proxy',
		args: [account],
	});
	if (proxySynthetix && synthetix) {
		await runStep({
			contract: 'ProxySynthetix',
			target: proxySynthetix,
			read: 'target',
			expected: input => input === addressOf(synthetix),
			write: 'setTarget',
			writeArg: addressOf(synthetix),
		});
	}

	const debtCache = await deployer.deployContract({
		name: 'DebtCache',
		source: useOvm ? 'RealtimeDebtCache' : 'DebtCache',
		deps: ['AddressResolver'],
		args: [account, resolverAddress],
	});

	const exchanger = await deployer.deployContract({
		name: 'Exchanger',
		deps: ['AddressResolver'],
		args: [account, resolverAddress],
	});

	const exchangeState = await deployer.deployContract({
		name: 'ExchangeState',
		deps: ['Exchanger'],
		args: [account, addressOf(exchanger)],
	});

	if (exchanger && exchangeState) {
		// The exchangeState contract has Exchanger as it's associated contract
		await runStep({
			contract: 'ExchangeState',
			target: exchangeState,
			read: 'associatedContract',
			expected: input => input === exchanger.options.address,
			write: 'setAssociatedContract',
			writeArg: exchanger.options.address,
		});
	}

	if (exchanger && systemStatus) {
		// SIP-65: ensure Exchanger can suspend synths if price spikes occur
		await runStep({
			contract: 'SystemStatus',
			target: systemStatus,
			read: 'accessControl',
			readArg: [toBytes32('Synth'), addressOf(exchanger)],
			expected: ({ canSuspend } = {}) => canSuspend,
			write: 'updateAccessControl',
			writeArg: [toBytes32('Synth'), addressOf(exchanger), true, false],
		});
	}

	// only reset token state if redeploying
	if (tokenStateSynthetix && config['TokenStateSynthetix'].deploy) {
		const initialIssuance = await getDeployParameter('INITIAL_ISSUANCE');
		await runStep({
			contract: 'TokenStateSynthetix',
			target: tokenStateSynthetix,
			read: 'balanceOf',
			readArg: account,
			expected: input => input === initialIssuance,
			write: 'setBalanceOf',
			writeArg: [account, initialIssuance],
		});
	}

	if (tokenStateSynthetix && synthetix) {
		await runStep({
			contract: 'TokenStateSynthetix',
			target: tokenStateSynthetix,
			read: 'associatedContract',
			expected: input => input === addressOf(synthetix),
			write: 'setAssociatedContract',
			writeArg: addressOf(synthetix),
		});
	}

	const issuer = await deployer.deployContract({
		name: 'Issuer',
		deps: ['AddressResolver'],
		args: [account, addressOf(addressResolver)],
	});

	const issuerAddress = addressOf(issuer);

	await deployer.deployContract({
		name: 'TradingRewards',
		deps: ['AddressResolver', 'Exchanger'],
		args: [account, account, resolverAddress],
	});

	if (synthetixState && issuer) {
		// The SynthetixState contract has Issuer as it's associated contract (after v2.19 refactor)
		await runStep({
			contract: 'SynthetixState',
			target: synthetixState,
			read: 'associatedContract',
			expected: input => input === issuerAddress,
			write: 'setAssociatedContract',
			writeArg: issuerAddress,
		});
	}

	if (synthetixEscrow) {
		await deployer.deployContract({
			name: 'EscrowChecker',
			deps: ['SynthetixEscrow'],
			args: [addressOf(synthetixEscrow)],
		});
	}

	if (rewardEscrow && synthetix) {
		await runStep({
			contract: 'RewardEscrow',
			target: rewardEscrow,
			read: 'synthetix',
			expected: input => input === addressOf(synthetix),
			write: 'setSynthetix',
			writeArg: addressOf(synthetix),
		});
	}

	if (rewardEscrow && feePool) {
		await runStep({
			contract: 'RewardEscrow',
			target: rewardEscrow,
			read: 'feePool',
			expected: input => input === addressOf(feePool),
			write: 'setFeePool',
			writeArg: addressOf(feePool),
		});
	}

	if (useOvm) {
		// these values are for the OVM testnet
		const inflationStartDate = (Math.round(new Date().getTime() / 1000) - 3600 * 24 * 7).toString(); // 1 week ago
		const fixedPeriodicSupply = w3utils.toWei('50000');
		const mintPeriod = (3600 * 24 * 7).toString(); // 1 week
		const mintBuffer = '600'; // 10 minutes
		const minterReward = w3utils.toWei('100');
		const supplyEnd = '5'; // allow 4 mints in total

		await deployer.deployContract({
			// name is supply schedule as it behaves as supply schedule in the address resolver
			name: 'SupplySchedule',
			source: 'FixedSupplySchedule',
			args: [
				account,
				resolverAddress,
				inflationStartDate,
				'0',
				'0',
				mintPeriod,
				mintBuffer,
				fixedPeriodicSupply,
				supplyEnd,
				minterReward,
			],
		});
	} else {
		const supplySchedule = await deployer.deployContract({
			name: 'SupplySchedule',
			args: [account, currentLastMintEvent, currentWeekOfInflation],
		});
		if (supplySchedule && synthetix) {
			await runStep({
				contract: 'SupplySchedule',
				target: supplySchedule,
				read: 'synthetixProxy',
				expected: input => input === addressOf(proxySynthetix),
				write: 'setSynthetixProxy',
				writeArg: addressOf(proxySynthetix),
			});
		}
	}

	if (synthetix && rewardsDistribution) {
		await runStep({
			contract: 'RewardsDistribution',
			target: rewardsDistribution,
			read: 'authority',
			expected: input => input === addressOf(synthetix),
			write: 'setAuthority',
			writeArg: addressOf(synthetix),
		});

		await runStep({
			contract: 'RewardsDistribution',
			target: rewardsDistribution,
			read: 'synthetixProxy',
			expected: input => input === addressOf(proxyERC20Synthetix),
			write: 'setSynthetixProxy',
			writeArg: addressOf(proxyERC20Synthetix),
		});
	}

	// ----------------
	// Setting proxyERC20 Synthetix for synthetixEscrow
	// ----------------

	// Skip setting unless redeploying either of these,
	if (config['Synthetix'].deploy || config['SynthetixEscrow'].deploy) {
		// Note: currently on mainnet SynthetixEscrow.methods.synthetix() does NOT exist
		// it is "havven" and the ABI we have here is not sufficient
		if (network === 'mainnet') {
			await runStep({
				contract: 'SynthetixEscrow',
				target: synthetixEscrow,
				read: 'havven',
				expected: input => input === addressOf(proxyERC20Synthetix),
				write: 'setHavven',
				writeArg: addressOf(proxyERC20Synthetix),
			});
		} else {
			await runStep({
				contract: 'SynthetixEscrow',
				target: synthetixEscrow,
				read: 'synthetix',
				expected: input => input === addressOf(proxyERC20Synthetix),
				write: 'setSynthetix',
				writeArg: addressOf(proxyERC20Synthetix),
			});
		}
	}

	// ----------------
	// Synths
	// ----------------
	console.log(gray(`\n------ DEPLOY SYNTHS ------\n`));

	// The list of synth to be added to the Issuer once dependencies have been set up
	const synthsToAdd = [];

	for (const { name: currencyKey, subclass, asset } of synths) {
		console.log(gray(`\n   --- SYNTH ${currencyKey} ---\n`));

		const tokenStateForSynth = await deployer.deployContract({
			name: `TokenState${currencyKey}`,
			source: 'TokenState',
			args: [account, ZERO_ADDRESS],
			force: addNewSynths,
		});

		// Legacy proxy will be around until May 30, 2020
		// https://docs.synthetix.io/integrations/guide/#proxy-deprecation
		// Until this time, on mainnet we will still deploy ProxyERC20sUSD and ensure that
		// SynthsUSD.proxy is ProxyERC20sUSD, SynthsUSD.integrationProxy is ProxysUSD
		const synthProxyIsLegacy = currencyKey === 'sUSD' && network === 'mainnet';

		const proxyForSynth = await deployer.deployContract({
			name: `Proxy${currencyKey}`,
			source: synthProxyIsLegacy ? 'Proxy' : 'ProxyERC20',
			args: [account],
			force: addNewSynths,
		});

		// additionally deploy an ERC20 proxy for the synth if it's legacy (sUSD)
		let proxyERC20ForSynth;
		if (currencyKey === 'sUSD') {
			proxyERC20ForSynth = await deployer.deployContract({
				name: `ProxyERC20${currencyKey}`,
				source: `ProxyERC20`,
				args: [account],
				force: addNewSynths,
			});
		}

		const currencyKeyInBytes = toBytes32(currencyKey);

		const synthConfig = config[`Synth${currencyKey}`] || {};

		// track the original supply if we're deploying a new synth contract for an existing synth
		let originalTotalSupply = 0;
		if (synthConfig.deploy) {
			try {
				const oldSynth = deployer.getExistingContract({ contract: `Synth${currencyKey}` });
				originalTotalSupply = await oldSynth.methods.totalSupply().call();
			} catch (err) {
				if (!freshDeploy) {
					// only throw if not local - allows local environments to handle both new
					// and updating configurations
					throw err;
				}
			}
		}

		// MultiCollateral needs additionalConstructorArgs to be ordered
		const additionalConstructorArgsMap = {
			MultiCollateralSynthsETH: [toBytes32('EtherCollateral')],
			MultiCollateralSynthsUSD: [toBytes32('EtherCollateralsUSD')],
			// future subclasses...
			// future specific synths args...
		};

		// user confirm totalSupply is correct for oldSynth before deploy new Synth
		if (synthConfig.deploy && !yes && originalTotalSupply > 0) {
			try {
				await confirmAction(
					yellow(
						`⚠⚠⚠ WARNING: Please confirm - ${network}:\n` +
							`Synth${currencyKey} totalSupply is ${originalTotalSupply} \n`
					) +
						gray('-'.repeat(50)) +
						'\nDo you want to continue? (y/n) '
				);
			} catch (err) {
				console.log(gray('Operation cancelled'));
				return;
			}
		}

		const sourceContract = subclass || 'Synth';
		const synth = await deployer.deployContract({
			name: `Synth${currencyKey}`,
			source: sourceContract,
			deps: [`TokenState${currencyKey}`, `Proxy${currencyKey}`, 'Synthetix', 'FeePool'],
			args: [
				proxyERC20ForSynth ? addressOf(proxyERC20ForSynth) : addressOf(proxyForSynth),
				addressOf(tokenStateForSynth),
				`Synth ${currencyKey}`,
				currencyKey,
				account,
				currencyKeyInBytes,
				originalTotalSupply,
				resolverAddress,
			].concat(additionalConstructorArgsMap[sourceContract + currencyKey] || []),
			force: addNewSynths,
		});

		if (tokenStateForSynth && synth) {
			await runStep({
				contract: `TokenState${currencyKey}`,
				target: tokenStateForSynth,
				read: 'associatedContract',
				expected: input => input === addressOf(synth),
				write: 'setAssociatedContract',
				writeArg: addressOf(synth),
			});
		}

		// Setup proxy for synth
		if (proxyForSynth && synth) {
			await runStep({
				contract: `Proxy${currencyKey}`,
				target: proxyForSynth,
				read: 'target',
				expected: input => input === addressOf(synth),
				write: 'setTarget',
				writeArg: addressOf(synth),
			});

			// Migration Phrase 2: if there's a ProxyERC20sUSD then the Synth's proxy must use it
			await runStep({
				contract: `Synth${currencyKey}`,
				target: synth,
				read: 'proxy',
				expected: input => input === addressOf(proxyERC20ForSynth || proxyForSynth),
				write: 'setProxy',
				writeArg: addressOf(proxyERC20ForSynth || proxyForSynth),
			});

			if (proxyERC20ForSynth) {
				// and make sure this new proxy has the target of the synth
				await runStep({
					contract: `ProxyERC20${currencyKey}`,
					target: proxyERC20ForSynth,
					read: 'target',
					expected: input => input === addressOf(synth),
					write: 'setTarget',
					writeArg: addressOf(synth),
				});
			}
		}

		// Save the synth to be added once the AddressResolver has been synced.
		if (synth && issuer) {
			synthsToAdd.push({
				synth,
				currencyKeyInBytes,
			});
		}

		const { feed } = feeds[asset] || {};

		// now setup price aggregator if any for the synth
		if (w3utils.isAddress(feed) && exchangeRates) {
			await runStep({
				contract: `ExchangeRates`,
				target: exchangeRates,
				read: 'aggregators',
				readArg: currencyKeyInBytes,
				expected: input => input === feed,
				write: 'addAggregator',
				writeArg: [currencyKeyInBytes, feed],
			});
		}
	}

	console.log(gray(`\n------ DEPLOY ANCILLARY CONTRACTS ------\n`));

	await deployer.deployContract({
		name: 'Depot',
		deps: ['ProxySynthetix', 'SynthsUSD', 'FeePool'],
		args: [account, account, resolverAddress],
	});

	if (useOvm) {
		await deployer.deployContract({
			// name is EtherCollateral as it behaves as EtherCollateral in the address resolver
			name: 'EtherCollateral',
			source: 'EmptyEtherCollateral',
			args: [],
		});
		await deployer.deployContract({
			name: 'EtherCollateralsUSD',
			source: 'EmptyEtherCollateral',
			args: [],
		});
		await deployer.deployContract({
			name: 'SynthetixBridgeToBase',
			args: [account, resolverAddress],
		});
	} else {
		await deployer.deployContract({
			name: 'EtherCollateral',
			deps: ['AddressResolver'],
			args: [account, resolverAddress],
		});
		await deployer.deployContract({
			name: 'EtherCollateralsUSD',
			deps: ['AddressResolver'],
			args: [account, resolverAddress],
		});
		await deployer.deployContract({
			name: 'SynthetixBridgeToOptimism',
			args: [account, resolverAddress],
		});
	}

	// ----------------
	// Binary option market factory and manager setup
	// ----------------

	console.log(gray(`\n------ DEPLOY BINARY OPTIONS ------\n`));

	await deployer.deployContract({
		name: 'BinaryOptionMarketFactory',
		args: [account, resolverAddress],
		deps: ['AddressResolver'],
	});

	const day = 24 * 60 * 60;
	const maxOraclePriceAge = 120 * 60; // Price updates are accepted from up to two hours before maturity to allow for delayed chainlink heartbeats.
	const expiryDuration = 26 * 7 * day; // Six months to exercise options before the market is destructible.
	const maxTimeToMaturity = 730 * day; // Markets may not be deployed more than two years in the future.
	const creatorCapitalRequirement = w3utils.toWei('1000'); // 1000 sUSD is required to create a new market.
	const creatorSkewLimit = w3utils.toWei('0.05'); // Market creators must leave 5% or more of their position on either side.
	const poolFee = w3utils.toWei('0.008'); // 0.8% of the market's value goes to the pool in the end.
	const creatorFee = w3utils.toWei('0.002'); // 0.2% of the market's value goes to the creator.
	const refundFee = w3utils.toWei('0.05'); // 5% of a bid stays in the pot if it is refunded.
	await deployer.deployContract({
		name: 'BinaryOptionMarketManager',
		args: [
			account,
			resolverAddress,
			maxOraclePriceAge,
			expiryDuration,
			maxTimeToMaturity,
			creatorCapitalRequirement,
			creatorSkewLimit,
			poolFee,
			creatorFee,
			refundFee,
		],
		deps: ['AddressResolver'],
	});

	console.log(gray(`\n------ DEPLOY DAPP UTILITIES ------\n`));

	await deployer.deployContract({
		name: 'SynthUtil',
		deps: ['ReadProxyAddressResolver'],
		args: [addressOf(readProxyForResolver)],
	});

	await deployer.deployContract({
		name: 'DappMaintenance',
		args: [account],
	});

	await deployer.deployContract({
		name: 'BinaryOptionMarketData',
	});

	console.log(gray(`\n------ CONFIGURE STANDLONE FEEDS ------\n`));

	// Setup remaining price feeds (that aren't synths)

	for (const { asset, feed } of standaloneFeeds) {
		if (w3utils.isAddress(feed) && exchangeRates) {
			await runStep({
				contract: `ExchangeRates`,
				target: exchangeRates,
				read: 'aggregators',
				readArg: toBytes32(asset),
				expected: input => input === feed,
				write: 'addAggregator',
				writeArg: [toBytes32(asset), feed],
			});
		}
	}

	console.log(gray(`\n------ CONFIGURE ADDRESS RESOLVER ------\n`));

	let addressesAreImported = true;
	let skipResolverSync = [];

	if (addressResolver) {
		// track which contracts need which
		const contractResolverRequirements = {};

		// collect all required addresses on-chain
		const allRequiredAddressesInContracts = await Promise.all(
			Object.entries(deployer.deployedContracts)
				.filter(([, target]) =>
					target.options.jsonInterface.find(({ name }) => name === 'getResolverAddressesRequired')
				)
				.map(([contract, target]) =>
					// Note: if running a dryRun then the output here will only be an estimate, as
					// the correct list of addresses require the contracts be deployed so these entries can then be read.
					(
						target.methods.getResolverAddressesRequired().call() ||
						// if dryRun and the contract is new then there's nothing to read on-chain, so resolve []
						Promise.resolve([])
					).then(names => {
						const namesReadable = names.map(w3utils.hexToUtf8);

						// track requirements to log out later
						namesReadable.forEach(
							name =>
								(contractResolverRequirements[name] = [contract].concat(
									contractResolverRequirements[name]
								))
						);

						return namesReadable;
					})
				)
		);

		const allRequiredAddresses = Array.from(
			// create set to remove dupes
			new Set(
				allRequiredAddressesInContracts
					// flatten into one array
					.reduce((memo, entry) => memo.concat(entry), [])
					// and remove blanks
					.filter(entry => entry)
					// now filter out any externals or alternates with a colon
					.filter(entry => {
						if (/:/.test(entry)) {
							skipResolverSync = skipResolverSync.concat(contractResolverRequirements[entry]);
							console.log(
								redBright(
									`⚠⚠⚠ WARNING: Skipping AddressResolver requirement of "${entry}" (from ${contractResolverRequirements[entry]})`
								)
							);
							return false;
						}
						return true;
					})
					// SystemSettings isn't required anywhere but necessary for us to be able to
					// write to FlexibleStorage below via "setExchangeFeeRates()"
					.concat(['SystemSettings'])
			)
		).sort();

		// now map these into a list of names and addresses
		const expectedAddressesInResolver = allRequiredAddresses.map(name => {
			const contract = deployer.deployedContracts[name];
			// quick sanity check of names in expected list
			if (!contract) {
				throw Error(
					`Error setting up AddressResolver: cannot find one of the contracts listed as required in a contract: ${name} in the list of deployment targets`
				);
			}
			return {
				name,
				address: addressOf(contract),
			};
		});

		// Count how many addresses are not yet in the resolver
		const addressesNotInResolver = (
			await Promise.all(
				expectedAddressesInResolver.map(({ name, address }) => {
					// when a dryRun redeploys a new AddressResolver, this will return undefined, so instead resolve with
					// empty promise
					const promise =
						addressResolver.methods.getAddress(toBytes32(name)).call() || Promise.resolve();

					return promise.then(foundAddress => ({ name, address, found: address === foundAddress }));
				})
			)
		).filter(entry => !entry.found);

		// and add everything if any not found (will overwrite any conflicts)
		if (addressesNotInResolver.length > 0) {
			console.log(
				gray(
					`Detected ${addressesNotInResolver.length} / ${expectedAddressesInResolver.length} missing or incorrect in the AddressResolver.\n\t` +
						addressesNotInResolver.map(({ name, address }) => `${name} ${address}`).join('\n\t') +
						`\nAdding all addresses in one transaction.`
				)
			);
			const result = await runStep({
				gasLimit: methodCallGasLimit * 3, // higher gas required
				contract: `AddressResolver`,
				target: addressResolver,
				write: 'importAddresses',
				writeArg: [
					addressesNotInResolver.map(({ name }) => toBytes32(name)),
					addressesNotInResolver.map(({ address }) => address),
				],
			});

			// This is an ugly hack: we need to halt the rest of the script if importing addresses happens from the pDAO.
			// This relies on the fact that runStep returns undefined if nothing needed to be done, a tx hash if the
			// transaction could be mined, and true in other cases, including appending to the owner actions file.
			// Note that this will also end the script in the case of manual transaction mining.
			addressesAreImported = typeof result !== 'boolean';
		}
	}

	if (addressesAreImported) {
		console.log(gray('Addresses are correctly set up, continuing...'));

		if (addressResolver) {
			// Now for all targets that have a setResolverAndSyncCache, we need to ensure the resolver is set
			for (const [contract, target] of Object.entries(deployer.deployedContracts)) {
				if (skipResolverSync.indexOf(contract) > -1) {
					console.log(
						redBright(
							`Warning: Skipping setResolverAndSyncCache for ${contract} due to unresolved dependencies.`
						)
					);
					continue;
					// don't invoke setResolverAndSyncCache for those marked to skip (must be called later)
				}
				// old "setResolver" for Depot, from prior to SIP-48
				const setResolverFncEntry = target.options.jsonInterface.find(
					({ name }) => name === 'setResolverAndSyncCache' || name === 'setResolver'
				);

				if (setResolverFncEntry) {
					// prior to SIP-46, contracts used setResolver and had no check
					const isPreSIP46 = setResolverFncEntry.name === 'setResolver';
					await runStep({
						gasLimit: methodCallGasLimit * 3, // higher gas required
						contract,
						target,
						read: isPreSIP46 ? 'resolver' : 'isResolverCached',
						readArg: isPreSIP46 ? undefined : resolverAddress,
						expected: input => (isPreSIP46 ? input === resolverAddress : input),
						write: isPreSIP46 ? 'setResolver' : 'setResolverAndSyncCache',
						writeArg: resolverAddress,
					});
				}
			}
		}

		// now after resolvers have been set

		console.log(gray(`\n------ ADD SYNTHS TO ISSUER ------\n`));

		// Set up the connection to the Issuer for each Synth (requires FlexibleStorage to have been configured)

		// First filter out all those synths which are already properly imported
		console.log(gray('Filtering synths to add to the issuer.'));
		const filteredSynths = [];
		for (const synth of synthsToAdd) {
			const issuerSynthAddress = await issuer.methods.synths(synth.currencyKeyInBytes).call();
			const currentSynthAddress = addressOf(synth.synth);
			if (issuerSynthAddress === currentSynthAddress) {
				console.log(gray(`${currentSynthAddress} requires no action`));
			} else {
				console.log(gray(`${currentSynthAddress} will be added to the issuer.`));
				filteredSynths.push(synth);
			}
		}

		const synthChunkSize = 15;
		for (let i = 0; i < filteredSynths.length; i += synthChunkSize) {
			const chunk = filteredSynths.slice(i, i + synthChunkSize);
			await runStep({
				contract: 'Issuer',
				target: issuer,
				read: 'synthAddresses',
				readArg: [chunk.map(synth => synth.currencyKeyInBytes)],
				expected: input =>
					input.reduce((acc, cur, idx) => acc && cur === addressOf(chunk[idx].synth)),
				write: 'addSynths',
				writeArg: [chunk.map(synth => addressOf(synth.synth))],
				gasLimit: 1e5 * synthChunkSize,
			});
		}

		console.log(gray(`\n------ CONFIGURE INVERSE SYNTHS ------\n`));

		for (const { name: currencyKey, inverted } of synths) {
			if (inverted) {
				const { entryPoint, upperLimit, lowerLimit } = inverted;

				// helper function
				const setInversePricing = ({ freezeAtUpperLimit, freezeAtLowerLimit }) =>
					runStep({
						contract: 'ExchangeRates',
						target: exchangeRates,
						write: 'setInversePricing',
						writeArg: [
							toBytes32(currencyKey),
							w3utils.toWei(entryPoint.toString()),
							w3utils.toWei(upperLimit.toString()),
							w3utils.toWei(lowerLimit.toString()),
							freezeAtUpperLimit,
							freezeAtLowerLimit,
						],
					});

				// when the oldExrates exists - meaning there is a valid ExchangeRates in the existing deployment.json
				// for this environment (true for all environments except the initial deploy in 'local' during those tests)
				if (oldExrates) {
					// get inverse synth's params from the old exrates, if any exist
					const {
						entryPoint: oldEntryPoint,
						upperLimit: oldUpperLimit,
						lowerLimit: oldLowerLimit,
						frozenAtUpperLimit: currentRateIsFrozenUpper,
						frozenAtLowerLimit: currentRateIsFrozenLower,
					} = await oldExrates.methods.inversePricing(toBytes32(currencyKey)).call();

					const currentRateIsFrozen = currentRateIsFrozenUpper || currentRateIsFrozenLower;
					// and the last rate if any exists
					const currentRateForCurrency = await oldExrates.methods
						.rateForCurrency(toBytes32(currencyKey))
						.call();

					// and total supply, if any
					const synth = deployer.deployedContracts[`Synth${currencyKey}`];
					const totalSynthSupply = await synth.methods.totalSupply().call();
					console.log(gray(`totalSupply of ${currencyKey}: ${Number(totalSynthSupply)}`));

					// When there's an inverted synth with matching parameters
					if (
						entryPoint === +w3utils.fromWei(oldEntryPoint) &&
						upperLimit === +w3utils.fromWei(oldUpperLimit) &&
						lowerLimit === +w3utils.fromWei(oldLowerLimit)
					) {
						if (oldExrates.options.address !== addressOf(exchangeRates)) {
							const freezeAtUpperLimit = +w3utils.fromWei(currentRateForCurrency) === upperLimit;
							const freezeAtLowerLimit = +w3utils.fromWei(currentRateForCurrency) === lowerLimit;
							console.log(
								gray(
									`Detected an existing inverted synth for ${currencyKey} with identical parameters and a newer ExchangeRates. ` +
										`Persisting its frozen status (${currentRateIsFrozen}) and if frozen, then freeze rate at upper (${freezeAtUpperLimit}) or lower (${freezeAtLowerLimit}).`
								)
							);

							// then ensure it gets set to the same frozen status and frozen rate
							// as the old exchange rates
							await setInversePricing({
								freezeAtUpperLimit,
								freezeAtLowerLimit,
							});
						} else {
							console.log(
								gray(
									`Detected an existing inverted synth for ${currencyKey} with identical parameters and no new ExchangeRates. Skipping check of frozen status.`
								)
							);
						}
					} else if (Number(currentRateForCurrency) === 0) {
						console.log(
							gray(`Detected a new inverted synth for ${currencyKey}. Proceeding to add.`)
						);
						// Then a new inverted synth is being added (as there's no previous rate for it)
						await setInversePricing({ freezeAtUpperLimit: false, freezeAtLowerLimit: false });
					} else if (Number(totalSynthSupply) === 0) {
						console.log(
							gray(
								`Inverted synth at ${currencyKey} has 0 total supply and its inverted parameters have changed. ` +
									`Proceeding to reconfigure its parameters as instructed, unfreezing it if currently frozen.`
							)
						);
						// Then a new inverted synth is being added (as there's no existing supply)
						await setInversePricing({ freezeAtUpperLimit: false, freezeAtLowerLimit: false });
					} else if (network !== 'mainnet' && forceUpdateInverseSynthsOnTestnet) {
						// as we are on testnet and the flag is enabled, allow a mutative pricing change
						console.log(
							redBright(
								`⚠⚠⚠ WARNING: The parameters for the inverted synth ${currencyKey} ` +
									`have changed and it has non-zero totalSupply. This is allowed only on testnets`
							)
						);
						await setInversePricing({ freezeAtUpperLimit: false, freezeAtLowerLimit: false });
					} else {
						// Then an existing synth's inverted parameters have changed.
						// For safety sake, let's inform the user and skip this step
						console.log(
							redBright(
								`⚠⚠⚠ WARNING: The parameters for the inverted synth ${currencyKey} ` +
									`have changed and it has non-zero totalSupply. This use-case is not supported by the deploy script. ` +
									`This should be done as a purge() and setInversePricing() separately`
							)
						);
					}
				} else {
					// When no exrates, then totally fresh deploy (local deployment)
					await setInversePricing({ freezeAtUpperLimit: false, freezeAtLowerLimit: false });
				}
			}
		}

		// then ensure the defaults of SystemSetting
		// are set (requires FlexibleStorage to have been correctly configured)
		if (systemSettings) {
			console.log(gray(`\n------ CONFIGURE SYSTEM SETTINGS ------\n`));

			// Now ensure all the fee rates are set for various synths (this must be done after the AddressResolver
			// has populated all references).
			// Note: this populates rates for new synths regardless of the addNewSynths flag
			const synthRates = await Promise.all(
				synths.map(({ name }) => systemSettings.methods.exchangeFeeRate(toBytes32(name)).call())
			);

			const exchangeFeeRates = await getDeployParameter('EXCHANGE_FEE_RATES');

			// override individual currencyKey / synths exchange rates
			const synthExchangeRateOverride = {
				sETH: w3utils.toWei('0.005'),
				iETH: w3utils.toWei('0.005'),
			};

			const synthsRatesToUpdate = synths
				.map((synth, i) =>
					Object.assign(
						{
							currentRate: w3utils.fromWei(synthRates[i] || '0'),
							targetRate:
								synth.name in synthExchangeRateOverride
									? synthExchangeRateOverride[synth.name]
									: exchangeFeeRates[synth.category],
						},
						synth
					)
				)
				.filter(({ currentRate }) => currentRate === '0');

			console.log(gray(`Found ${synthsRatesToUpdate.length} synths needs exchange rate pricing`));

			if (synthsRatesToUpdate.length) {
				console.log(
					gray(
						'Setting the following:',
						synthsRatesToUpdate
							.map(
								({ name, targetRate, currentRate }) =>
									`\t${name} from ${currentRate * 100}% to ${w3utils.fromWei(targetRate) * 100}%`
							)
							.join('\n')
					)
				);

				await runStep({
					gasLimit: Math.max(methodCallGasLimit, 150e3 * synthsRatesToUpdate.length), // higher gas required, 150k per synth is sufficient (in OVM)
					contract: 'SystemSettings',
					target: systemSettings,
					write: 'setExchangeFeeRateForSynths',
					writeArg: [
						synthsRatesToUpdate.map(({ name }) => toBytes32(name)),
						synthsRatesToUpdate.map(({ targetRate }) => targetRate),
					],
				});
			}

			// setup initial values if they are unset
			await runStep({
				contract: 'SystemSettings',
				target: systemSettings,
				read: 'waitingPeriodSecs',
				expected: input => input !== '0',
				write: 'setWaitingPeriodSecs',
				writeArg: await getDeployParameter('WAITING_PERIOD_SECS'),
			});

			await runStep({
				contract: 'SystemSettings',
				target: systemSettings,
				read: 'priceDeviationThresholdFactor',
				expected: input => input !== '0', // only change if zero
				write: 'setPriceDeviationThresholdFactor',
				writeArg: await getDeployParameter('PRICE_DEVIATION_THRESHOLD_FACTOR'),
			});

			const tradingRewardsEnabled = await getDeployParameter('TRADING_REWARDS_ENABLED');
			await runStep({
				contract: 'SystemSettings',
				target: systemSettings,
				read: 'tradingRewardsEnabled',
				expected: input => input === tradingRewardsEnabled, // only change if non-default
				write: 'setTradingRewardsEnabled',
				writeArg: tradingRewardsEnabled,
			});

			await runStep({
				contract: 'SystemSettings',
				target: systemSettings,
				read: 'issuanceRatio',
				expected: input => input !== '0', // only change if zero
				write: 'setIssuanceRatio',
				writeArg: await getDeployParameter('ISSUANCE_RATIO'),
			});

			await runStep({
				contract: 'SystemSettings',
				target: systemSettings,
				read: 'feePeriodDuration',
				expected: input => input !== '0', // only change if zero
				write: 'setFeePeriodDuration',
				writeArg: await getDeployParameter('FEE_PERIOD_DURATION'),
			});

			await runStep({
				contract: 'SystemSettings',
				target: systemSettings,
				read: 'targetThreshold',
				expected: input => input !== '0', // only change if zero
				write: 'setTargetThreshold',
				writeArg: await getDeployParameter('TARGET_THRESHOLD'),
			});

			await runStep({
				contract: 'SystemSettings',
				target: systemSettings,
				read: 'liquidationDelay',
				expected: input => input !== '0', // only change if zero
				write: 'setLiquidationDelay',
				writeArg: await getDeployParameter('LIQUIDATION_DELAY'),
			});

			await runStep({
				contract: 'SystemSettings',
				target: systemSettings,
				read: 'liquidationRatio',
				expected: input => input !== '0', // only change if zero
				write: 'setLiquidationRatio',
				writeArg: await getDeployParameter('LIQUIDATION_RATIO'),
			});

			await runStep({
				contract: 'SystemSettings',
				target: systemSettings,
				read: 'liquidationPenalty',
				expected: input => input !== '0', // only change if zero
				write: 'setLiquidationPenalty',
				writeArg: await getDeployParameter('LIQUIDATION_PENALTY'),
			});

			await runStep({
				contract: 'SystemSettings',
				target: systemSettings,
				read: 'rateStalePeriod',
				expected: input => input !== '0', // only change if zero
				write: 'setRateStalePeriod',
				writeArg: await getDeployParameter('RATE_STALE_PERIOD'),
			});

			await runStep({
				contract: 'SystemSettings',
				target: systemSettings,
				read: 'minimumStakeTime',
				expected: input => input !== '0', // only change if zero
				write: 'setMinimumStakeTime',
				writeArg: await getDeployParameter('MINIMUM_STAKE_TIME'),
			});

			await runStep({
				contract: 'SystemSettings',
				target: systemSettings,
				read: 'debtSnapshotStaleTime',
				expected: input => input !== '0', // only change if zero
				write: 'setDebtSnapshotStaleTime',
				writeArg: await getDeployParameter('DEBT_SNAPSHOT_STALE_TIME'),
			});

			const aggregatorWarningFlags = (await getDeployParameter('AGGREGATOR_WARNING_FLAGS'))[
				network
			];
			if (aggregatorWarningFlags) {
				await runStep({
					contract: 'SystemSettings',
					target: systemSettings,
					read: 'aggregatorWarningFlags',
					expected: input => input !== ZERO_ADDRESS, // only change if zero
					write: 'setAggregatorWarningFlags',
					writeArg: aggregatorWarningFlags,
				});
			}
		}

		console.log(gray(`\n------ CHECKING DEBT CACHE ------\n`));

		const refreshSnapshotIfPossible = async (wasInvalid, isInvalid, force = false) => {
			const validityChanged = wasInvalid !== isInvalid;

			if (force || validityChanged) {
				console.log(yellow(`Refreshing debt snapshot...`));
				await runStep({
					gasLimit: 2.5e6, // About 1.7 million gas is required to refresh the snapshot with ~40 synths
					contract: 'DebtCache',
					target: debtCache,
					write: 'takeDebtSnapshot',
					writeArg: [],
				});
			} else if (!validityChanged) {
				console.log(
					red('⚠⚠⚠ WARNING: Deployer attempted to refresh the debt cache, but it cannot be.')
				);
			}
		};

		const checkSnapshot = async () => {
			const [cacheInfo, currentDebt] = await Promise.all([
				debtCache.methods.cacheInfo().call(),
				debtCache.methods.currentDebt().call(),
			]);

			// Check if the snapshot is stale and can be fixed.
			if (cacheInfo.isStale && !currentDebt.anyRateIsInvalid) {
				console.log(yellow('Debt snapshot is stale, and can be refreshed.'));
				await refreshSnapshotIfPossible(
					cacheInfo.isInvalid,
					currentDebt.anyRateIsInvalid,
					cacheInfo.isStale
				);
				return true;
			}

			// Otherwise, if the rates are currently valid,
			// we might still need to take a snapshot due to invalidity or deviation.
			if (!currentDebt.anyRateIsInvalid) {
				if (cacheInfo.isInvalid) {
					console.log(yellow('Debt snapshot is invalid, and can be refreshed.'));
					await refreshSnapshotIfPossible(
						cacheInfo.isInvalid,
						currentDebt.anyRateIsInvalid,
						cacheInfo.isStale
					);
					return true;
				} else {
					const cachedDebtEther = w3utils.fromWei(cacheInfo.debt);
					const currentDebtEther = w3utils.fromWei(currentDebt.debt);
					const deviation =
						(Number(currentDebtEther) - Number(cachedDebtEther)) / Number(cachedDebtEther);
					const maxDeviation = DEFAULTS.debtSnapshotMaxDeviation;

					if (maxDeviation <= Math.abs(deviation)) {
						console.log(
							yellow(
								`Debt cache deviation is ${deviation * 100}% >= ${maxDeviation *
									100}%; refreshing it...`
							)
						);
						await refreshSnapshotIfPossible(
							cacheInfo.isInvalid,
							currentDebt.anyRateIsInvalid,
							true
						);
						return true;
					}
				}
			}

			// Finally, if the debt cache is currently valid, but needs to be invalidated, we will also perform a snapshot.
			if (!cacheInfo.isInvalid && currentDebt.anyRateIsInvalid) {
				console.log(yellow('Debt snapshot needs to be invalidated.'));
				await refreshSnapshotIfPossible(cacheInfo.isInvalid, currentDebt.anyRateIsInvalid, false);
				return true;
			}
			return false;
		};

		const performedSnapshot = await checkSnapshot();

		if (performedSnapshot) {
			console.log(gray('Snapshot complete.'));
		} else {
			console.log(gray('No snapshot required.'));
		}
	} else {
		console.log(gray(`\n------ DEPLOY PARTIALLY COMPLETED ------\n`));

		console.log(
			yellow(
				'⚠⚠⚠ WARNING: Addresses have not been imported into the resolver, owner actions must be performed before re-running the script.'
			)
		);

		if (deployer.newContractsDeployed.length > 0) {
			reportDeployedContracts({ deployer });
		}

		process.exit(1);
	}

	console.log(gray(`\n------ DEPLOY COMPLETE ------\n`));

	reportDeployedContracts({ deployer });
};

module.exports = {
	deploy,
	DEFAULTS,
	cmd: program =>
		program
			.command('deploy')
			.description('Deploy compiled solidity files')
			.option(
				'-a, --add-new-synths',
				`Whether or not any new synths in the ${SYNTHS_FILENAME} file should be deployed if there is no entry in the config file`
			)
			.option(
				'-b, --build-path [value]',
				'Path to a folder hosting compiled files from the "build" step in this script',
				DEFAULTS.buildPath
			)
			.option(
				'-c, --contract-deployment-gas-limit <value>',
				'Contract deployment gas limit',
				parseFloat,
				DEFAULTS.contractDeploymentGasLimit
			)
			.option(
				'-d, --deployment-path <value>',
				`Path to a folder that has your input configuration file ${CONFIG_FILENAME}, the synth list ${SYNTHS_FILENAME} and where your ${DEPLOYMENT_FILENAME} files will go`
			)
			.option(
				'-f, --fee-auth <value>',
				'The address of the fee authority for this network (default is to use existing)'
			)
			.option('-g, --gas-price <value>', 'Gas price in GWEI', DEFAULTS.gasPrice)
			.option(
				'-h, --fresh-deploy',
				'Perform a "fresh" deploy, i.e. the first deployment on a network.'
			)
			.option(
				'-i, --ignore-safety-checks',
				'Ignores some validations regarding paths, compiler versions, etc.',
				false
			)
			.option(
				'-k, --use-fork',
				'Perform the deployment on a forked chain running on localhost (see fork command).',
				false
			)
			.option(
				'-l, --oracle-gas-limit <value>',
				'The address of the gas limit oracle for this network (default is use existing)'
			)
			.option(
				'-m, --method-call-gas-limit <value>',
				'Method call gas limit',
				parseFloat,
				DEFAULTS.methodCallGasLimit
			)
			.option(
				'-n, --network <value>',
				'The network to run off.',
				x => x.toLowerCase(),
				DEFAULTS.network
			)
			.option(
				'-o, --oracle-exrates <value>',
				'The address of the oracle for this network (default is use existing)'
			)
			.option(
				'-q, --manage-nonces',
				'The command makes sure that no repeated nonces are sent (which may be the case when reorgs are common, i.e. in Goerli. Not to be confused with --manage-nonsense.)',
				false
			)
			.option(
				'-p, --provider-url <value>',
				'Ethereum network provider URL. If default, will use PROVIDER_URL found in the .env file.'
			)
			.option(
				'-r, --dry-run',
				'If enabled, will not run any transactions but merely report on them.'
			)
			.option(
				'-v, --private-key [value]',
				'The private key to deploy with (only works in local mode, otherwise set in .env).'
			)
			.option(
				'-u, --force-update-inverse-synths-on-testnet',
				'Allow inverse synth pricing to be updated on testnet regardless of total supply'
			)
			.option('-y, --yes', 'Dont prompt, just reply yes.')
			.option('-z, --use-ovm', 'Target deployment for the OVM (Optimism).')
			.action(async (...args) => {
				try {
					await deploy(...args);
				} catch (err) {
					// show pretty errors for CLI users
					console.error(red(err));
					console.log(err.stack);
					process.exitCode = 1;
				}
			}),
};<|MERGE_RESOLUTION|>--- conflicted
+++ resolved
@@ -221,29 +221,7 @@
 	});
 
 	const { account } = deployer;
-<<<<<<< HEAD
-
-	const getExistingContract = ({ contract, network }) => {
-		let address;
-		if (network === 'local') {
-			address = deployment.targets[contract].address;
-		} else {
-			const contractVersion = getVersions({ network, useOvm, byContract: true })[contract];
-			const lastEntry = contractVersion.slice(-1)[0];
-			address = lastEntry.address;
-		}
-
-		const { source } = deployment.targets[contract];
-		const { abi } = deployment.sources[source];
-
-		return deployer.getContract({
-			address,
-			abi,
-		});
-	};
-
-=======
->>>>>>> 424bb619
+
 	nonceManager.web3 = deployer.web3;
 	nonceManager.account = account;
 
