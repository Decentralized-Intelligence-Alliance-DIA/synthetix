'use strict';

const path = require('path');
const { gray, green, yellow, redBright, red } = require('chalk');
const w3utils = require('web3-utils');
const Deployer = require('../Deployer');
const NonceManager = require('../NonceManager');
const { loadCompiledFiles, getLatestSolTimestamp } = require('../solidity');
const checkAggregatorPrices = require('../check-aggregator-prices');
const pLimit = require('p-limit');

const {
	ensureDeploymentPath,
	ensureNetwork,
	getDeploymentPathForNetwork,
	loadAndCheckRequiredSources,
	loadConnections,
	confirmAction,
	performTransactionalStep,
	parameterNotice,
	reportDeployedContracts,
} = require('../util');

const {
	toBytes32,
	fromBytes32,
	constants: {
		BUILD_FOLDER,
		CONFIG_FILENAME,
		CONTRACTS_FOLDER,
		SYNTHS_FILENAME,
		DEPLOYMENT_FILENAME,
		ZERO_ADDRESS,
		OVM_MAX_GAS_LIMIT,
		inflationStartTimestampInSecs,
	},
	defaults,
	nonUpgradeable,
} = require('../../../.');

const DEFAULTS = {
	gasPrice: '1',
	methodCallGasLimit: 250e3, // 250k
	contractDeploymentGasLimit: 6.9e6, // TODO split out into separate limits for different contracts, Proxys, Synths, Synthetix
	debtSnapshotMaxDeviation: 0.01, // a 1 percent deviation will trigger a snapshot
	network: 'kovan',
	buildPath: path.join(__dirname, '..', '..', '..', BUILD_FOLDER),
};

const deploy = async ({
	addNewSynths,
	gasPrice = DEFAULTS.gasPrice,
	methodCallGasLimit = DEFAULTS.methodCallGasLimit,
	contractDeploymentGasLimit = DEFAULTS.contractDeploymentGasLimit,
	network = DEFAULTS.network,
	buildPath = DEFAULTS.buildPath,
	deploymentPath,
	oracleExrates,
	privateKey,
	yes,
	dryRun = false,
	forceUpdateInverseSynthsOnTestnet = false,
	useFork,
	providerUrl,
	useOvm,
	freshDeploy,
	manageNonces,
	ignoreSafetyChecks,
	ignoreCustomParameters,
	concurrency,
	specifyContracts,
} = {}) => {
	ensureNetwork(network);
	deploymentPath = deploymentPath || getDeploymentPathForNetwork({ network, useOvm });
	ensureDeploymentPath(deploymentPath);

	// OVM uses a gas price of 0 (unless --gas explicitely defined).
	if (useOvm && gasPrice === DEFAULTS.gasPrice) {
		gasPrice = w3utils.toBN('0');
	}

	const limitPromise = pLimit(concurrency);

	const {
		config,
		params,
		configFile,
		synths,
		deployment,
		deploymentFile,
		ownerActions,
		ownerActionsFile,
		feeds,
	} = loadAndCheckRequiredSources({
		deploymentPath,
		network,
	});

	// Mark contracts for deployment specified via an argument
	if (specifyContracts) {
		// Ignore config.json
		Object.keys(config).map(name => {
			config[name].deploy = false;
		});
		// Add specified contracts
		specifyContracts.split(',').map(name => {
			if (!config[name]) {
				config[name] = {
					deploy: true,
				};
			} else {
				config[name].deploy = true;
			}
		});
	}

	if (freshDeploy) {
		deployment.targets = {};
		deployment.sources = {};
	}

	if (!ignoreSafetyChecks) {
		// Using Goerli without manageNonces?
		if (network.toLowerCase() === 'goerli' && !useOvm && !manageNonces) {
			throw new Error(`Deploying on Goerli needs to be performed with --manage-nonces.`);
		}

		// Cannot re-deploy legacy contracts
		if (!freshDeploy) {
			// Get list of contracts to be deployed
			const contractsToDeploy = [];
			Object.keys(config).map(contractName => {
				if (config[contractName].deploy) {
					contractsToDeploy.push(contractName);
				}
			});

			// Check that no non-deployable is marked for deployment.
			// Note: if nonDeployable = 'TokenState', this will match 'TokenStatesUSD'
			nonUpgradeable.map(nonUpgradeableContract => {
				contractsToDeploy.map(contractName => {
					if (contractName.match(new RegExp(`^${nonUpgradeableContract}`, 'g'))) {
						throw new Error(
							`You are attempting to deploy a contract marked as non-upgradeable: ${contractName}. This action could result in loss of state. Please verify and use --ignore-safety-checks if you really know what you're doing.`
						);
					}
				});
			});
		}

		// Every transaction in Optimism needs to be below 9m gas, to ensure
		// there are no deployment out of gas errors during fraud proofs.
		if (useOvm) {
			const maxOptimismGasLimit = OVM_MAX_GAS_LIMIT;
			if (
				contractDeploymentGasLimit > maxOptimismGasLimit ||
				methodCallGasLimit > maxOptimismGasLimit
			) {
				throw new Error(
					`Maximum transaction gas limit for OVM is ${maxOptimismGasLimit} gas, and specified contractDeploymentGasLimit and/or methodCallGasLimit are over such limit. Please make sure that these values are below the maximum gas limit to guarantee that fraud proofs can be done in L1.`
				);
			}
		}

		// Deploying on OVM and not using an OVM deployment path?
		const lastPathItem = deploymentPath.split('/').pop();
		const isOvmPath = lastPathItem.includes('ovm');
		const deploymentPathMismatch = (useOvm && !isOvmPath) || (!useOvm && isOvmPath);
		if (deploymentPathMismatch) {
			if (useOvm) {
				throw new Error(
					`You are deploying to a non-ovm path ${deploymentPath}, while --use-ovm is true.`
				);
			} else {
				throw new Error(
					`You are deploying to an ovm path ${deploymentPath}, while --use-ovm is false.`
				);
			}
		}

		// Fresh deploy and deployment.json not empty?
		if (freshDeploy && Object.keys(deployment.targets).length > 0 && network !== 'local') {
			throw new Error(
				`Cannot make a fresh deploy on ${deploymentPath} because a deployment has already been made on this path. If you intend to deploy a new instance, use a different path or delete the deployment files for this one.`
			);
		}
	}

	const standaloneFeeds = Object.values(feeds).filter(({ standalone }) => standalone);

	const getDeployParameter = async name => {
		const defaultParam = defaults[name];
		if (ignoreCustomParameters) {
			return defaultParam;
		}

		let effectiveValue = defaultParam;

		const param = (params || []).find(p => p.name === name);

		if (param) {
			if (!yes) {
				try {
					await confirmAction(
						yellow(
							`⚠⚠⚠ WARNING: Found an entry for ${param.name} in params.json. Specified value is ${param.value} and default is ${defaultParam}.` +
								'\nDo you want to use the specified value (default otherwise)? (y/n) '
						)
					);

					effectiveValue = param.value;
				} catch (err) {
					console.error(err);
				}
			} else {
				// yes = true
				effectiveValue = param.value;
			}
		}

		if (effectiveValue !== defaultParam) {
			console.log(
				yellow(
					`PARAMETER OVERRIDE: Overriding default ${name} with ${effectiveValue}, specified in params.json.`
				)
			);
		}

		return effectiveValue;
	};

	console.log(
		gray('Checking all contracts not flagged for deployment have addresses in this network...')
	);
	const missingDeployments = Object.keys(config).filter(name => {
		return !config[name].deploy && (!deployment.targets[name] || !deployment.targets[name].address);
	});

	if (missingDeployments.length) {
		throw Error(
			`Cannot use existing contracts for deployment as addresses not found for the following contracts on ${network}:\n` +
				missingDeployments.join('\n') +
				'\n' +
				gray(`Used: ${deploymentFile} as source`)
		);
	}

	console.log(gray('Loading the compiled contracts locally...'));
	const { earliestCompiledTimestamp, compiled } = loadCompiledFiles({ buildPath });

	// now get the latest time a Solidity file was edited
	const latestSolTimestamp = getLatestSolTimestamp(CONTRACTS_FOLDER);

	const {
		providerUrl: envProviderUrl,
		privateKey: envPrivateKey,
		etherscanLinkPrefix,
	} = loadConnections({
		network,
		useFork,
	});

	if (!providerUrl) {
		if (!envProviderUrl) {
			throw new Error('Missing .env key of PROVIDER_URL. Please add and retry.');
		}

		providerUrl = envProviderUrl;
	}

	// if not specified, or in a local network, override the private key passed as a CLI option, with the one specified in .env
	if (network !== 'local' && !privateKey) {
		privateKey = envPrivateKey;
	}

	const nonceManager = new NonceManager({});

	const deployer = new Deployer({
		compiled,
		contractDeploymentGasLimit,
		config,
		configFile,
		deployment,
		deploymentFile,
		gasPrice,
		methodCallGasLimit,
		network,
		privateKey,
		providerUrl,
		dryRun,
		useOvm,
		useFork,
		ignoreSafetyChecks,
		nonceManager: manageNonces ? nonceManager : undefined,
	});

	const { account } = deployer;

	nonceManager.web3 = deployer.web3;
	nonceManager.account = account;

	let currentSynthetixSupply;
	let oldExrates;
	let currentLastMintEvent;
	let currentWeekOfInflation;
	let systemSuspended = false;
	let systemSuspendedReason;

	try {
		const oldSynthetix = deployer.getExistingContract({ contract: 'Synthetix' });
		currentSynthetixSupply = await oldSynthetix.methods.totalSupply().call();

		// inflationSupplyToDate = total supply - 100m
		const inflationSupplyToDate = w3utils
			.toBN(currentSynthetixSupply)
			.sub(w3utils.toBN(w3utils.toWei((100e6).toString())));

		// current weekly inflation 75m / 52
		const weeklyInflation = w3utils.toBN(w3utils.toWei((75e6 / 52).toString()));
		currentWeekOfInflation = inflationSupplyToDate.div(weeklyInflation);

		// Check result is > 0 else set to 0 for currentWeek
		currentWeekOfInflation = currentWeekOfInflation.gt(w3utils.toBN('0'))
			? currentWeekOfInflation.toNumber()
			: 0;

		// Calculate lastMintEvent as Inflation start date + number of weeks issued * secs in weeks
		const mintingBuffer = 86400;
		const secondsInWeek = 604800;
		const inflationStartDate = inflationStartTimestampInSecs;
		currentLastMintEvent =
			inflationStartDate + currentWeekOfInflation * secondsInWeek + mintingBuffer;
	} catch (err) {
		if (freshDeploy) {
			currentSynthetixSupply = await getDeployParameter('INITIAL_ISSUANCE');
			currentWeekOfInflation = 0;
			currentLastMintEvent = 0;
		} else {
			console.error(
				red(
					'Cannot connect to existing Synthetix contract. Please double check the deploymentPath is correct for the network allocated'
				)
			);
			process.exitCode = 1;
			return;
		}
	}

	try {
		oldExrates = deployer.getExistingContract({ contract: 'ExchangeRates' });
		if (!oracleExrates) {
			oracleExrates = await oldExrates.methods.oracle().call();
		}
	} catch (err) {
		if (freshDeploy) {
			oracleExrates = oracleExrates || account;
			oldExrates = undefined; // unset to signify that a fresh one will be deployed
		} else {
			console.error(
				red(
					'Cannot connect to existing ExchangeRates contract. Please double check the deploymentPath is correct for the network allocated'
				)
			);
			process.exitCode = 1;
			return;
		}
	}

	try {
		const oldSystemStatus = deployer.getExistingContract({ contract: 'SystemStatus' });

		const systemSuspensionStatus = await oldSystemStatus.methods.systemSuspension().call();

		systemSuspended = systemSuspensionStatus.suspended;
		systemSuspendedReason = systemSuspensionStatus.reason;
	} catch (err) {
		if (!freshDeploy) {
			console.error(
				red(
					'Cannot connect to existing SystemStatus contract. Please double check the deploymentPath is correct for the network allocated'
				)
			);
			process.exitCode = 1;
			return;
		}
	}

	for (const address of [account, oracleExrates]) {
		if (!w3utils.isAddress(address)) {
			console.error(red('Invalid address detected (please check your inputs):', address));
			process.exitCode = 1;
			return;
		}
	}

	const newSynthsToAdd = synths
		.filter(({ name }) => !config[`Synth${name}`])
		.map(({ name }) => name);

	let aggregatedPriceResults = 'N/A';

	if (oldExrates && network !== 'local') {
		const padding = '\n\t\t\t\t';
		const aggResults = await checkAggregatorPrices({
			network,
			useOvm,
			providerUrl,
			synths,
			oldExrates,
			standaloneFeeds,
		});
		aggregatedPriceResults = padding + aggResults.join(padding);
	}

	const deployerBalance = parseInt(
		w3utils.fromWei(await deployer.web3.eth.getBalance(account), 'ether'),
		10
	);
	if (useFork) {
		// Make sure the pwned account has ETH when using a fork
		const accounts = await deployer.web3.eth.getAccounts();

		await deployer.web3.eth.sendTransaction({
			from: accounts[0],
			to: account,
			value: w3utils.toWei('10', 'ether'),
		});
	} else if (deployerBalance < 5) {
		console.log(
			yellow(`⚠ WARNING: Deployer account balance could be too low: ${deployerBalance} ETH`)
		);
	}

	let ovmDeploymentPathWarning = false;
	// OVM targets must end with '-ovm'.
	if (useOvm) {
		const lastPathElement = path.basename(deploymentPath);
		ovmDeploymentPathWarning = !lastPathElement.includes('ovm');
	}

	parameterNotice({
		'Dry Run': dryRun ? green('true') : yellow('⚠ NO'),
		'Using a fork': useFork ? green('true') : yellow('⚠ NO'),
		Concurrency: `${concurrency} max parallel calls`,
		Network: network,
		'OVM?': useOvm
			? ovmDeploymentPathWarning
				? red('⚠ No -ovm folder suffix!')
				: green('true')
			: 'false',
		'Gas price to use': `${gasPrice} GWEI`,
		'Method call gas limit': `${methodCallGasLimit} gas`,
		'Contract deployment gas limit': `${contractDeploymentGasLimit} gas`,
		'Deployment Path': new RegExp(network, 'gi').test(deploymentPath)
			? deploymentPath
			: yellow('⚠⚠⚠ cant find network name in path. Please double check this! ') + deploymentPath,
		Provider: providerUrl,
		'Local build last modified': `${new Date(earliestCompiledTimestamp)} ${yellow(
			((new Date().getTime() - earliestCompiledTimestamp) / 60000).toFixed(2) + ' mins ago'
		)}`,
		'Last Solidity update':
			new Date(latestSolTimestamp) +
			(latestSolTimestamp > earliestCompiledTimestamp
				? yellow(' ⚠⚠⚠ this is later than the last build! Is this intentional?')
				: green(' ✅')),
		'Add any new synths found?': addNewSynths
			? green('✅ YES\n\t\t\t\t') + newSynthsToAdd.join(', ')
			: yellow('⚠ NO'),
		'Deployer account:': account,
		'Synthetix totalSupply': `${Math.round(w3utils.fromWei(currentSynthetixSupply) / 1e6)}m`,
		'ExchangeRates Oracle': oracleExrates,
		'Last Mint Event': `${currentLastMintEvent} (${new Date(currentLastMintEvent * 1000)})`,
		'Current Weeks Of Inflation': currentWeekOfInflation,
		'Aggregated Prices': aggregatedPriceResults,
		'System Suspended': systemSuspended
			? green(' ✅', 'Reason:', systemSuspendedReason)
			: yellow('⚠ NO'),
	});

	if (!yes) {
		try {
			await confirmAction(
				yellow(
					`⚠⚠⚠ WARNING: This action will deploy the following contracts to ${network}:\n${Object.entries(
						config
					)
						.filter(([, { deploy }]) => deploy)
						.map(([contract]) => contract)
						.join(', ')}` + `\nIt will also set proxy targets and add synths to Synthetix.\n`
				) +
					gray('-'.repeat(50)) +
					'\nDo you want to continue? (y/n) '
			);
		} catch (err) {
			console.log(gray('Operation cancelled'));
			return;
		}
	}

	console.log(
		gray(`Starting deployment to ${network.toUpperCase()}${useFork ? ' (fork)' : ''}...`)
	);

	const runStep = async opts =>
		performTransactionalStep({
			gasLimit: methodCallGasLimit, // allow overriding of gasLimit
			...opts,
			account,
			gasPrice,
			etherscanLinkPrefix,
			ownerActions,
			ownerActionsFile,
			dryRun,
			nonceManager: manageNonces ? nonceManager : undefined,
		});

	console.log(gray(`\n------ DEPLOY LIBRARIES ------\n`));

	await deployer.deployContract({
		name: 'SafeDecimalMath',
	});

	await deployer.deployContract({
		name: 'Math',
	});

	console.log(gray(`\n------ DEPLOY CORE PROTOCOL ------\n`));

	const addressOf = c => (c ? c.options.address : '');

	const addressResolver = await deployer.deployContract({
		name: 'AddressResolver',
		args: [account],
	});

	const readProxyForResolver = await deployer.deployContract({
		name: 'ReadProxyAddressResolver',
		source: 'ReadProxy',
		args: [account],
	});

	if (addressResolver && readProxyForResolver) {
		await runStep({
			contract: 'ReadProxyAddressResolver',
			target: readProxyForResolver,
			read: 'target',
			expected: input => input === addressOf(addressResolver),
			write: 'setTarget',
			writeArg: addressOf(addressResolver),
		});
	}

	await deployer.deployContract({
		name: 'FlexibleStorage',
		deps: ['ReadProxyAddressResolver'],
		args: [addressOf(readProxyForResolver)],
	});

	const systemSettings = await deployer.deployContract({
		name: 'SystemSettings',
		args: [account, addressOf(readProxyForResolver)],
	});

	const systemStatus = await deployer.deployContract({
		name: 'SystemStatus',
		args: [account],
	});

	if (network !== 'mainnet' && systemStatus) {
		// On testnet, give the deployer the rights to update status
		await runStep({
			contract: 'SystemStatus',
			target: systemStatus,
			read: 'accessControl',
			readArg: [toBytes32('System'), account],
			expected: ({ canSuspend } = {}) => canSuspend,
			write: 'updateAccessControls',
			writeArg: [
				['System', 'Issuance', 'Exchange', 'SynthExchange', 'Synth'].map(toBytes32),
				[account, account, account, account, account],
				[true, true, true, true, true],
				[true, true, true, true, true],
			],
		});
	}

	const exchangeRates = await deployer.deployContract({
		name: 'ExchangeRates',
		source: useOvm ? 'ExchangeRatesWithoutInvPricing' : 'ExchangeRates',
		args: [account, oracleExrates, addressOf(readProxyForResolver), [], []],
	});

	const rewardEscrow = await deployer.deployContract({
		name: 'RewardEscrow',
		args: [account, ZERO_ADDRESS, ZERO_ADDRESS],
	});

	const rewardEscrowV2 = await deployer.deployContract({
		name: 'RewardEscrowV2',
		source: useOvm ? 'ImportableRewardEscrowV2' : 'RewardEscrowV2',
		args: [account, addressOf(readProxyForResolver)],
		deps: ['AddressResolver'],
	});

	const synthetixEscrow = await deployer.deployContract({
		name: 'SynthetixEscrow',
		args: [account, ZERO_ADDRESS],
	});

	const synthetixState = await deployer.deployContract({
		name: 'SynthetixState',
		source: useOvm ? 'SynthetixStateWithLimitedSetup' : 'SynthetixState',
		args: [account, account],
	});

	const proxyFeePool = await deployer.deployContract({
		name: 'ProxyFeePool',
		source: 'Proxy',
		args: [account],
	});

	const delegateApprovalsEternalStorage = await deployer.deployContract({
		name: 'DelegateApprovalsEternalStorage',
		source: 'EternalStorage',
		args: [account, ZERO_ADDRESS],
	});

	const delegateApprovals = await deployer.deployContract({
		name: 'DelegateApprovals',
		args: [account, addressOf(delegateApprovalsEternalStorage)],
	});

	if (delegateApprovals && delegateApprovalsEternalStorage) {
		await runStep({
			contract: 'EternalStorage',
			target: delegateApprovalsEternalStorage,
			read: 'associatedContract',
			expected: input => input === addressOf(delegateApprovals),
			write: 'setAssociatedContract',
			writeArg: addressOf(delegateApprovals),
		});
	}

	const liquidations = await deployer.deployContract({
		name: 'Liquidations',
		args: [account, addressOf(readProxyForResolver)],
	});

	const eternalStorageLiquidations = await deployer.deployContract({
		name: 'EternalStorageLiquidations',
		source: 'EternalStorage',
		args: [account, addressOf(liquidations)],
	});

	if (liquidations && eternalStorageLiquidations) {
		await runStep({
			contract: 'EternalStorageLiquidations',
			target: eternalStorageLiquidations,
			read: 'associatedContract',
			expected: input => input === addressOf(liquidations),
			write: 'setAssociatedContract',
			writeArg: addressOf(liquidations),
		});
	}

	const feePoolEternalStorage = await deployer.deployContract({
		name: 'FeePoolEternalStorage',
		args: [account, ZERO_ADDRESS],
	});

	const feePool = await deployer.deployContract({
		name: 'FeePool',
		deps: ['ProxyFeePool', 'AddressResolver'],
		args: [addressOf(proxyFeePool), account, addressOf(readProxyForResolver)],
	});

	if (proxyFeePool && feePool) {
		await runStep({
			contract: 'ProxyFeePool',
			target: proxyFeePool,
			read: 'target',
			expected: input => input === addressOf(feePool),
			write: 'setTarget',
			writeArg: addressOf(feePool),
		});
	}

	if (feePoolEternalStorage && feePool) {
		await runStep({
			contract: 'FeePoolEternalStorage',
			target: feePoolEternalStorage,
			read: 'associatedContract',
			expected: input => input === addressOf(feePool),
			write: 'setAssociatedContract',
			writeArg: addressOf(feePool),
		});
	}

	const feePoolState = await deployer.deployContract({
		name: 'FeePoolState',
		deps: ['FeePool'],
		args: [account, addressOf(feePool)],
	});

	if (feePool && feePoolState) {
		// Rewire feePoolState if there is a feePool upgrade
		await runStep({
			contract: 'FeePoolState',
			target: feePoolState,
			read: 'feePool',
			expected: input => input === addressOf(feePool),
			write: 'setFeePool',
			writeArg: addressOf(feePool),
		});
	}

	const rewardsDistribution = await deployer.deployContract({
		name: 'RewardsDistribution',
		deps: useOvm ? ['RewardEscrowV2', 'ProxyFeePool'] : ['RewardEscrowV2', 'ProxyFeePool'],
		args: [
			account, // owner
			ZERO_ADDRESS, // authority (synthetix)
			ZERO_ADDRESS, // Synthetix Proxy
			addressOf(rewardEscrowV2),
			addressOf(proxyFeePool),
		],
	});

	// New Synthetix proxy.
	const proxyERC20Synthetix = await deployer.deployContract({
		name: 'ProxyERC20',
		args: [account],
	});

	const tokenStateSynthetix = await deployer.deployContract({
		name: 'TokenStateSynthetix',
		source: 'TokenState',
		args: [account, account],
	});

	const synthetix = await deployer.deployContract({
		name: 'Synthetix',
		source: useOvm ? 'MintableSynthetix' : 'Synthetix',
		deps: ['ProxyERC20', 'TokenStateSynthetix', 'AddressResolver'],
		args: [
			addressOf(proxyERC20Synthetix),
			addressOf(tokenStateSynthetix),
			account,
			currentSynthetixSupply,
			addressOf(readProxyForResolver),
		],
	});

	if (synthetix && proxyERC20Synthetix) {
		await runStep({
			contract: 'ProxyERC20',
			target: proxyERC20Synthetix,
			read: 'target',
			expected: input => input === addressOf(synthetix),
			write: 'setTarget',
			writeArg: addressOf(synthetix),
		});
		await runStep({
			contract: 'Synthetix',
			target: synthetix,
			read: 'proxy',
			expected: input => input === addressOf(proxyERC20Synthetix),
			write: 'setProxy',
			writeArg: addressOf(proxyERC20Synthetix),
		});
	}

	// Old Synthetix proxy based off Proxy.sol: this has been deprecated.
	// To be removed after May 30, 2020:
	// https://docs.synthetix.io/integrations/guide/#proxy-deprecation
	const proxySynthetix = await deployer.deployContract({
		name: 'ProxySynthetix',
		source: 'Proxy',
		args: [account],
	});
	if (proxySynthetix && synthetix) {
		await runStep({
			contract: 'ProxySynthetix',
			target: proxySynthetix,
			read: 'target',
			expected: input => input === addressOf(synthetix),
			write: 'setTarget',
			writeArg: addressOf(synthetix),
		});
	}

	const debtCache = await deployer.deployContract({
		name: 'DebtCache',
		deps: ['AddressResolver'],
		args: [account, addressOf(readProxyForResolver)],
	});

	let exchanger;
	if (useOvm) {
		exchanger = await deployer.deployContract({
			name: 'Exchanger',
			source: 'Exchanger',
			deps: ['AddressResolver'],
			args: [account, addressOf(readProxyForResolver)],
		});
	} else {
		exchanger = await deployer.deployContract({
			name: 'Exchanger',
			source: 'ExchangerWithVirtualSynth',
			deps: ['AddressResolver'],
			args: [account, addressOf(readProxyForResolver)],
		});

		await deployer.deployContract({
			name: 'VirtualSynthMastercopy',
		});
	}

	const exchangeState = await deployer.deployContract({
		name: 'ExchangeState',
		deps: ['Exchanger'],
		args: [account, addressOf(exchanger)],
	});

	if (exchanger && exchangeState) {
		// The exchangeState contract has Exchanger as it's associated contract
		await runStep({
			contract: 'ExchangeState',
			target: exchangeState,
			read: 'associatedContract',
			expected: input => input === exchanger.options.address,
			write: 'setAssociatedContract',
			writeArg: exchanger.options.address,
		});
	}

	if (exchanger && systemStatus) {
		// SIP-65: ensure Exchanger can suspend synths if price spikes occur
		await runStep({
			contract: 'SystemStatus',
			target: systemStatus,
			read: 'accessControl',
			readArg: [toBytes32('Synth'), addressOf(exchanger)],
			expected: ({ canSuspend } = {}) => canSuspend,
			write: 'updateAccessControl',
			writeArg: [toBytes32('Synth'), addressOf(exchanger), true, false],
		});
	}

	// only reset token state if redeploying
	if (tokenStateSynthetix && config['TokenStateSynthetix'].deploy) {
		const initialIssuance = await getDeployParameter('INITIAL_ISSUANCE');
		await runStep({
			contract: 'TokenStateSynthetix',
			target: tokenStateSynthetix,
			read: 'balanceOf',
			readArg: account,
			expected: input => input === initialIssuance,
			write: 'setBalanceOf',
			writeArg: [account, initialIssuance],
		});
	}

	if (tokenStateSynthetix && synthetix) {
		await runStep({
			contract: 'TokenStateSynthetix',
			target: tokenStateSynthetix,
			read: 'associatedContract',
			expected: input => input === addressOf(synthetix),
			write: 'setAssociatedContract',
			writeArg: addressOf(synthetix),
		});
	}

	const issuer = await deployer.deployContract({
		name: 'Issuer',
		source: useOvm ? 'IssuerWithoutLiquidations' : 'Issuer',
		deps: ['AddressResolver'],
		args: [account, addressOf(readProxyForResolver)],
	});

	const issuerAddress = addressOf(issuer);

	await deployer.deployContract({
		name: 'TradingRewards',
		deps: ['AddressResolver', 'Exchanger'],
		args: [account, account, addressOf(readProxyForResolver)],
	});

	if (synthetixState && issuer) {
		// The SynthetixState contract has Issuer as it's associated contract (after v2.19 refactor)
		await runStep({
			contract: 'SynthetixState',
			target: synthetixState,
			read: 'associatedContract',
			expected: input => input === issuerAddress,
			write: 'setAssociatedContract',
			writeArg: issuerAddress,
		});
	}

	if (useOvm && synthetixState && feePool) {
		// The SynthetixStateLimitedSetup) contract has FeePool to appendAccountIssuanceRecord
		await runStep({
			contract: 'SynthetixState',
			target: synthetixState,
			read: 'feePool',
			expected: input => input === addressOf(feePool),
			write: 'setFeePool',
			writeArg: addressOf(feePool),
		});
	}

	if (synthetixEscrow) {
		await deployer.deployContract({
			name: 'EscrowChecker',
			deps: ['SynthetixEscrow'],
			args: [addressOf(synthetixEscrow)],
		});
	}

	if (rewardEscrow && synthetix) {
		await runStep({
			contract: 'RewardEscrow',
			target: rewardEscrow,
			read: 'synthetix',
			expected: input => input === addressOf(synthetix),
			write: 'setSynthetix',
			writeArg: addressOf(synthetix),
		});
	}

	if (rewardEscrow && feePool) {
		await runStep({
			contract: 'RewardEscrow',
			target: rewardEscrow,
			read: 'feePool',
			expected: input => input === addressOf(feePool),
			write: 'setFeePool',
			writeArg: addressOf(feePool),
		});
	}

	if (!useOvm) {
		const supplySchedule = await deployer.deployContract({
			name: 'SupplySchedule',
			args: [account, currentLastMintEvent, currentWeekOfInflation],
		});
		if (supplySchedule && synthetix) {
			await runStep({
				contract: 'SupplySchedule',
				target: supplySchedule,
				read: 'synthetixProxy',
				expected: input => input === addressOf(proxySynthetix),
				write: 'setSynthetixProxy',
				writeArg: addressOf(proxySynthetix),
			});
		}
	}

	if (synthetix && rewardsDistribution) {
		await runStep({
			contract: 'RewardsDistribution',
			target: rewardsDistribution,
			read: 'authority',
			expected: input => input === addressOf(synthetix),
			write: 'setAuthority',
			writeArg: addressOf(synthetix),
		});

		await runStep({
			contract: 'RewardsDistribution',
			target: rewardsDistribution,
			read: 'synthetixProxy',
			expected: input => input === addressOf(proxyERC20Synthetix),
			write: 'setSynthetixProxy',
			writeArg: addressOf(proxyERC20Synthetix),
		});
	}

	// RewardEscrow on RewardsDistribution should be set to new RewardEscrowV2
	if (rewardEscrowV2 && rewardsDistribution) {
		await runStep({
			contract: 'RewardsDistribution',
			target: rewardsDistribution,
			read: 'rewardEscrow',
			expected: input => input === addressOf(rewardEscrowV2),
			write: 'setRewardEscrow',
			writeArg: addressOf(rewardEscrowV2),
		});
	}

	// ----------------
	// Setting proxyERC20 Synthetix for synthetixEscrow
	// ----------------

	// Skip setting unless redeploying either of these,
	if (config['Synthetix'].deploy || config['SynthetixEscrow'].deploy) {
		// Note: currently on mainnet SynthetixEscrow.methods.synthetix() does NOT exist
		// it is "havven" and the ABI we have here is not sufficient
		if (network === 'mainnet' && !useOvm) {
			await runStep({
				contract: 'SynthetixEscrow',
				target: synthetixEscrow,
				read: 'havven',
				expected: input => input === addressOf(proxyERC20Synthetix),
				write: 'setHavven',
				writeArg: addressOf(proxyERC20Synthetix),
			});
		} else {
			await runStep({
				contract: 'SynthetixEscrow',
				target: synthetixEscrow,
				read: 'synthetix',
				expected: input => input === addressOf(proxyERC20Synthetix),
				write: 'setSynthetix',
				writeArg: addressOf(proxyERC20Synthetix),
			});
		}
	}

	// ----------------
	// Synths
	// ----------------
	console.log(gray(`\n------ DEPLOY SYNTHS ------\n`));

	// The list of synth to be added to the Issuer once dependencies have been set up
	const synthsToAdd = [];

	for (const { name: currencyKey, subclass, asset } of synths) {
		console.log(gray(`\n   --- SYNTH ${currencyKey} ---\n`));

		const tokenStateForSynth = await deployer.deployContract({
			name: `TokenState${currencyKey}`,
			source: 'TokenState',
			args: [account, ZERO_ADDRESS],
			force: addNewSynths,
		});

		// Legacy proxy will be around until May 30, 2020
		// https://docs.synthetix.io/integrations/guide/#proxy-deprecation
		// Until this time, on mainnet we will still deploy ProxyERC20sUSD and ensure that
		// SynthsUSD.proxy is ProxyERC20sUSD, SynthsUSD.integrationProxy is ProxysUSD
		const synthProxyIsLegacy = currencyKey === 'sUSD' && network === 'mainnet';

		const proxyForSynth = await deployer.deployContract({
			name: `Proxy${currencyKey}`,
			source: synthProxyIsLegacy ? 'Proxy' : 'ProxyERC20',
			args: [account],
			force: addNewSynths,
		});

		// additionally deploy an ERC20 proxy for the synth if it's legacy (sUSD)
		let proxyERC20ForSynth;
		if (currencyKey === 'sUSD') {
			proxyERC20ForSynth = await deployer.deployContract({
				name: `ProxyERC20${currencyKey}`,
				source: `ProxyERC20`,
				args: [account],
				force: addNewSynths,
			});
		}

		const currencyKeyInBytes = toBytes32(currencyKey);

		const synthConfig = config[`Synth${currencyKey}`] || {};

		// track the original supply if we're deploying a new synth contract for an existing synth
		let originalTotalSupply = 0;
		if (synthConfig.deploy) {
			try {
				const oldSynth = deployer.getExistingContract({ contract: `Synth${currencyKey}` });
				originalTotalSupply = await oldSynth.methods.totalSupply().call();
			} catch (err) {
				if (!freshDeploy) {
					// only throw if not local - allows local environments to handle both new
					// and updating configurations
					throw err;
				}
			}
		}

		// user confirm totalSupply is correct for oldSynth before deploy new Synth
		if (synthConfig.deploy && !yes && originalTotalSupply > 0) {
			try {
				await confirmAction(
					yellow(
						`⚠⚠⚠ WARNING: Please confirm - ${network}:\n` +
							`Synth${currencyKey} totalSupply is ${originalTotalSupply} \n`
					) +
						gray('-'.repeat(50)) +
						'\nDo you want to continue? (y/n) '
				);
			} catch (err) {
				console.log(gray('Operation cancelled'));
				return;
			}
		}

		const sourceContract = subclass || 'Synth';
		const synth = await deployer.deployContract({
			name: `Synth${currencyKey}`,
			source: sourceContract,
			deps: [`TokenState${currencyKey}`, `Proxy${currencyKey}`, 'Synthetix', 'FeePool'],
			args: [
				proxyERC20ForSynth ? addressOf(proxyERC20ForSynth) : addressOf(proxyForSynth),
				addressOf(tokenStateForSynth),
				`Synth ${currencyKey}`,
				currencyKey,
				account,
				currencyKeyInBytes,
				originalTotalSupply,
				addressOf(readProxyForResolver),
			],
			force: addNewSynths,
		});

		if (tokenStateForSynth && synth) {
			await runStep({
				contract: `TokenState${currencyKey}`,
				target: tokenStateForSynth,
				read: 'associatedContract',
				expected: input => input === addressOf(synth),
				write: 'setAssociatedContract',
				writeArg: addressOf(synth),
			});
		}

		// Setup proxy for synth
		if (proxyForSynth && synth) {
			await runStep({
				contract: `Proxy${currencyKey}`,
				target: proxyForSynth,
				read: 'target',
				expected: input => input === addressOf(synth),
				write: 'setTarget',
				writeArg: addressOf(synth),
			});

			// Migration Phrase 2: if there's a ProxyERC20sUSD then the Synth's proxy must use it
			await runStep({
				contract: `Synth${currencyKey}`,
				target: synth,
				read: 'proxy',
				expected: input => input === addressOf(proxyERC20ForSynth || proxyForSynth),
				write: 'setProxy',
				writeArg: addressOf(proxyERC20ForSynth || proxyForSynth),
			});

			if (proxyERC20ForSynth) {
				// and make sure this new proxy has the target of the synth
				await runStep({
					contract: `ProxyERC20${currencyKey}`,
					target: proxyERC20ForSynth,
					read: 'target',
					expected: input => input === addressOf(synth),
					write: 'setTarget',
					writeArg: addressOf(synth),
				});
			}
		}

		// Save the synth to be added once the AddressResolver has been synced.
		if (synth && issuer) {
			synthsToAdd.push({
				synth,
				currencyKeyInBytes,
			});
		}

		const { feed } = feeds[asset] || {};

		// now setup price aggregator if any for the synth
		if (w3utils.isAddress(feed) && exchangeRates) {
			await runStep({
				contract: `ExchangeRates`,
				target: exchangeRates,
				read: 'aggregators',
				readArg: currencyKeyInBytes,
				expected: input => input === feed,
				write: 'addAggregator',
				writeArg: [currencyKeyInBytes, feed],
			});
		}
	}

	console.log(gray(`\n------ DEPLOY ANCILLARY CONTRACTS ------\n`));

	await deployer.deployContract({
		name: 'Depot',
		deps: ['ProxySynthetix', 'SynthsUSD', 'FeePool'],
		args: [account, account, addressOf(readProxyForResolver)],
	});

	// let manager, collateralEth, collateralErc20, collateralShort;

	if (useOvm) {
		await deployer.deployContract({
			// name is EtherCollateral as it behaves as EtherCollateral in the address resolver
			name: 'EtherCollateral',
			source: 'EmptyEtherCollateral',
			args: [],
		});
		await deployer.deployContract({
			name: 'EtherCollateralsUSD',
			source: 'EmptyEtherCollateral',
			args: [],
		});
		await deployer.deployContract({
			name: 'CollateralManager',
			source: 'EmptyCollateralManager',
			args: [],
		});
		await deployer.deployContract({
			name: 'SynthetixBridgeToBase',
			deps: ['AddressResolver'],
			args: [account, addressOf(readProxyForResolver)],
		});
	} else {
		await deployer.deployContract({
			name: 'EtherCollateral',
			deps: ['AddressResolver'],
			args: [account, addressOf(readProxyForResolver)],
		});
		await deployer.deployContract({
			name: 'EtherCollateralsUSD',
			deps: ['AddressResolver'],
			args: [account, addressOf(readProxyForResolver)],
		});
		await deployer.deployContract({
			name: 'SynthetixBridgeToOptimism',
			deps: ['AddressResolver'],
			args: [account, addressOf(readProxyForResolver)],
		});
		await deployer.deployContract({
			name: 'SynthetixBridgeEscrow',
			deps: ['AddressResolver'],
			args: [account],
		});
	}

	let WETH_ADDRESS = (await getDeployParameter('WETH_ERC20_ADDRESSES'))[network];
	if (!WETH_ADDRESS) {
		if (network !== 'local') {
			throw new Error('WETH address is not known');
		}

		// On local, deploy a mock WETH token.
		// OVM already has a deployment of WETH, however since we use
		// Hardhat for the local-ovm environment, we must deploy
		// our own.
		const weth = await deployer.deployContract({
			name: useOvm ? 'MockWETH' : 'WETH',
		});

		WETH_ADDRESS = weth.options.address;
	}

	await deployer.deployContract({
		name: 'EtherWrapper',
		deps: ['AddressResolver'],
		args: [account, addressOf(readProxyForResolver), WETH_ADDRESS],
	});

	if (!useOvm) {
		await deployer.deployContract({
			name: 'NativeEtherWrapper',
			deps: ['AddressResolver'],
			args: [account, addressOf(readProxyForResolver)],
		});
	}

	// ----------------
	// Binary option market factory and manager setup
	// ----------------

	console.log(gray(`\n------ DEPLOY BINARY OPTIONS ------\n`));

	await deployer.deployContract({
		name: 'BinaryOptionMarketFactory',
		args: [account, addressOf(readProxyForResolver)],
		deps: ['AddressResolver'],
	});

	const day = 24 * 60 * 60;
	const maxOraclePriceAge = 120 * 60; // Price updates are accepted from up to two hours before maturity to allow for delayed chainlink heartbeats.
	const expiryDuration = 26 * 7 * day; // Six months to exercise options before the market is destructible.
	const maxTimeToMaturity = 730 * day; // Markets may not be deployed more than two years in the future.
	const creatorCapitalRequirement = w3utils.toWei('1000'); // 1000 sUSD is required to create a new market.
	const creatorSkewLimit = w3utils.toWei('0.05'); // Market creators must leave 5% or more of their position on either side.
	const poolFee = w3utils.toWei('0.008'); // 0.8% of the market's value goes to the pool in the end.
	const creatorFee = w3utils.toWei('0.002'); // 0.2% of the market's value goes to the creator.
	const refundFee = w3utils.toWei('0.05'); // 5% of a bid stays in the pot if it is refunded.
	const binaryOptionMarketManager = await deployer.deployContract({
		name: 'BinaryOptionMarketManager',
		args: [
			account,
			addressOf(readProxyForResolver),
			maxOraclePriceAge,
			expiryDuration,
			maxTimeToMaturity,
			creatorCapitalRequirement,
			creatorSkewLimit,
			poolFee,
			creatorFee,
			refundFee,
		],
		deps: ['AddressResolver'],
	});

	console.log(gray(`\n------ DEPLOY DAPP UTILITIES ------\n`));

	await deployer.deployContract({
		name: 'SynthUtil',
		deps: ['ReadProxyAddressResolver'],
		args: [addressOf(readProxyForResolver)],
	});

	await deployer.deployContract({
		name: 'DappMaintenance',
		args: [account],
	});

	await deployer.deployContract({
		name: 'BinaryOptionMarketData',
	});

	console.log(gray(`\n------ CONFIGURE STANDLONE FEEDS ------\n`));

	// Setup remaining price feeds (that aren't synths)

	for (const { asset, feed } of standaloneFeeds) {
		if (w3utils.isAddress(feed) && exchangeRates) {
			await runStep({
				contract: `ExchangeRates`,
				target: exchangeRates,
				read: 'aggregators',
				readArg: toBytes32(asset),
				expected: input => input === feed,
				write: 'addAggregator',
				writeArg: [toBytes32(asset), feed],
			});
		}
	}

	// ----------------
	// Multi Collateral System
	// ----------------
	let collateralManager, collateralEth, collateralErc20, collateralShort;

	const collateralManagerDefaults = await getDeployParameter('COLLATERAL_MANAGER');

	if (!useOvm) {
		console.log(gray(`\n------ DEPLOY MULTI COLLATERAL ------\n`));

		const managerState = await deployer.deployContract({
			name: 'CollateralManagerState',
			args: [account, account],
		});

		collateralManager = await deployer.deployContract({
			name: 'CollateralManager',
			args: [
				addressOf(managerState),
				account,
				addressOf(readProxyForResolver),
				collateralManagerDefaults['MAX_DEBT'],
				collateralManagerDefaults['BASE_BORROW_RATE'],
				collateralManagerDefaults['BASE_SHORT_RATE'],
			],
		});

		if (managerState && collateralManager) {
			await runStep({
				contract: 'CollateralManagerState',
				target: managerState,
				read: 'associatedContract',
				expected: input => input === addressOf(collateralManager),
				write: 'setAssociatedContract',
				writeArg: addressOf(collateralManager),
			});
		}

		const collateralStateEth = await deployer.deployContract({
			name: 'CollateralStateEth',
			source: 'CollateralState',
			args: [account, account],
		});

		collateralEth = await deployer.deployContract({
			name: 'CollateralEth',
			args: [
				addressOf(collateralStateEth),
				account,
				addressOf(collateralManager),
				addressOf(readProxyForResolver),
				toBytes32('sETH'),
				(await getDeployParameter('COLLATERAL_ETH'))['MIN_CRATIO'],
				(await getDeployParameter('COLLATERAL_ETH'))['MIN_COLLATERAL'],
			],
		});

		if (collateralStateEth && collateralEth) {
			await runStep({
				contract: 'CollateralStateEth',
				target: collateralStateEth,
				read: 'associatedContract',
				expected: input => input === addressOf(collateralEth),
				write: 'setAssociatedContract',
				writeArg: addressOf(collateralEth),
			});
		}

		const collateralStateErc20 = await deployer.deployContract({
			name: 'CollateralStateErc20',
			source: 'CollateralState',
			args: [account, account],
		});

		let RENBTC_ADDRESS = (await getDeployParameter('RENBTC_ERC20_ADDRESSES'))[network];
		if (!RENBTC_ADDRESS) {
			if (network !== 'local') {
				throw new Error('renBTC address is not known');
			}

			// On local, deploy a mock renBTC token to use as the underlying in CollateralErc20
			const renBTC = await deployer.deployContract({
				name: 'MockToken',
				args: ['renBTC', 'renBTC', 8],
			});

			RENBTC_ADDRESS = renBTC.options.address;
		}

		collateralErc20 = await deployer.deployContract({
			name: 'CollateralErc20',
			source: 'CollateralErc20',
			args: [
				addressOf(collateralStateErc20),
				account,
				addressOf(collateralManager),
				addressOf(readProxyForResolver),
				toBytes32('sBTC'),
				(await getDeployParameter('COLLATERAL_RENBTC'))['MIN_CRATIO'],
				(await getDeployParameter('COLLATERAL_RENBTC'))['MIN_COLLATERAL'],
				RENBTC_ADDRESS,
				8,
			],
		});

		if (collateralStateErc20 && collateralErc20) {
			await runStep({
				contract: 'CollateralStateErc20',
				target: collateralStateErc20,
				read: 'associatedContract',
				expected: input => input === addressOf(collateralErc20),
				write: 'setAssociatedContract',
				writeArg: addressOf(collateralErc20),
			});
		}

		const collateralStateShort = await deployer.deployContract({
			name: 'CollateralStateShort',
			source: 'CollateralState',
			args: [account, account],
		});

		collateralShort = await deployer.deployContract({
			name: 'CollateralShort',
			args: [
				addressOf(collateralStateShort),
				account,
				addressOf(collateralManager),
				addressOf(readProxyForResolver),
				toBytes32('sUSD'),
				(await getDeployParameter('COLLATERAL_SHORT'))['MIN_CRATIO'],
				(await getDeployParameter('COLLATERAL_SHORT'))['MIN_COLLATERAL'],
			],
		});

		if (collateralStateShort && collateralShort) {
			await runStep({
				contract: 'CollateralStateShort',
				target: collateralStateShort,
				read: 'associatedContract',
				expected: input => input === collateralShort.options.address,
				write: 'setAssociatedContract',
				writeArg: collateralShort.options.address,
			});
		}
	}

	console.log(gray(`\n------ CONFIGURE ADDRESS RESOLVER ------\n`));

	let addressesAreImported = false;

	if (addressResolver) {
		const addressArgs = [[], []];

		const allContracts = Object.entries(deployer.deployedContracts);
		await Promise.all(
			allContracts.map(([name, contract]) => {
				return limitPromise(async () => {
					const isImported = await addressResolver.methods
						.areAddressesImported([toBytes32(name)], [contract.options.address])
						.call();

					if (!isImported) {
						console.log(green(`${name} needs to be imported to the AddressResolver`));

						addressArgs[0].push(toBytes32(name));
						addressArgs[1].push(contract.options.address);
					}
				});
			})
		);

		const { pending } = await runStep({
			gasLimit: 6e6, // higher gas required
			contract: `AddressResolver`,
			target: addressResolver,
			read: 'areAddressesImported',
			readArg: addressArgs,
			expected: input => input,
			write: 'importAddresses',
			writeArg: addressArgs,
		});

		addressesAreImported = !pending;
	}

	// Whewn addresses
	// This relies on the fact that runStep returns undefined if nothing needed to be done, a tx hash if the
	// transaction could be mined, and true in other cases, including appending to the owner actions file.
	// Note that this will also end the script in the case of manual transaction mining.
	if (!addressesAreImported) {
		console.log(gray(`\n------ DEPLOY PARTIALLY COMPLETED ------\n`));

		console.log(
			yellow(
				'⚠⚠⚠ WARNING: Addresses have not been imported into the resolver, owner actions must be performed before re-running the script.'
			)
		);

		if (deployer.newContractsDeployed.length > 0) {
			reportDeployedContracts({ deployer });
		}

		process.exit(1);
	}

	console.log(gray('Addresses are correctly set up, continuing...'));

	const filterTargetsWith = ({ prop }) =>
		Object.entries(deployer.deployedContracts).filter(([, target]) =>
			target.options.jsonInterface.find(({ name }) => name === prop)
		);

	const contractsWithRebuildableCache = filterTargetsWith({ prop: 'rebuildCache' });

	// collect all resolver addresses required
	const resolverAddressesRequired = (
		await Promise.all(
			contractsWithRebuildableCache.map(([, contract]) => {
				return limitPromise(() => contract.methods.resolverAddressesRequired().call());
			})
		)
	).reduce((allAddresses, contractAddresses) => {
		return allAddresses.concat(
			contractAddresses.filter(contractAddress => !allAddresses.includes(contractAddress))
		);
	}, []);

	// check which resolver addresses are imported
	const resolvedAddresses = await Promise.all(
		resolverAddressesRequired.map(id => {
			return limitPromise(() => addressResolver.methods.getAddress(id).call());
		})
	);
	const isResolverAddressImported = {};
	for (let i = 0; i < resolverAddressesRequired.length; i++) {
		isResolverAddressImported[resolverAddressesRequired[i]] = resolvedAddresses[i] !== ZERO_ADDRESS;
	}

	// print out resolver addresses
	console.log(gray('Imported resolver addresses:'));
	for (const id of Object.keys(isResolverAddressImported)) {
		const isImported = isResolverAddressImported[id];
		const chalkFn = isImported ? gray : red;
		console.log(chalkFn(`  > ${fromBytes32(id)}: ${isImported}`));
	}

	// now ensure all caches are rebuilt for those in need
	const contractsToRebuildCache = [];
	for (const [name, target] of contractsWithRebuildableCache) {
		const isCached = await target.methods.isResolverCached().call();
		if (!isCached) {
			const requiredAddresses = await target.methods.resolverAddressesRequired().call();

			const unknownAddress = requiredAddresses.find(id => !isResolverAddressImported[id]);
			if (unknownAddress) {
				console.log(
					redBright(
						`WARINING: Not invoking ${name}.rebuildCache() because ${fromBytes32(
							unknownAddress
						)} is unknown. This contract requires: ${requiredAddresses.map(id => fromBytes32(id))}`
					)
				);
			} else {
				contractsToRebuildCache.push(target.options.address);
			}
		}
	}

	const addressesChunkSize = useOvm ? 7 : 20;
	for (let i = 0; i < contractsToRebuildCache.length; i += addressesChunkSize) {
		const chunk = contractsToRebuildCache.slice(i, i + addressesChunkSize);
		await runStep({
			gasLimit: useOvm ? OVM_MAX_GAS_LIMIT : 7e6,
			contract: `AddressResolver`,
			target: addressResolver,
			publiclyCallable: true, // does not require owner
			write: 'rebuildCaches',
			writeArg: [chunk],
		});
	}

	console.log(gray('Double check all contracts with rebuildCache() are rebuilt...'));
	for (const [contract, target] of contractsWithRebuildableCache) {
		if (contractsToRebuildCache.includes(target.options.address)) {
			await runStep({
				gasLimit: 500e3, // higher gas required
				contract,
				target,
				read: 'isResolverCached',
				expected: input => input,
				publiclyCallable: true, // does not require owner
				write: 'rebuildCache',
			});
		}
	}

	// Now do binary option market cache rebuilding
	if (binaryOptionMarketManager) {
		console.log(gray('Checking all binary option markets have rebuilt caches'));
		let binaryOptionMarkets = [];
		// now grab all possible binary option markets to rebuild caches as well
		const binaryOptionsFetchPageSize = 100;
		for (const marketType of ['Active', 'Matured']) {
			const numBinaryOptionMarkets = Number(
				await binaryOptionMarketManager.methods[`num${marketType}Markets`]().call()
			);
			console.log(
				gray('Found'),
				yellow(numBinaryOptionMarkets),
				gray(marketType, 'binary option markets')
			);

			if (numBinaryOptionMarkets > binaryOptionsFetchPageSize) {
				console.log(
					redBright(
						'⚠⚠⚠ Warning: cannot fetch all',
						marketType,
						'binary option markets as there are',
						numBinaryOptionMarkets,
						'which is more than page size of',
						binaryOptionsFetchPageSize
					)
				);
			} else {
				// fetch the list of markets
				const marketAddresses = await binaryOptionMarketManager.methods[
					`${marketType.toLowerCase()}Markets`
				](0, binaryOptionsFetchPageSize).call();

				// wrap them in a contract via the deployer
				const markets = marketAddresses.map(
					binaryOptionMarket =>
						new deployer.web3.eth.Contract(compiled['BinaryOptionMarket'].abi, binaryOptionMarket)
				);

				binaryOptionMarkets = binaryOptionMarkets.concat(markets);
			}
		}

		// now figure out which binary option markets need their caches rebuilt
		const binaryOptionMarketsToRebuildCacheOn = [];
		for (const market of binaryOptionMarkets) {
			try {
				const isCached = await market.methods.isResolverCached().call();
				if (!isCached) {
					binaryOptionMarketsToRebuildCacheOn.push(addressOf(market));
				}
				console.log(
					gray('Binary option market'),
					yellow(addressOf(market)),
					gray('is newer and cache status'),
					yellow(isCached)
				);
			} catch (err) {
				// the challenge being that some used an older MixinResolver API
				const oldBinaryOptionMarketABI = [
					{
						constant: true,
						inputs: [
							{
								internalType: 'contract AddressResolver',
								name: '_resolver',
								type: 'address',
							},
						],
						name: 'isResolverCached',
						outputs: [
							{
								internalType: 'bool',
								name: '',
								type: 'bool',
							},
						],
						payable: false,
						stateMutability: 'view',
						type: 'function',
						signature: '0x631e1444',
					},
				];

				const oldBinaryOptionMarket = new deployer.web3.eth.Contract(
					oldBinaryOptionMarketABI,
					addressOf(market)
				);

				const isCached = await oldBinaryOptionMarket.methods
					.isResolverCached(addressOf(readProxyForResolver))
					.call();
				if (!isCached) {
					binaryOptionMarketsToRebuildCacheOn.push(addressOf(market));
				}

				console.log(
					gray('Binary option market'),
					yellow(addressOf(market)),
					gray('is older and cache status'),
					yellow(isCached)
				);
			}
		}

		console.log(
			gray('In total'),
			yellow(binaryOptionMarketsToRebuildCacheOn.length),
			gray('binary option markets need their caches rebuilt')
		);

		const addressesChunkSize = useOvm ? 7 : 20;
		for (let i = 0; i < binaryOptionMarketsToRebuildCacheOn.length; i += addressesChunkSize) {
			const chunk = binaryOptionMarketsToRebuildCacheOn.slice(i, i + addressesChunkSize);
			await runStep({
				gasLimit: useOvm ? OVM_MAX_GAS_LIMIT : 7e6,
				contract: `BinaryOptionMarketManager`,
				target: binaryOptionMarketManager,
				publiclyCallable: true, // does not require owner
				write: 'rebuildMarketCaches',
				writeArg: [chunk],
			});
		}
	}

	// Now perform a sync of legacy contracts that have not been replaced in Shaula (v2.35.x)
	// EtherCollateral, EtherCollateralsUSD
	console.log(gray('Checking all legacy contracts with setResolverAndSyncCache() are rebuilt...'));
	const contractsWithLegacyResolverCaching = filterTargetsWith({
		prop: 'setResolverAndSyncCache',
	});
	for (const [contract, target] of contractsWithLegacyResolverCaching) {
		await runStep({
			gasLimit: 500e3, // higher gas required
			contract,
			target,
			read: 'isResolverCached',
			readArg: addressOf(readProxyForResolver),
			expected: input => input,
			write: 'setResolverAndSyncCache',
			writeArg: addressOf(readProxyForResolver),
		});
	}

	// Finally set resolver on contracts even older than legacy (Depot)
	console.log(gray('Checking all legacy contracts with setResolver() are rebuilt...'));
	const contractsWithLegacyResolverNoCache = filterTargetsWith({
		prop: 'setResolver',
	});
	for (const [contract, target] of contractsWithLegacyResolverNoCache) {
		await runStep({
			gasLimit: 500e3, // higher gas required
			contract,
			target,
			read: 'resolver',
			expected: input => addressOf(readProxyForResolver),
			write: 'setResolver',
			writeArg: addressOf(readProxyForResolver),
		});
	}

	console.log(gray('All caches are rebuilt. Continuing.'));

	// now after resolvers have been set

	console.log(gray(`\n------ ADD SYNTHS TO ISSUER ------\n`));

	// Set up the connection to the Issuer for each Synth (requires FlexibleStorage to have been configured)

	// First filter out all those synths which are already properly imported
	console.log(gray('Filtering synths to add to the issuer.'));
	const filteredSynths = [];
	for (const synth of synthsToAdd) {
		const issuerSynthAddress = await issuer.methods.synths(synth.currencyKeyInBytes).call();
		const currentSynthAddress = addressOf(synth.synth);
		if (issuerSynthAddress === currentSynthAddress) {
			console.log(gray(`${currentSynthAddress} requires no action`));
		} else {
			console.log(gray(`${currentSynthAddress} will be added to the issuer.`));
			filteredSynths.push(synth);
		}
	}

	const synthChunkSize = 15;
	for (let i = 0; i < filteredSynths.length; i += synthChunkSize) {
		const chunk = filteredSynths.slice(i, i + synthChunkSize);
		await runStep({
			contract: 'Issuer',
			target: issuer,
			read: 'getSynths',
			readArg: [chunk.map(synth => synth.currencyKeyInBytes)],
			expected: input =>
				input.length === chunk.length &&
				input.every((cur, idx) => cur === addressOf(chunk[idx].synth)),
			write: 'addSynths',
			writeArg: [chunk.map(synth => addressOf(synth.synth))],
			gasLimit: 1e5 * synthChunkSize,
		});
	}

	console.log(gray(`\n------ CONFIGURE INVERSE SYNTHS ------\n`));

	for (const { name: currencyKey, inverted } of synths) {
		if (inverted) {
			const { entryPoint, upperLimit, lowerLimit } = inverted;

			// helper function
			const setInversePricing = ({ freezeAtUpperLimit, freezeAtLowerLimit }) =>
				runStep({
					contract: 'ExchangeRates',
					target: exchangeRates,
					write: 'setInversePricing',
					writeArg: [
						toBytes32(currencyKey),
						w3utils.toWei(entryPoint.toString()),
						w3utils.toWei(upperLimit.toString()),
						w3utils.toWei(lowerLimit.toString()),
						freezeAtUpperLimit,
						freezeAtLowerLimit,
					],
				});

			// when the oldExrates exists - meaning there is a valid ExchangeRates in the existing deployment.json
			// for this environment (true for all environments except the initial deploy in 'local' during those tests)
			if (oldExrates) {
				// get inverse synth's params from the old exrates, if any exist
				const oldInversePricing = await oldExrates.methods
					.inversePricing(toBytes32(currencyKey))
					.call();

				const {
					entryPoint: oldEntryPoint,
					upperLimit: oldUpperLimit,
					lowerLimit: oldLowerLimit,
					frozenAtUpperLimit: currentRateIsFrozenUpper,
					frozenAtLowerLimit: currentRateIsFrozenLower,
				} = oldInversePricing;

				const currentRateIsFrozen = currentRateIsFrozenUpper || currentRateIsFrozenLower;
				// and the last rate if any exists
				const currentRateForCurrency = await oldExrates.methods
					.rateForCurrency(toBytes32(currencyKey))
					.call();

				// and total supply, if any
				const synth = deployer.deployedContracts[`Synth${currencyKey}`];
				const totalSynthSupply = await synth.methods.totalSupply().call();
				console.log(gray(`totalSupply of ${currencyKey}: ${Number(totalSynthSupply)}`));

				const inversePricingOnCurrentExRates = await exchangeRates.methods
					.inversePricing(toBytes32(currencyKey))
					.call();

				// ensure that if it's a newer exchange rates deployed, then skip reinserting the inverse pricing if
				// already done
				if (
					oldExrates.options.address !== exchangeRates.options.address &&
					JSON.stringify(inversePricingOnCurrentExRates) === JSON.stringify(oldInversePricing) &&
					+w3utils.fromWei(inversePricingOnCurrentExRates.entryPoint) === entryPoint &&
					+w3utils.fromWei(inversePricingOnCurrentExRates.upperLimit) === upperLimit &&
					+w3utils.fromWei(inversePricingOnCurrentExRates.lowerLimit) === lowerLimit
				) {
					console.log(
						gray(
							`Current ExchangeRates.inversePricing(${currencyKey}) is the same as the previous. Nothing to do.`
						)
					);
				}
				// When there's an inverted synth with matching parameters
				else if (
					entryPoint === +w3utils.fromWei(oldEntryPoint) &&
					upperLimit === +w3utils.fromWei(oldUpperLimit) &&
					lowerLimit === +w3utils.fromWei(oldLowerLimit)
				) {
					if (oldExrates.options.address !== addressOf(exchangeRates)) {
						const freezeAtUpperLimit = +w3utils.fromWei(currentRateForCurrency) === upperLimit;
						const freezeAtLowerLimit = +w3utils.fromWei(currentRateForCurrency) === lowerLimit;
						console.log(
							gray(
								`Detected an existing inverted synth for ${currencyKey} with identical parameters and a newer ExchangeRates. ` +
									`Persisting its frozen status (${currentRateIsFrozen}) and if frozen, then freeze rate at upper (${freezeAtUpperLimit}) or lower (${freezeAtLowerLimit}).`
							)
						);

						// then ensure it gets set to the same frozen status and frozen rate
						// as the old exchange rates
						await setInversePricing({
							freezeAtUpperLimit,
							freezeAtLowerLimit,
						});
					} else {
						console.log(
							gray(
								`Detected an existing inverted synth for ${currencyKey} with identical parameters and no new ExchangeRates. Skipping check of frozen status.`
							)
						);
					}
				} else if (Number(currentRateForCurrency) === 0) {
					console.log(gray(`Detected a new inverted synth for ${currencyKey}. Proceeding to add.`));
					// Then a new inverted synth is being added (as there's no previous rate for it)
					await setInversePricing({ freezeAtUpperLimit: false, freezeAtLowerLimit: false });
				} else if (Number(totalSynthSupply) === 0) {
					console.log(
						gray(
							`Inverted synth at ${currencyKey} has 0 total supply and its inverted parameters have changed. ` +
								`Proceeding to reconfigure its parameters as instructed, unfreezing it if currently frozen.`
						)
					);
					// Then a new inverted synth is being added (as there's no existing supply)
					await setInversePricing({ freezeAtUpperLimit: false, freezeAtLowerLimit: false });
				} else if (network !== 'mainnet' && forceUpdateInverseSynthsOnTestnet) {
					// as we are on testnet and the flag is enabled, allow a mutative pricing change
					console.log(
						redBright(
							`⚠⚠⚠ WARNING: The parameters for the inverted synth ${currencyKey} ` +
								`have changed and it has non-zero totalSupply. This is allowed only on testnets`
						)
					);
					await setInversePricing({ freezeAtUpperLimit: false, freezeAtLowerLimit: false });
				} else {
					// Then an existing synth's inverted parameters have changed.
					// For safety sake, let's inform the user and skip this step
					console.log(
						redBright(
							`⚠⚠⚠ WARNING: The parameters for the inverted synth ${currencyKey} ` +
								`have changed and it has non-zero totalSupply. This use-case is not supported by the deploy script. ` +
								`This should be done as a purge() and setInversePricing() separately`
						)
					);
				}
			} else {
				// When no exrates, then totally fresh deploy (local deployment)
				await setInversePricing({ freezeAtUpperLimit: false, freezeAtLowerLimit: false });
			}
		}
	}

	// then ensure the defaults of SystemSetting
	// are set (requires FlexibleStorage to have been correctly configured)
	if (systemSettings) {
		console.log(gray(`\n------ CONFIGURE SYSTEM SETTINGS ------\n`));

		// Now ensure all the fee rates are set for various synths (this must be done after the AddressResolver
		// has populated all references).
		// Note: this populates rates for new synths regardless of the addNewSynths flag
		const synthRates = await Promise.all(
			synths.map(({ name }) => systemSettings.methods.exchangeFeeRate(toBytes32(name)).call())
		);

		const exchangeFeeRates = await getDeployParameter('EXCHANGE_FEE_RATES');

		// override individual currencyKey / synths exchange rates
		const synthExchangeRateOverride = {
			sETH: w3utils.toWei('0.0025'),
			iETH: w3utils.toWei('0.004'),
			sBTC: w3utils.toWei('0.003'),
			iBTC: w3utils.toWei('0.003'),
			iBNB: w3utils.toWei('0.021'),
			sXTZ: w3utils.toWei('0.0085'),
			iXTZ: w3utils.toWei('0.0085'),
			sEOS: w3utils.toWei('0.0085'),
			iEOS: w3utils.toWei('0.009'),
			sETC: w3utils.toWei('0.0085'),
			sLINK: w3utils.toWei('0.0085'),
			sDASH: w3utils.toWei('0.009'),
			iDASH: w3utils.toWei('0.009'),
			sXRP: w3utils.toWei('0.009'),
		};

		const synthsRatesToUpdate = synths
			.map((synth, i) =>
				Object.assign(
					{
						currentRate: w3utils.fromWei(synthRates[i] || '0'),
						targetRate:
							synth.name in synthExchangeRateOverride
								? synthExchangeRateOverride[synth.name]
								: exchangeFeeRates[synth.category],
					},
					synth
				)
			)
			.filter(({ currentRate }) => currentRate === '0');

		console.log(gray(`Found ${synthsRatesToUpdate.length} synths needs exchange rate pricing`));

		if (synthsRatesToUpdate.length) {
			console.log(
				gray(
					'Setting the following:',
					synthsRatesToUpdate
						.map(
							({ name, targetRate, currentRate }) =>
								`\t${name} from ${currentRate * 100}% to ${w3utils.fromWei(targetRate) * 100}%`
						)
						.join('\n')
				)
			);

			await runStep({
				gasLimit: Math.max(methodCallGasLimit, 150e3 * synthsRatesToUpdate.length), // higher gas required, 150k per synth is sufficient (in OVM)
				contract: 'SystemSettings',
				target: systemSettings,
				write: 'setExchangeFeeRateForSynths',
				writeArg: [
					synthsRatesToUpdate.map(({ name }) => toBytes32(name)),
					synthsRatesToUpdate.map(({ targetRate }) => targetRate),
				],
			});
		}

		// setup initial values if they are unset

		const waitingPeriodSecs = await getDeployParameter('WAITING_PERIOD_SECS');
		await runStep({
			contract: 'SystemSettings',
			target: systemSettings,
			read: 'waitingPeriodSecs',
			expected: input => (waitingPeriodSecs === '0' ? true : input !== '0'),
			write: 'setWaitingPeriodSecs',
			writeArg: waitingPeriodSecs,
		});

		await runStep({
			contract: 'SystemSettings',
			target: systemSettings,
			read: 'priceDeviationThresholdFactor',
			expected: input => input !== '0', // only change if zero
			write: 'setPriceDeviationThresholdFactor',
			writeArg: await getDeployParameter('PRICE_DEVIATION_THRESHOLD_FACTOR'),
		});

		const tradingRewardsEnabled = await getDeployParameter('TRADING_REWARDS_ENABLED');
		await runStep({
			contract: 'SystemSettings',
			target: systemSettings,
			read: 'tradingRewardsEnabled',
			expected: input => input === tradingRewardsEnabled, // only change if non-default
			write: 'setTradingRewardsEnabled',
			writeArg: tradingRewardsEnabled,
		});

		await runStep({
			contract: 'SystemSettings',
			target: systemSettings,
			read: 'issuanceRatio',
			expected: input => input !== '0', // only change if zero
			write: 'setIssuanceRatio',
			writeArg: await getDeployParameter('ISSUANCE_RATIO'),
		});

		await runStep({
			contract: 'SystemSettings',
			target: systemSettings,
			read: 'feePeriodDuration',
			expected: input => input !== '0', // only change if zero
			write: 'setFeePeriodDuration',
			writeArg: await getDeployParameter('FEE_PERIOD_DURATION'),
		});

		await runStep({
			contract: 'SystemSettings',
			target: systemSettings,
			read: 'targetThreshold',
			expected: input => input !== '0', // only change if zero
			write: 'setTargetThreshold',
			writeArg: await getDeployParameter('TARGET_THRESHOLD'),
		});

		await runStep({
			contract: 'SystemSettings',
			target: systemSettings,
			read: 'liquidationDelay',
			expected: input => input !== '0', // only change if zero
			write: 'setLiquidationDelay',
			writeArg: await getDeployParameter('LIQUIDATION_DELAY'),
		});

		await runStep({
			contract: 'SystemSettings',
			target: systemSettings,
			read: 'liquidationRatio',
			expected: input => input !== '0', // only change if zero
			write: 'setLiquidationRatio',
			writeArg: await getDeployParameter('LIQUIDATION_RATIO'),
		});

		await runStep({
			contract: 'SystemSettings',
			target: systemSettings,
			read: 'liquidationPenalty',
			expected: input => input !== '0', // only change if zero
			write: 'setLiquidationPenalty',
			writeArg: await getDeployParameter('LIQUIDATION_PENALTY'),
		});

		await runStep({
			contract: 'SystemSettings',
			target: systemSettings,
			read: 'rateStalePeriod',
			expected: input => input !== '0', // only change if zero
			write: 'setRateStalePeriod',
			writeArg: await getDeployParameter('RATE_STALE_PERIOD'),
		});

		await runStep({
			contract: 'SystemSettings',
			target: systemSettings,
			read: 'minimumStakeTime',
			expected: input => input !== '0', // only change if zero
			write: 'setMinimumStakeTime',
			writeArg: await getDeployParameter('MINIMUM_STAKE_TIME'),
		});

		await runStep({
			contract: 'SystemSettings',
			target: systemSettings,
			read: 'debtSnapshotStaleTime',
			expected: input => input !== '0', // only change if zero
			write: 'setDebtSnapshotStaleTime',
			writeArg: await getDeployParameter('DEBT_SNAPSHOT_STALE_TIME'),
		});

		await runStep({
			contract: 'SystemSettings',
			target: systemSettings,
			read: 'crossDomainMessageGasLimit',
			readArg: 0,
			expected: input => input !== '0', // only change if zero
			write: 'setCrossDomainMessageGasLimit',
			writeArg: [0, await getDeployParameter('CROSS_DOMAIN_DEPOSIT_GAS_LIMIT')],
		});

		await runStep({
			contract: 'SystemSettings',
			target: systemSettings,
			read: 'crossDomainMessageGasLimit',
			readArg: 1,
			expected: input => input !== '0', // only change if zero
			write: 'setCrossDomainMessageGasLimit',
			writeArg: [1, await getDeployParameter('CROSS_DOMAIN_ESCROW_GAS_LIMIT')],
		});

		await runStep({
			contract: 'SystemSettings',
			target: systemSettings,
			read: 'crossDomainMessageGasLimit',
			readArg: 2,
			expected: input => input !== '0', // only change if zero
			write: 'setCrossDomainMessageGasLimit',
			writeArg: [2, await getDeployParameter('CROSS_DOMAIN_REWARD_GAS_LIMIT')],
		});
		await runStep({
			contract: 'SystemSettings',
			target: systemSettings,
			read: 'crossDomainMessageGasLimit',
			readArg: 3,
			expected: input => input !== '0', // only change if zero
			write: 'setCrossDomainMessageGasLimit',
			writeArg: [3, await getDeployParameter('CROSS_DOMAIN_WITHDRAWAL_GAS_LIMIT')],
		});

		const aggregatorWarningFlags = (await getDeployParameter('AGGREGATOR_WARNING_FLAGS'))[network];
		// If deploying to OVM avoid ivoking setAggregatorWarningFlags for now.
		if (aggregatorWarningFlags && !useOvm) {
			await runStep({
				contract: 'SystemSettings',
				target: systemSettings,
				read: 'aggregatorWarningFlags',
				expected: input => input !== ZERO_ADDRESS, // only change if zero
				write: 'setAggregatorWarningFlags',
				writeArg: aggregatorWarningFlags,
			});
		}

		await runStep({
			contract: 'SystemSettings',
			target: systemSettings,
			read: 'etherWrapperMaxETH',
			expected: input => input !== '0', // only change if zero
			write: 'setEtherWrapperMaxETH',
			writeArg: await getDeployParameter('ETHER_WRAPPER_MAX_ETH'),
		});
		await runStep({
			contract: 'SystemSettings',
			target: systemSettings,
			read: 'etherWrapperMintFeeRate',
			expected: input => input !== '0', // only change if zero
			write: 'setEtherWrapperMintFeeRate',
			writeArg: await getDeployParameter('ETHER_WRAPPER_MINT_FEE_RATE'),
		});
		await runStep({
			contract: 'SystemSettings',
			target: systemSettings,
			read: 'etherWrapperBurnFeeRate',
			expected: input => input !== '0', // only change if zero
			write: 'setEtherWrapperBurnFeeRate',
			writeArg: await getDeployParameter('ETHER_WRAPPER_BURN_FEE_RATE'),
		});
	}

	if (!useOvm) {
		console.log(gray(`\n------ INITIALISING MULTI COLLATERAL ------\n`));
		const collateralsArg = [collateralEth, collateralErc20, collateralShort].map(addressOf);
		await runStep({
			contract: 'CollateralManager',
			target: collateralManager,
			read: 'hasAllCollaterals',
			readArg: [collateralsArg],
			expected: input => input,
			write: 'addCollaterals',
			writeArg: [collateralsArg],
		});

		await runStep({
			contract: 'CollateralEth',
			target: collateralEth,
			read: 'manager',
			expected: input => input === addressOf(collateralManager),
			write: 'setManager',
			writeArg: addressOf(collateralManager),
		});

		const collateralEthSynths = (await getDeployParameter('COLLATERAL_ETH'))['SYNTHS']; // COLLATERAL_ETH synths - ['sUSD', 'sETH']
		await runStep({
			contract: 'CollateralEth',
			gasLimit: 1e6,
			target: collateralEth,
			read: 'areSynthsAndCurrenciesSet',
			readArg: [
				collateralEthSynths.map(key => toBytes32(`Synth${key}`)),
				collateralEthSynths.map(toBytes32),
			],
			expected: input => input,
			write: 'addSynths',
			writeArg: [
				collateralEthSynths.map(key => toBytes32(`Synth${key}`)),
				collateralEthSynths.map(toBytes32),
			],
		});

		await runStep({
			contract: 'CollateralErc20',
			target: collateralErc20,
			read: 'manager',
			expected: input => input === addressOf(collateralManager),
			write: 'setManager',
			writeArg: addressOf(collateralManager),
		});

		const collateralErc20Synths = (await getDeployParameter('COLLATERAL_RENBTC'))['SYNTHS']; // COLLATERAL_RENBTC synths - ['sUSD', 'sBTC']
		await runStep({
			contract: 'CollateralErc20',
			gasLimit: 1e6,
			target: collateralErc20,
			read: 'areSynthsAndCurrenciesSet',
			readArg: [
				collateralErc20Synths.map(key => toBytes32(`Synth${key}`)),
				collateralErc20Synths.map(toBytes32),
			],
			expected: input => input,
			write: 'addSynths',
			writeArg: [
				collateralErc20Synths.map(key => toBytes32(`Synth${key}`)),
				collateralErc20Synths.map(toBytes32),
			],
		});

		await runStep({
			contract: 'CollateralShort',
			target: collateralShort,
			read: 'manager',
			expected: input => input === addressOf(collateralManager),
			write: 'setManager',
			writeArg: addressOf(collateralManager),
		});

		const collateralShortSynths = (await getDeployParameter('COLLATERAL_SHORT'))['SYNTHS']; // COLLATERAL_SHORT synths - ['sBTC', 'sETH']
		await runStep({
			contract: 'CollateralShort',
			gasLimit: 1e6,
			target: collateralShort,
			read: 'areSynthsAndCurrenciesSet',
			readArg: [
				collateralShortSynths.map(key => toBytes32(`Synth${key}`)),
				collateralShortSynths.map(toBytes32),
			],
			expected: input => input,
			write: 'addSynths',
			writeArg: [
				collateralShortSynths.map(key => toBytes32(`Synth${key}`)),
				collateralShortSynths.map(toBytes32),
			],
		});

		await runStep({
			contract: 'CollateralManager',
			target: collateralManager,
			read: 'maxDebt',
			expected: input => input !== '0', // only change if zero
			write: 'setMaxDebt',
			writeArg: [collateralManagerDefaults['MAX_DEBT']],
		});

		await runStep({
			contract: 'CollateralManager',
			target: collateralManager,
			read: 'baseBorrowRate',
			expected: input => input !== '0', // only change if zero
			write: 'setBaseBorrowRate',
			writeArg: [collateralManagerDefaults['BASE_BORROW_RATE']],
		});

		await runStep({
			contract: 'CollateralManager',
			target: collateralManager,
			read: 'baseShortRate',
			expected: input => input !== '0', // only change if zero
			write: 'setBaseShortRate',
			writeArg: [collateralManagerDefaults['BASE_SHORT_RATE']],
		});

		// add to the manager.
		const collateralManagerSynths = collateralManagerDefaults['SYNTHS'];
		await runStep({
			gasLimit: 1e6,
			contract: 'CollateralManager',
			target: collateralManager,
			read: 'areSynthsAndCurrenciesSet',
			readArg: [
				collateralManagerSynths.map(key => toBytes32(`Synth${key}`)),
				collateralManagerSynths.map(toBytes32),
			],
			expected: input => input,
			write: 'addSynths',
			writeArg: [
				collateralManagerSynths.map(key => toBytes32(`Synth${key}`)),
				collateralManagerSynths.map(toBytes32),
			],
		});

		const collateralManagerShorts = collateralManagerDefaults['SHORTS'];
		await runStep({
			gasLimit: 1e6,
			contract: 'CollateralManager',
			target: collateralManager,
			read: 'areShortableSynthsSet',
			readArg: [
				collateralManagerShorts.map(({ long }) => toBytes32(`Synth${long}`)),
				collateralManagerShorts.map(({ long }) => toBytes32(long)),
			],
			expected: input => input,
			write: 'addShortableSynths',
			writeArg: [
				collateralManagerShorts.map(({ long, short }) =>
					[`Synth${long}`, `Synth${short}`].map(toBytes32)
				),
				collateralManagerShorts.map(({ long }) => toBytes32(long)),
			],
		});

		const collateralShortInteractionDelay = (await getDeployParameter('COLLATERAL_SHORT'))[
			'INTERACTION_DELAY'
		];

		await runStep({
			contract: 'CollateralShort',
			target: collateralShort,
			read: 'interactionDelay',
			expected: input => input !== '0', // only change if zero
			write: 'setInteractionDelay',
			writeArg: collateralShortInteractionDelay,
		});

		await runStep({
			contract: 'CollateralEth',
			target: collateralEth,
			read: 'issueFeeRate',
			expected: input => input !== '0', // only change if zero
			write: 'setIssueFeeRate',
			writeArg: (await getDeployParameter('COLLATERAL_ETH'))['ISSUE_FEE_RATE'],
		});

		await runStep({
			contract: 'CollateralErc20',
			target: collateralErc20,
			read: 'issueFeeRate',
			expected: input => input !== '0', // only change if zero
			write: 'setIssueFeeRate',
			writeArg: (await getDeployParameter('COLLATERAL_RENBTC'))['ISSUE_FEE_RATE'],
		});

		await runStep({
			contract: 'CollateralShort',
			target: collateralShort,
			read: 'issueFeeRate',
			expected: input => input !== '0', // only change if zero
			write: 'setIssueFeeRate',
			writeArg: (await getDeployParameter('COLLATERAL_SHORT'))['ISSUE_FEE_RATE'],
		});
	}

	console.log(gray(`\n------ CHECKING DEBT CACHE ------\n`));

	const refreshSnapshotIfPossible = async (wasInvalid, isInvalid, force = false) => {
		const validityChanged = wasInvalid !== isInvalid;

		if (force || validityChanged) {
			console.log(yellow(`Refreshing debt snapshot...`));
			await runStep({
<<<<<<< HEAD
				// TODO: testing
				gasLimit: useOvm ? 4.5e6 : 4.3e6, // About 2.89 million gas is required to refresh the snapshot with ~40 synths on L1
=======
				gasLimit: useOvm ? 3.5e6 : 3.0e6, // About 1.7 million gas is required to refresh the snapshot with ~40 synths on L1
>>>>>>> b4c9e9e3
				contract: 'DebtCache',
				target: debtCache,
				write: 'takeDebtSnapshot',
				writeArg: [],
				publiclyCallable: true, // does not require owner
			});
		} else if (!validityChanged) {
			console.log(
				red('⚠⚠⚠ WARNING: Deployer attempted to refresh the debt cache, but it cannot be.')
			);
		}
	};

	const checkSnapshot = async () => {
		const [cacheInfo, currentDebt] = await Promise.all([
			debtCache.methods.cacheInfo().call(),
			debtCache.methods.currentDebt().call(),
		]);

		// Check if the snapshot is stale and can be fixed.
		if (cacheInfo.isStale && !currentDebt.anyRateIsInvalid) {
			console.log(yellow('Debt snapshot is stale, and can be refreshed.'));
			await refreshSnapshotIfPossible(
				cacheInfo.isInvalid,
				currentDebt.anyRateIsInvalid,
				cacheInfo.isStale
			);
			return true;
		}

		// Otherwise, if the rates are currently valid,
		// we might still need to take a snapshot due to invalidity or deviation.
		if (!currentDebt.anyRateIsInvalid) {
			if (cacheInfo.isInvalid) {
				console.log(yellow('Debt snapshot is invalid, and can be refreshed.'));
				await refreshSnapshotIfPossible(
					cacheInfo.isInvalid,
					currentDebt.anyRateIsInvalid,
					cacheInfo.isStale
				);
				return true;
			} else {
				const cachedDebtEther = w3utils.fromWei(cacheInfo.debt);
				const currentDebtEther = w3utils.fromWei(currentDebt.debt);
				const deviation =
					(Number(currentDebtEther) - Number(cachedDebtEther)) / Number(cachedDebtEther);
				const maxDeviation = DEFAULTS.debtSnapshotMaxDeviation;

				if (maxDeviation <= Math.abs(deviation)) {
					console.log(
						yellow(
							`Debt cache deviation is ${deviation * 100}% >= ${maxDeviation *
								100}%; refreshing it...`
						)
					);
					await refreshSnapshotIfPossible(cacheInfo.isInvalid, currentDebt.anyRateIsInvalid, true);
					return true;
				}
			}
		}

		// Finally, if the debt cache is currently valid, but needs to be invalidated, we will also perform a snapshot.
		if (!cacheInfo.isInvalid && currentDebt.anyRateIsInvalid) {
			console.log(yellow('Debt snapshot needs to be invalidated.'));
			await refreshSnapshotIfPossible(cacheInfo.isInvalid, currentDebt.anyRateIsInvalid, false);
			return true;
		}
		return false;
	};

	const performedSnapshot = await checkSnapshot();

	if (performedSnapshot) {
		console.log(gray('Snapshot complete.'));
	} else {
		console.log(gray('No snapshot required.'));
	}

	console.log(gray(`\n------ DEPLOY COMPLETE ------\n`));

	reportDeployedContracts({ deployer });
};

module.exports = {
	deploy,
	DEFAULTS,
	cmd: program =>
		program
			.command('deploy')
			.description('Deploy compiled solidity files')
			.option(
				'-a, --add-new-synths',
				`Whether or not any new synths in the ${SYNTHS_FILENAME} file should be deployed if there is no entry in the config file`
			)
			.option(
				'-b, --build-path [value]',
				'Path to a folder hosting compiled files from the "build" step in this script',
				DEFAULTS.buildPath
			)
			.option(
				'-c, --contract-deployment-gas-limit <value>',
				'Contract deployment gas limit',
				parseFloat,
				DEFAULTS.contractDeploymentGasLimit
			)
			.option(
				'-d, --deployment-path <value>',
				`Path to a folder that has your input configuration file ${CONFIG_FILENAME}, the synth list ${SYNTHS_FILENAME} and where your ${DEPLOYMENT_FILENAME} files will go`
			)
			.option(
				'-e, --concurrency <value>',
				'Number of parallel calls that can be made to a provider',
				10
			)
			.option(
				'-f, --fee-auth <value>',
				'The address of the fee authority for this network (default is to use existing)'
			)
			.option('-g, --gas-price <value>', 'Gas price in GWEI', DEFAULTS.gasPrice)
			.option(
				'-h, --fresh-deploy',
				'Perform a "fresh" deploy, i.e. the first deployment on a network.'
			)
			.option(
				'-i, --ignore-safety-checks',
				'Ignores some validations regarding paths, compiler versions, etc.',
				false
			)
			.option(
				'--ignore-custom-parameters',
				'Ignores deployment parameters specified in params.json',
				false
			)
			.option(
				'-k, --use-fork',
				'Perform the deployment on a forked chain running on localhost (see fork command).',
				false
			)
			.option(
				'-l, --oracle-gas-limit <value>',
				'The address of the gas limit oracle for this network (default is use existing)'
			)
			.option(
				'-m, --method-call-gas-limit <value>',
				'Method call gas limit',
				parseFloat,
				DEFAULTS.methodCallGasLimit
			)
			.option(
				'-n, --network <value>',
				'The network to run off.',
				x => x.toLowerCase(),
				DEFAULTS.network
			)
			.option(
				'-o, --oracle-exrates <value>',
				'The address of the oracle for this network (default is use existing)'
			)
			.option(
				'-q, --manage-nonces',
				'The command makes sure that no repeated nonces are sent (which may be the case when reorgs are common, i.e. in Goerli. Not to be confused with --manage-nonsense.)',
				false
			)
			.option(
				'-p, --provider-url <value>',
				'Ethereum network provider URL. If default, will use PROVIDER_URL found in the .env file.'
			)
			.option(
				'-r, --dry-run',
				'If enabled, will not run any transactions but merely report on them.'
			)
			.option(
				'-v, --private-key [value]',
				'The private key to deploy with (only works in local mode, otherwise set in .env).'
			)
			.option(
				'-u, --force-update-inverse-synths-on-testnet',
				'Allow inverse synth pricing to be updated on testnet regardless of total supply'
			)
			.option(
				'-x, --specify-contracts <value>',
				'Ignore config.json  and specify contracts to be deployed (Comma separated list)'
			)
			.option('-y, --yes', 'Dont prompt, just reply yes.')
			.option('-z, --use-ovm', 'Target deployment for the OVM (Optimism).')
			.action(async (...args) => {
				try {
					await deploy(...args);
				} catch (err) {
					// show pretty errors for CLI users
					console.error(red(err));
					console.log(err.stack);
					process.exitCode = 1;
				}
			}),
};<|MERGE_RESOLUTION|>--- conflicted
+++ resolved
@@ -2450,12 +2450,8 @@
 		if (force || validityChanged) {
 			console.log(yellow(`Refreshing debt snapshot...`));
 			await runStep({
-<<<<<<< HEAD
 				// TODO: testing
 				gasLimit: useOvm ? 4.5e6 : 4.3e6, // About 2.89 million gas is required to refresh the snapshot with ~40 synths on L1
-=======
-				gasLimit: useOvm ? 3.5e6 : 3.0e6, // About 1.7 million gas is required to refresh the snapshot with ~40 synths on L1
->>>>>>> b4c9e9e3
 				contract: 'DebtCache',
 				target: debtCache,
 				write: 'takeDebtSnapshot',
