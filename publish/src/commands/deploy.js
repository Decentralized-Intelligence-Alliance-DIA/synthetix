--- conflicted
+++ resolved
@@ -1495,19 +1495,11 @@
 		}
 	}
 
-<<<<<<< HEAD
-	const addressesChunkSize = useOvm ? 6 : 20;
-	for (let i = 0; i < contractsToRebuildCache.length; i += addressesChunkSize) {
-		const chunk = contractsToRebuildCache.slice(i, i + addressesChunkSize);
-		await runStep({
-			gasLimit: useOvm ? 8999999 : 7e6,
-=======
 	const addressesChunkSize = useOvm ? 7 : 20;
 	for (let i = 0; i < contractsToRebuildCache.length; i += addressesChunkSize) {
 		const chunk = contractsToRebuildCache.slice(i, i + addressesChunkSize);
 		await runStep({
 			gasLimit: useOvm ? OVM_MAX_GAS_LIMIT : 7e6,
->>>>>>> 4f94555d
 			contract: `AddressResolver`,
 			target: addressResolver,
 			publiclyCallable: true, // does not require owner
