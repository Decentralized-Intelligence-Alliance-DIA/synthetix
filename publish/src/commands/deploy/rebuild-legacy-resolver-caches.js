'use strict';

const ethers = require('ethers');
const { gray } = require('chalk');

module.exports = async ({ addressOf, compiled, deployer, network, runStep, useOvm }) => {
	console.log(gray(`\n------ REBUILD LEGACY RESOLVER CACHES ------\n`));

	const { AddressResolver, ReadProxyAddressResolver } = deployer.deployedContracts;

	// Legacy contracts.
	if (network === 'mainnet') {
		console.log(gray('Checking all legacy contracts using isResolverCached() return true'));

		let legacyContracts = {};
		if (!useOvm) {
			// Get legacy contracts for L1.
			legacyContracts = {
				// v2.35.2 contracts, replaced in v2.36.
				// These still hold some funds, so need to ensure they are up to date
				CollateralEth: '0x3FF5c0A14121Ca39211C95f6cEB221b86A90729E',
				CollateralErc20: '0x3B3812BB9f6151bEb6fa10783F1ae848a77a0d46', // REN
				CollateralShort: '0x188C2274B04Ea392B21487b5De299e382Ff84246',

				// Synths deprecated during Wezen (v2.49)
				// It's necessary to keep these up to date as when someone attempts to redeem one,
				// it will invoke the Issuer which will then attempt to call Synth.burn. If the
				// Synth isn't updated to understand the latest Issuer, it will revert the attempted burn
				// Note: the synths with 0 supply have been removed as this is no longer required
				SynthiAAVE: '0x1cB27Ac646afAE192dF9928A2808C0f7f586Af7d',
				SynthiBNB: '0xf7B8dF8b16dA302d85603B8e7F95111a768458Cc',
				SynthiBTC: '0x8350d1b2d6EF5289179fe49E5b0F208165B4e32e',
				SynthiCEX: '0x6Dc6a64724399524184C2c44a526A2cff1BaA507',
				SynthiDASH: '0x947d5656725fB9A8f9c826A91b6082b07E2745B7',
				SynthiDEFI: '0x87eb6e935e3C7E3E3A0E31a5658498bC87dE646E',
				SynthiDOT: '0xF6ce55E09De0F9F97210aAf6DB88Ed6b6792Ca1f',
				SynthiEOS: '0x806A599d60B2FdBda379D5890287D2fba1026cC0',
				SynthiETH: '0x29DD4A59F4D339226867e77aF211724eaBb45c02',
				SynthiOIL: '0x53869BDa4b8d85aEDCC9C6cAcf015AF9447Cade7',
				SynthiXRP: '0x19cC1f63e344D74A87D955E3F3E95B28DDDc61d8',
				Synths1INCH: '0x0E8Fa2339314AB7E164818F26207897bBe29C3af',
				SynthsAAPL: '0x815CeF3b7773f35428B4353073B086ecB658f73C',
				SynthsADA: '0xC22e51FA362654ea453B4018B616ef6f6ab3b779',
				SynthsAMZN: '0x9530FA32a3059114AC20A5812870Da12D97d1174',
				SynthsBNB: '0xda3c83750b1FA31Fda838136ef3f853b41cb7a5a',
				SynthsCEX: '0x2acfe6265D358d982cB1c3B521199973CD443C71',
				SynthsCOIN: '0x249612F641111022f2f48769f3Df5D85cb3E26a2',
				SynthsCOMP: '0x34c76BC146b759E58886e821D62548AC1e0BA7Bc',
				SynthsCRV: '0x13D0F5B8630520eA04f694F17A001fb95eaFD30E',
				SynthsDASH: '0xcb6Cb218D558ae7fF6415f95BDA6616FCFF669Cb',
				SynthsEOS: '0xAf090d6E583C082f2011908cf95c2518BE7A53ac',
				SynthsETC: '0x21ee4afBd6c151fD9A69c1389598170B1d45E0e3',
				SynthsFB: '0xb0e0BA880775B7F2ba813b3800b3979d719F0379',
				SynthsFTSE: '0x3E2dA260B4A85782A629320EB027A3B7c28eA9f1',
				SynthsGOOG: '0x8e082925e78538955bC0e2F363FC5d1Ab3be739b',
				SynthsLTC: '0xA962208CDC8588F9238fae169d0F63306c353F4F',
				SynthsMSFT: '0x04720DbBD4599aD26811545595d97fB813E84964',
				SynthsNFLX: '0x399BA516a6d68d6Ad4D5f3999902D0DeAcaACDdd',
				SynthsNIKKEI: '0xc02DD182Ce029E6d7f78F37492DFd39E4FEB1f8b',
				SynthsOIL: '0x2962EA4E749e54b10CFA557770D597027BA67cB3',
				SynthsREN: '0x4287dac1cC7434991119Eba7413189A66fFE65cF',
				SynthsRUNE: '0xe615Df79AC987193561f37E77465bEC2aEfe9aDb',
				SynthsTRX: '0x47bD14817d7684082E04934878EE2Dd3576Ae19d',
				SynthsTSLA: '0x0d1c4e5C07B071aa4E6A14A604D4F6478cAAC7B4',
				SynthsUNI: '0xAa1b12E3e5F70aBCcd1714F4260A74ca21e7B17b',
				SynthsXAG: '0x9745606DA6e162866DAD7bF80f2AbF145EDD7571',
				SynthsXAU: '0x5eDf7dd83fE2889D264fa9D3b93d0a6e6A45D6C6',
				SynthsXMR: '0x7B29C9e188De18563B19d162374ce6836F31415a',
				SynthsXRP: '0xe3D5E1c1bA874C0fF3BA31b999967F24d5ca04e5',
				SynthsXTZ: '0x6F927644d55E32318629198081923894FbFe5c07',
				SynthsYFI: '0x0F393ce493d8FB0b83915248a21a3104932ed97c',
<<<<<<< HEAD
=======

				// Synths deprecated during Denebola (v2.73)
				SynthsDEFI: '0x918b1dbf0917FdD74D03fB9434915E2ECEc89286',
>>>>>>> 4d870872
			};
		} else if (useOvm) {
			// Get legacy contracts for L2.
			legacyContracts = {
				// Sargas v2.50 CollateralShort contract, replaced in Kochab v2.71.
				// This still holds some funds, so ensure its cache is up to date.
				CollateralShortLegacy: '0xEbCe9728E2fDdC26C9f4B00df5180BdC5e184953',
			};
		}

		const legacyContractsToRebuildCache = [];
		// determine which need resolver caching
		for (const [name, address] of Object.entries(legacyContracts)) {
			const { abi } = compiled['MixinResolver'];

			const target = new ethers.Contract(address, abi, deployer.provider);

			const response = await target.isResolverCached();

			if (!response) {
				console.log(gray(name, 'is legacy and requires caching', address));
				legacyContractsToRebuildCache.push(address);
			}
		}

		const addressesChunkSize = 20;
		let batchCounter = 1;
		for (let i = 0; i < legacyContractsToRebuildCache.length; i += addressesChunkSize) {
			const chunk = legacyContractsToRebuildCache.slice(i, i + addressesChunkSize);
			await runStep({
				gasLimit: 7e6,
				contract: `AddressResolver`,
				target: AddressResolver,
				publiclyCallable: true, // does not require owner
				write: 'rebuildCaches',
				writeArg: [chunk],
				comment: `Rebuild the resolver caches of legacy contracts - batch ${batchCounter++}`,
				// these updates are tricky to Soliditize, and aren't
				// owner required and aren't critical to the core, so
				// let's skip them in the migration script
				// and a re-run of the deploy script will catch them
				skipSolidity: true,
			});
		}
	}

	const filterTargetsWith = ({ prop }) =>
		Object.entries(deployer.deployedContracts).filter(([, target]) => {
			return target.functions[prop] !== undefined;
		});

	// Now perform a sync of legacy contracts that have not been replaced in Shaula (v2.35.x)
	// EtherCollateral, EtherCollateralsUSD
	console.log(gray('Checking all legacy contracts with setResolverAndSyncCache() are rebuilt...'));
	const contractsWithLegacyResolverCaching = filterTargetsWith({
		prop: 'setResolverAndSyncCache',
	});
	for (const [contract, target] of contractsWithLegacyResolverCaching) {
		await runStep({
			gasLimit: 500e3, // higher gas required
			contract,
			target,
			read: 'isResolverCached',
			readArg: addressOf(ReadProxyAddressResolver),
			expected: input => input,
			write: 'setResolverAndSyncCache',
			writeArg: addressOf(ReadProxyAddressResolver),
			comment:
				'Rebuild the resolver cache of contracts that use the legacy "setResolverAndSyncCache" function',
		});
	}

	// Finally set resolver on contracts even older than legacy (Depot)
	console.log(gray('Checking all legacy contracts with setResolver() are rebuilt...'));
	const contractsWithLegacyResolverNoCache = filterTargetsWith({
		prop: 'setResolver',
	});
	for (const [contract, target] of contractsWithLegacyResolverNoCache) {
		await runStep({
			gasLimit: 500e3, // higher gas required
			contract,
			target,
			read: 'resolver',
			expected: input => addressOf(ReadProxyAddressResolver),
			write: 'setResolver',
			writeArg: addressOf(ReadProxyAddressResolver),
			comment: 'Rebuild the resolver cache of contracts that use the legacy "setResolver" function',
		});
	}

	console.log(gray('All legacy caches are rebuilt. '));
};<|MERGE_RESOLUTION|>--- conflicted
+++ resolved
@@ -69,12 +69,9 @@
 				SynthsXRP: '0xe3D5E1c1bA874C0fF3BA31b999967F24d5ca04e5',
 				SynthsXTZ: '0x6F927644d55E32318629198081923894FbFe5c07',
 				SynthsYFI: '0x0F393ce493d8FB0b83915248a21a3104932ed97c',
-<<<<<<< HEAD
-=======
 
 				// Synths deprecated during Denebola (v2.73)
 				SynthsDEFI: '0x918b1dbf0917FdD74D03fB9434915E2ECEc89286',
->>>>>>> 4d870872
 			};
 		} else if (useOvm) {
 			// Get legacy contracts for L2.
