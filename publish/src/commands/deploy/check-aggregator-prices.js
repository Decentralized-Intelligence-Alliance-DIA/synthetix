'use strict';

const ethers = require('ethers');
const axios = require('axios');
const { gray, yellow, red, cyan } = require('chalk');

const { loadConnections } = require('../../util');
const { toBytes32 } = require('../../../..');

module.exports = async ({ network, useOvm, providerUrl, synths, oldExrates, feeds }) => {
	const output = [];
	const { etherscanUrl } = loadConnections({ network });

	const provider = new ethers.providers.JsonRpcProvider(providerUrl);

<<<<<<< HEAD
	const allFeeds = feeds.concat(synths);
=======
	const allFeeds = Object.values(feeds).concat(synths);
>>>>>>> 6369471f

	let abi;

	for (const { name, asset, feed } of allFeeds) {
		const currencyKey = name || asset; // either name of synth or asset for standalone
		if (feed) {
			if (!ethers.utils.isAddress(feed)) {
				throw Error(
					`Invalid aggregator address for ${currencyKey}: ${feed}. (If mixed case, make sure it is valid checksum)`
				);
			}

			if (!abi) {
				if (useOvm) {
					abi = require('@chainlink/contracts-0.0.10/abi/v0.5/AggregatorV2V3Interface.json')
						.compilerOutput.abi;
				} else {
					// Get the ABI from the first aggregator on Etherscan
					// Note: assumes all use the same ABI
					const {
						data: { result },
					} = await axios.get(etherscanUrl, {
						params: {
							module: 'contract',
							action: 'getabi',
							address: feed,
							apikey: process.env.ETHERSCAN_KEY,
						},
					});
					abi = JSON.parse(result);
				}
			}

			const liveAggregator = new ethers.Contract(feed, abi, provider);

			const [aggAnswerRaw, exRatesAnswerRaw] = await Promise.all([
				liveAggregator.latestAnswer(),
				oldExrates.rateForCurrency(toBytes32(currencyKey)),
			]);

			const answer = (aggAnswerRaw / 1e8).toString();

			const existing = ethers.utils.formatUnits(exRatesAnswerRaw);

			if (answer === existing) {
				output.push(
					gray(
						`- ${
							name ? 'Synth ' : ''
						}${currencyKey} aggregated price: ${answer} (same as currently on-chain)`
					)
				);
			} else {
				const diff = ((Math.abs(answer - existing) / answer) * 100).toFixed(2);

				const colorize = diff > 5 ? red : diff > 1 ? yellow : cyan;
				output.push(
					colorize(
						`- ${
							name ? 'Synth ' : ''
						}${currencyKey} aggregated price: ${answer} vs ${existing} (${diff} %)`
					)
				);
			}
		}
	}

	return output;
};<|MERGE_RESOLUTION|>--- conflicted
+++ resolved
@@ -13,11 +13,7 @@
 
 	const provider = new ethers.providers.JsonRpcProvider(providerUrl);
 
-<<<<<<< HEAD
-	const allFeeds = feeds.concat(synths);
-=======
 	const allFeeds = Object.values(feeds).concat(synths);
->>>>>>> 6369471f
 
 	let abi;
 
