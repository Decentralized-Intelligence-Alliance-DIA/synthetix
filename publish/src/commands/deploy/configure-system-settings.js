'use strict';

const { gray } = require('chalk');
const {
	utils: { parseUnits, formatUnits },
} = require('ethers');
const {
	toBytes32,
	constants: { ZERO_ADDRESS },
} = require('../../../..');

module.exports = async ({
	addressOf,
	deployer,
	methodCallGasLimit,
	useOvm,
	generateSolidity,
	getDeployParameter,
	network,
	runStep,
	synths,
}) => {
	const { CollateralShort, SystemSettings, ExchangeRates } = deployer.deployedContracts;

	// then ensure the defaults of SystemSetting
	// are set (requires FlexibleStorage to have been correctly configured)
	if (!SystemSettings) {
		return;
	}

	console.log(gray(`\n------ CONFIGURE SYSTEM SETTINGS ------\n`));

<<<<<<< HEAD
	let synthRates = [];
	try {
		// Now ensure all the fee rates are set for various synths (this must be done after the AddressResolver
		// has populated all references).
		// Note: this populates rates for new synths regardless of the addNewSynths flag
		synthRates = await Promise.all(
			synths.map(({ name }) => SystemSettings.exchangeFeeRate(toBytes32(name)))
		);
	} catch (err) {
		// weird edge case: if a new SystemSettings is deployed and generate-solidity is on then
		// this fails cause the resolver is not cached, so imitate this empty response to keep
		// generating solidity code
		catchMissingResolverWhenGeneratingSolidity({
			contract: 'SystemSettings',
			err,
			generateSolidity,
		});
	}
	const exchangeFeeRates = await getDeployParameter('EXCHANGE_FEE_RATES');

	// update all synths with 0 current rate
	const synthsRatesToUpdate = synths
		.map((synth, i) =>
			Object.assign(
				{
					currentRate: parseUnits((synthRates[i] || '').toString() || '0').toString(),
					targetRate: exchangeFeeRates[synth.category],
				},
				synth
			)
		)
		.filter(({ currentRate }) => currentRate === '0');

	console.log(gray(`Found ${synthsRatesToUpdate.length} synths needs exchange rate pricing`));

	if (synthsRatesToUpdate.length) {
		console.log(
			gray(
				'Setting the following:',
				synthsRatesToUpdate
					.map(
						({ name, targetRate, currentRate }) =>
							`\t${name} from ${currentRate * 100}% to ${formatUnits(targetRate) * 100}%`
					)
					.join('\n')
			)
		);

		await runStep({
			gasLimit: Math.max(methodCallGasLimit, 150e3 * synthsRatesToUpdate.length), // higher gas required, 150k per synth is sufficient (in OVM)
			contract: 'SystemSettings',
			target: SystemSettings,
			write: 'setExchangeFeeRateForSynths',
			writeArg: [
				synthsRatesToUpdate.map(({ name }) => toBytes32(name)),
				synthsRatesToUpdate.map(({ targetRate }) => targetRate),
			],
			comment: 'Set the exchange rates for various synths',
		});
	}

	// setup initial values if they are unset
	try {
		const waitingPeriodSecs = await getDeployParameter('WAITING_PERIOD_SECS');
		await runStep({
			contract: 'SystemSettings',
			target: SystemSettings,
			read: 'waitingPeriodSecs',
			expected: input => waitingPeriodSecs === '0' || input !== '0', // only change if setting to non-zero from zero
			write: 'setWaitingPeriodSecs',
			writeArg: waitingPeriodSecs,
			comment: 'Set the fee reclamation (SIP-37) waiting period',
		});
=======
	let previousSystemSettings = deployer.getExistingContract({ contract: 'SystemSettings' });

	// when there is no new system settings, than just read from ourself
	if (SystemSettings.address === previousSystemSettings.address) {
		previousSystemSettings = undefined;
	} else {
		// otherwise when there's a new system setting, we want to be reading from the old
		// this is useful when generatingSolidity so we can understand what needs to be added in solidity
		// when upgrading SystemSettings
		console.log(
			gray(
				`New SystemSettings detected. Using the existing one at ${previousSystemSettings.address} to read from`
			)
		);
	}

	let synthRates = [];
	// Now ensure all the fee rates are set for various synths (this must be done after the AddressResolver
	// has populated all references).
	// Note: this populates rates for new synths regardless of the addNewSynths flag
	synthRates = await Promise.all(
		synths.map(({ name }) =>
			(previousSystemSettings || SystemSettings).exchangeFeeRate(toBytes32(name))
		)
	);

	const exchangeFeeRates = await getDeployParameter('EXCHANGE_FEE_RATES');

	// update all synths with 0 current rate
	const synthsRatesToUpdate = synths
		.map((synth, i) =>
			Object.assign(
				{
					currentRate: parseUnits((synthRates[i] || '').toString() || '0').toString(),
					targetRate: exchangeFeeRates[synth.category],
				},
				synth
			)
		)
		.filter(({ currentRate }) => currentRate === '0');
>>>>>>> 4aa81295

	console.log(gray(`Found ${synthsRatesToUpdate.length} synths needs exchange rate pricing`));

	if (synthsRatesToUpdate.length) {
		console.log(
			gray(
				'Setting the following:',
				synthsRatesToUpdate
					.map(
						({ name, targetRate, currentRate }) =>
							`\t${name} from ${currentRate * 100}% to ${formatUnits(targetRate) * 100}%`
					)
					.join('\n')
			)
		);

		await runStep({
			gasLimit: Math.max(methodCallGasLimit, 150e3 * synthsRatesToUpdate.length), // higher gas required, 150k per synth is sufficient (in OVM)
			contract: 'SystemSettings',
			target: SystemSettings,
			readTarget: previousSystemSettings,
			write: 'setExchangeFeeRateForSynths',
			writeArg: [
				synthsRatesToUpdate.map(({ name }) => toBytes32(name)),
				synthsRatesToUpdate.map(({ targetRate }) => targetRate),
			],
			comment: 'Set the exchange rates for various synths',
		});
	}

	// setup initial values if they are unset
	const waitingPeriodSecs = await getDeployParameter('WAITING_PERIOD_SECS');
	await runStep({
		contract: 'SystemSettings',
		target: SystemSettings,
		read: 'waitingPeriodSecs',
		readTarget: previousSystemSettings,
		expected: input => waitingPeriodSecs === '0' || input !== '0', // only change if setting to non-zero from zero
		write: 'setWaitingPeriodSecs',
		writeArg: waitingPeriodSecs,
		comment: 'Set the fee reclamation (SIP-37) waiting period',
	});

	await runStep({
		contract: 'SystemSettings',
		target: SystemSettings,
		read: 'priceDeviationThresholdFactor',
		readTarget: previousSystemSettings,
		expected: input => input !== '0', // only change if zero
		write: 'setPriceDeviationThresholdFactor',
		writeArg: await getDeployParameter('PRICE_DEVIATION_THRESHOLD_FACTOR'),
		comment: 'Set the threshold for the circuit breaker (SIP-65)',
	});

	const tradingRewardsEnabled = await getDeployParameter('TRADING_REWARDS_ENABLED');
	await runStep({
		contract: 'SystemSettings',
		target: SystemSettings,
		read: 'tradingRewardsEnabled',
		readTarget: previousSystemSettings,
		expected: input => input === tradingRewardsEnabled, // only change if non-default
		write: 'setTradingRewardsEnabled',
		writeArg: tradingRewardsEnabled,
		comment: 'Set the flag for trading rewards (SIP-63)',
	});

	await runStep({
		contract: 'SystemSettings',
		target: SystemSettings,
		read: 'issuanceRatio',
		readTarget: previousSystemSettings,
		expected: input => input !== '0', // only change if zero
		write: 'setIssuanceRatio',
		writeArg: await getDeployParameter('ISSUANCE_RATIO'),
		comment: 'Set the issuance ratio - the c-ratio stored as an inverted decimal',
	});

	await runStep({
		contract: 'SystemSettings',
		target: SystemSettings,
		read: 'feePeriodDuration',
		readTarget: previousSystemSettings,
		expected: input => input !== '0', // only change if zero
		write: 'setFeePeriodDuration',
		writeArg: await getDeployParameter('FEE_PERIOD_DURATION'),
		comment: 'Set the fee period duration',
	});

	await runStep({
		contract: 'SystemSettings',
		target: SystemSettings,
		read: 'targetThreshold',
		readTarget: previousSystemSettings,
		expected: input => input !== '0', // only change if zero
		write: 'setTargetThreshold',
		writeArg: await getDeployParameter('TARGET_THRESHOLD'),
		comment:
			'Set the target threshold - the threshold beyond the c-ratio that allows fees to be claimed',
	});

	await runStep({
		contract: 'SystemSettings',
		target: SystemSettings,
		read: 'liquidationDelay',
		readTarget: previousSystemSettings,
		expected: input => input !== '0', // only change if zero
		write: 'setLiquidationDelay',
		writeArg: await getDeployParameter('LIQUIDATION_DELAY'),
		comment: 'Set the delay from when an account is flagged till when it can be liquidated',
	});

	await runStep({
		contract: 'SystemSettings',
		target: SystemSettings,
		read: 'liquidationRatio',
		readTarget: previousSystemSettings,
		expected: input => input !== '0', // only change if zero
		write: 'setLiquidationRatio',
		writeArg: await getDeployParameter('LIQUIDATION_RATIO'),
		comment: 'Set the ratio below which an account can be flagged for liquidation',
	});

	await runStep({
		contract: 'SystemSettings',
		target: SystemSettings,
		read: 'liquidationPenalty',
		readTarget: previousSystemSettings,
		expected: input => input !== '0', // only change if zero
		write: 'setLiquidationPenalty',
		writeArg: await getDeployParameter('LIQUIDATION_PENALTY'),
		comment: 'Set the penalty amount a liquidator receives from a liquidated account',
	});

	await runStep({
		contract: 'SystemSettings',
		target: SystemSettings,
		read: 'rateStalePeriod',
		readTarget: previousSystemSettings,
		expected: input => input !== '0', // only change if zero
		write: 'setRateStalePeriod',
		writeArg: await getDeployParameter('RATE_STALE_PERIOD'),
		comment: 'Set the maximum amount of time (in secs) that a rate can be used for',
	});

	await runStep({
		contract: 'SystemSettings',
		target: SystemSettings,
		read: 'minimumStakeTime',
		readTarget: previousSystemSettings,
		expected: input => input !== '0', // only change if zero
		write: 'setMinimumStakeTime',
		writeArg: await getDeployParameter('MINIMUM_STAKE_TIME'),
		comment: 'Set the minimum amount of time SNX can be issued before any is burned (SIP-40)',
	});

	await runStep({
		contract: 'SystemSettings',
		target: SystemSettings,
		read: 'debtSnapshotStaleTime',
		readTarget: previousSystemSettings,
		expected: input => input !== '0', // only change if zero
		write: 'setDebtSnapshotStaleTime',
		writeArg: await getDeployParameter('DEBT_SNAPSHOT_STALE_TIME'),
		comment: 'Set the length of time after which the DebtCache snapshot becomes stale (SIP-91)',
	});

	await runStep({
		contract: 'SystemSettings',
		target: SystemSettings,
		read: 'crossDomainMessageGasLimit',
		readArg: 0,
		readTarget: previousSystemSettings,
		expected: input => input !== '0', // only change if zero
		write: 'setCrossDomainMessageGasLimit',
		writeArg: [0, await getDeployParameter('CROSS_DOMAIN_DEPOSIT_GAS_LIMIT')],
		comment: 'Set the gas limit for depositing onto L2',
	});

	await runStep({
		contract: 'SystemSettings',
		target: SystemSettings,
		read: 'crossDomainMessageGasLimit',
		readArg: 1,
		readTarget: previousSystemSettings,
		expected: input => input !== '0', // only change if zero
		write: 'setCrossDomainMessageGasLimit',
		writeArg: [1, await getDeployParameter('CROSS_DOMAIN_ESCROW_GAS_LIMIT')],
		comment: 'Set the gas limit for migrating escrowed SNX to L2',
	});

	await runStep({
		contract: 'SystemSettings',
		target: SystemSettings,
		read: 'crossDomainMessageGasLimit',
		readArg: 2,
		readTarget: previousSystemSettings,
		expected: input => input !== '0', // only change if zero
		write: 'setCrossDomainMessageGasLimit',
		writeArg: [2, await getDeployParameter('CROSS_DOMAIN_REWARD_GAS_LIMIT')],
		comment: 'Set the gas limit for depositing rewards to L2',
	});
	await runStep({
		contract: 'SystemSettings',
		target: SystemSettings,
		read: 'crossDomainMessageGasLimit',
		readArg: 3,
		readTarget: previousSystemSettings,
		expected: input => input !== '0', // only change if zero
		write: 'setCrossDomainMessageGasLimit',
		writeArg: [3, await getDeployParameter('CROSS_DOMAIN_WITHDRAWAL_GAS_LIMIT')],
		comment: 'Set the gas limit for withdrawing from L2',
	});

	const aggregatorWarningFlags = (await getDeployParameter('AGGREGATOR_WARNING_FLAGS'))[network];
	// If deploying to OVM avoid ivoking setAggregatorWarningFlags for now.
	if (aggregatorWarningFlags && !useOvm) {
		await runStep({
			contract: 'SystemSettings',
			target: SystemSettings,
			read: 'aggregatorWarningFlags',
			readTarget: previousSystemSettings,
			expected: input => input !== ZERO_ADDRESS, // only change if zero
			write: 'setAggregatorWarningFlags',
			writeArg: aggregatorWarningFlags,
			comment: 'Set the aggregator warning address (SIP-76)',
		});
	}

	await runStep({
		contract: 'SystemSettings',
		target: SystemSettings,
		read: 'etherWrapperMaxETH',
		readTarget: previousSystemSettings,
		expected: input => input !== '0', // only change if zero
		write: 'setEtherWrapperMaxETH',
		writeArg: await getDeployParameter('ETHER_WRAPPER_MAX_ETH'),
		comment: 'Set the max amount of Ether allowed in the EtherWrapper (SIP-112)',
	});
	await runStep({
		contract: 'SystemSettings',
		target: SystemSettings,
		read: 'etherWrapperMintFeeRate',
		readTarget: previousSystemSettings,
		expected: input => input !== '0', // only change if zero
		write: 'setEtherWrapperMintFeeRate',
		writeArg: await getDeployParameter('ETHER_WRAPPER_MINT_FEE_RATE'),
		comment: 'Set the fee rate for minting sETH from ETH in the EtherWrapper (SIP-112)',
	});

	await runStep({
		contract: 'SystemSettings',
		target: SystemSettings,
		read: 'etherWrapperBurnFeeRate',
		readTarget: previousSystemSettings,
		expected: input => input !== '0', // only change if zero
		write: 'setEtherWrapperBurnFeeRate',
		writeArg: await getDeployParameter('ETHER_WRAPPER_BURN_FEE_RATE'),
		comment: 'Set the fee rate for burning sETH for ETH in the EtherWrapper (SIP-112)',
	});

	// SIP-120 Atomic swap settings
	if (SystemSettings.atomicMaxVolumePerBlock) {
		// TODO (SIP-120): finish configuring new atomic exchange system settings
		const atomicMaxVolumePerBlock = await getDeployParameter('ATOMIC_MAX_VOLUME_PER_BLOCK');
		await runStep({
			contract: 'SystemSettings',
			target: SystemSettings,
			read: 'atomicMaxVolumePerBlock',
			readTarget: previousSystemSettings,
			expected: input => atomicMaxVolumePerBlock === '0' || input !== '0', // only change if setting to non-zero from zero
			write: 'setAtomicMaxVolumePerBlock',
			writeArg: atomicMaxVolumePerBlock,
			comment: 'SIP-120 Set max atomic volume per block (in USD amounts)',
		});
	}

	if (SystemSettings.atomicTwapWindow) {
		await runStep({
			contract: 'SystemSettings',
			target: SystemSettings,
			read: 'atomicTwapWindow',
			readTarget: previousSystemSettings,
			expected: input => input !== '0', // only change if zero
			write: 'setAtomicTwapWindow',
			writeArg: await getDeployParameter('ATOMIC_TWAP_WINDOW'),
			comment: 'SIP-120 Set the TWAP window for atomic swaps',
		});
	}

	const dexEquivalents = await getDeployParameter('ATOMIC_EQUIVALENTS_ON_DEX');
	if (SystemSettings.atomicEquivalentForDexPricing && dexEquivalents) {
		for (const { currencyKey, equivalent } of Object.values(dexEquivalents)) {
			await runStep({
				contract: 'SystemSettings',
				target: SystemSettings,
				read: 'atomicEquivalentForDexPricing',
				readArg: toBytes32(currencyKey),
				readTarget: previousSystemSettings,
				expected: input => input !== ZERO_ADDRESS, // only change if zero
				write: 'setAtomicEquivalentForDexPricing',
				writeArg: [toBytes32(currencyKey), equivalent],
				comment:
					'SIP-120 Set the equivalent token - used in uniswap pools - corresponding to this synth',
			});
		}
	}

	const atomicExchangeFeeRate = await getDeployParameter('ATOMIC_EXCHANGE_FEE_RATES');
	if (SystemSettings.atomicExchangeFeeRate && atomicExchangeFeeRate) {
		for (const [currencyKey, rate] of Object.entries(atomicExchangeFeeRate)) {
			await runStep({
				contract: 'SystemSettings',
				target: SystemSettings,
				read: 'atomicExchangeFeeRate',
				readArg: toBytes32(currencyKey),
				readTarget: previousSystemSettings,
				expected: input => input !== 0, // only change if zero
				write: 'setAtomicExchangeFeeRate',
				writeArg: [toBytes32(currencyKey), rate],
				comment: 'SIP-120 Set the exchange fee rate for swapping atomically into this synth',
			});
		}
	}

	const atomicPriceBuffer = await getDeployParameter('ATOMIC_PRICE_BUFFER');
	if (SystemSettings.atomicPriceBuffer && atomicPriceBuffer) {
		for (const [currencyKey, buffer] of Object.entries(atomicPriceBuffer)) {
			await runStep({
				contract: 'SystemSettings',
				target: SystemSettings,
				read: 'atomicPriceBuffer',
				readArg: toBytes32(currencyKey),
				readTarget: previousSystemSettings,
				expected: input => input !== 0, // only change if zero
				write: 'setAtomicPriceBuffer',
				writeArg: [toBytes32(currencyKey), buffer],
				comment:
					'SIP-120 Set the price buffer applied to the base chainlink rate when comparing atomically',
			});
		}
	}

	const atomicVolatilityConsiderationWindow = await getDeployParameter(
		'ATOMIC_VOLATILITY_CONSIDERATION_WINDOW'
	);
	if (SystemSettings.atomicVolatilityConsiderationWindow && atomicVolatilityConsiderationWindow) {
		for (const [currencyKey, seconds] of Object.entries(atomicVolatilityConsiderationWindow)) {
			await runStep({
				contract: 'SystemSettings',
				target: SystemSettings,
				read: 'atomicVolatilityConsiderationWindow',
				readArg: toBytes32(currencyKey),
				readTarget: previousSystemSettings,
				expected: input => input !== 0, // only change if zero
				write: 'setAtomicVolatilityConsiderationWindow',
				writeArg: [toBytes32(currencyKey), seconds],
				comment: 'SIP-120 Set the atomic volatility window for this synth (in seconds)',
			});
		}
	}

	const atomicVolatilityUpdateThreshold = await getDeployParameter(
		'ATOMIC_VOLATILITY_UPDATE_THRESHOLD'
	);
	if (SystemSettings.atomicVolatilityUpdateThreshold && atomicVolatilityUpdateThreshold) {
		for (const [currencyKey, threshold] of Object.entries(atomicVolatilityUpdateThreshold)) {
			await runStep({
				contract: 'SystemSettings',
				target: SystemSettings,
				read: 'atomicVolatilityUpdateThreshold',
				readArg: toBytes32(currencyKey),
				readTarget: previousSystemSettings,
				expected: input => input !== 0, // only change if zero
				write: 'setAtomicVolatilityUpdateThreshold',
				writeArg: [toBytes32(currencyKey), threshold],
				comment:
					'SIP-120 Set the atomic volatility count for this synth during the volatility window',
			});
		}
	}

	const dexPriceAggregator = await getDeployParameter('DEX_PRICE_AGGREGATOR');
	if (ExchangeRates.dexPriceAggregator && dexPriceAggregator) {
		// set up DEX price oracle for exchange rates
		await runStep({
			contract: `ExchangeRates`,
			target: ExchangeRates,
			read: 'dexPriceAggregator',
			expected: input => input === dexPriceAggregator,
			write: 'setDexPriceAggregator',
			writeArg: dexPriceAggregator,
			comment: 'SIP-120 Set the DEX price aggregator (uniswap TWAP oracle reader)',
		});
	}

	// SIP-135 Shorting settings

	if (SystemSettings.interactionDelay) {
		const interactionDelay = (await getDeployParameter('COLLATERAL_SHORT'))['INTERACTION_DELAY'];
		await runStep({
			contract: 'SystemSettings',
			target: SystemSettings,
			read: 'interactionDelay',
			readArg: addressOf(CollateralShort),
			readTarget: previousSystemSettings,
			expected: input => (interactionDelay === '0' ? true : input !== '0'),
			write: 'setInteractionDelay',
			writeArg: [CollateralShort.address, interactionDelay],
			comment: 'Ensure the CollateralShort contract has an interaction delay of zero on the OVM',
		});
<<<<<<< HEAD

=======
	}

	if (SystemSettings.collapseFeeRate) {
		const collapseFeeRate = (await getDeployParameter('COLLATERAL_SHORT'))['COLLAPSE_FEE_RATE'];
>>>>>>> 4aa81295
		await runStep({
			contract: 'SystemSettings',
			target: SystemSettings,
			read: 'collapseFeeRate',
			readArg: addressOf(CollateralShort),
			readTarget: previousSystemSettings,
			expected: input => (collapseFeeRate === '0' ? true : input !== '0'),
			write: 'setCollapseFeeRate',
			writeArg: [CollateralShort.address, collapseFeeRate],
			comment:
				'Ensure the CollateralShort contract has its service fee set for collapsing loans (SIP-135)',
		});

		// SIP-120 Atomic swap settings
		if (SystemSettings.atomicMaxVolumePerBlock) {
			// TODO (SIP-120): finish configuring new atomic exchange system settings
			const atomicMaxVolumePerBlock = await getDeployParameter('ATOMIC_MAX_VOLUME_PER_BLOCK');
			await runStep({
				contract: 'SystemSettings',
				target: SystemSettings,
				read: 'atomicMaxVolumePerBlock',
				expected: input => atomicMaxVolumePerBlock === '0' || input !== '0', // only change if setting to non-zero from zero
				write: 'setAtomicMaxVolumePerBlock',
				writeArg: atomicMaxVolumePerBlock,
			});
		}

		if (SystemSettings.atomicTwapWindow) {
			await runStep({
				contract: 'SystemSettings',
				target: SystemSettings,
				read: 'atomicTwapWindow',
				expected: input => input !== '0', // only change if zero
				write: 'setAtomicTwapWindow',
				writeArg: await getDeployParameter('ATOMIC_TWAP_WINDOW'),
			});
		}

		const dexEquivalents = await getDeployParameter('ATOMIC_EQUIVALENTS_ON_DEX');
		if (SystemSettings.atomicEquivalentForDexPricing && dexEquivalents) {
			for (const { currencyKey, equivalent } of Object.values(dexEquivalents)) {
				await runStep({
					contract: 'SystemSettings',
					target: SystemSettings,
					read: 'atomicEquivalentForDexPricing',
					readArg: toBytes32(currencyKey),
					expected: input => input !== ZERO_ADDRESS, // only change if zero
					write: 'setAtomicEquivalentForDexPricing',
					writeArg: [toBytes32(currencyKey), equivalent],
				});
			}
		}

		const atomicExchangeFeeRates = await getDeployParameter('ATOMIC_EXCHANGE_FEE_RATES');
		if (SystemSettings.atomicExchangeFeeRates && atomicExchangeFeeRates) {
			for (const [currencyKey, rate] of Object.entries(atomicExchangeFeeRates)) {
				await runStep({
					contract: 'SystemSettings',
					target: SystemSettings,
					read: 'atomicExchangeFeeRate',
					readArg: toBytes32(currencyKey),
					expected: input => input !== 0, // only change if zero
					write: 'setAtomicExchangeFeeRate',
					writeArg: [toBytes32(currencyKey), rate],
				});
			}
		}

		const atomicPriceBuffer = await getDeployParameter('ATOMIC_PRICE_BUFFER');
		if (SystemSettings.atomicPriceBuffer && atomicPriceBuffer) {
			for (const [currencyKey, buffer] of Object.entries(atomicPriceBuffer)) {
				await runStep({
					contract: 'SystemSettings',
					target: SystemSettings,
					read: 'atomicPriceBuffer',
					readArg: toBytes32(currencyKey),
					expected: input => input !== 0, // only change if zero
					write: 'setAtomicPriceBuffer',
					writeArg: [toBytes32(currencyKey), buffer],
				});
			}
		}

		const atomicVolatilityConsiderationWindow = await getDeployParameter(
			'ATOMIC_VOLATILITY_CONSIDERATION_WINDOW'
		);
		if (SystemSettings.atomicVolatilityConsiderationWindow && atomicVolatilityConsiderationWindow) {
			for (const [currencyKey, seconds] of Object.entries(atomicVolatilityConsiderationWindow)) {
				await runStep({
					contract: 'SystemSettings',
					target: SystemSettings,
					read: 'atomicVolatilityConsiderationWindow',
					readArg: toBytes32(currencyKey),
					expected: input => input !== 0, // only change if zero
					write: 'setAtomicVolatilityConsiderationWindow',
					writeArg: [toBytes32(currencyKey), seconds],
				});
			}
		}

		const atomicVolatilityUpdateThreshold = await getDeployParameter(
			'ATOMIC_VOLATILITY_UPDATE_THRESHOLD'
		);
		if (SystemSettings.atomicVolatilityUpdateThreshold && atomicVolatilityUpdateThreshold) {
			for (const [currencyKey, threshold] of Object.entries(atomicVolatilityUpdateThreshold)) {
				await runStep({
					contract: 'SystemSettings',
					target: SystemSettings,
					read: 'atomicVolatilityUpdateThreshold',
					readArg: toBytes32(currencyKey),
					expected: input => input !== 0, // only change if zero
					write: 'setAtomicVolatilityUpdateThreshold',
					writeArg: [toBytes32(currencyKey), threshold],
				});
			}
		}

		const dexPriceAggregator = await getDeployParameter('DEX_PRICE_AGGREGATOR');
		if (ExchangeRates.dexPriceAggregator && dexPriceAggregator) {
			// set up DEX price oracle for exchange rates
			await runStep({
				contract: `ExchangeRates`,
				target: ExchangeRates,
				read: 'dexPriceAggregator',
				expected: input => input === dexPriceAggregator,
				write: 'setDexPriceAggregator',
				writeArg: dexPriceAggregator,
			});
		}

		// SIP-135 Shorting settings

		if (SystemSettings.interactionDelay) {
			const interactionDelay = (await getDeployParameter('COLLATERAL_SHORT'))['INTERACTION_DELAY'];
			await runStep({
				contract: 'SystemSettings',
				target: SystemSettings,
				read: 'interactionDelay',
				readArg: addressOf(CollateralShort),
				expected: input => (interactionDelay === '0' ? true : input !== '0'),
				write: 'setInteractionDelay',
				writeArg: [CollateralShort.address, interactionDelay],
				comment: 'Ensure the CollateralShort contract has an interaction delay of zero on the OVM',
			});
		}

		if (SystemSettings.collapseFeeRate) {
			const collapseFeeRate = (await getDeployParameter('COLLATERAL_SHORT'))['COLLAPSE_FEE_RATE'];
			await runStep({
				contract: 'SystemSettings',
				target: SystemSettings,
				read: 'collapseFeeRate',
				readArg: addressOf(CollateralShort),
				expected: input => (collapseFeeRate === '0' ? true : input !== '0'),
				write: 'setCollapseFeeRate',
				writeArg: [CollateralShort.address, collapseFeeRate],
				comment:
					'Ensure the CollateralShort contract has its service fee set for collapsing loans (SIP-135)',
			});
		}
	} catch (err) {
		catchMissingResolverWhenGeneratingSolidity({
			contract: 'SystemSettings',
			err,
			generateSolidity,
		});
	}
};<|MERGE_RESOLUTION|>--- conflicted
+++ resolved
@@ -30,25 +30,32 @@
 
 	console.log(gray(`\n------ CONFIGURE SYSTEM SETTINGS ------\n`));
 
-<<<<<<< HEAD
+	let previousSystemSettings = deployer.getExistingContract({ contract: 'SystemSettings' });
+
+	// when there is no new system settings, than just read from ourself
+	if (SystemSettings.address === previousSystemSettings.address) {
+		previousSystemSettings = undefined;
+	} else {
+		// otherwise when there's a new system setting, we want to be reading from the old
+		// this is useful when generatingSolidity so we can understand what needs to be added in solidity
+		// when upgrading SystemSettings
+		console.log(
+			gray(
+				`New SystemSettings detected. Using the existing one at ${previousSystemSettings.address} to read from`
+			)
+		);
+	}
+
 	let synthRates = [];
-	try {
-		// Now ensure all the fee rates are set for various synths (this must be done after the AddressResolver
-		// has populated all references).
-		// Note: this populates rates for new synths regardless of the addNewSynths flag
-		synthRates = await Promise.all(
-			synths.map(({ name }) => SystemSettings.exchangeFeeRate(toBytes32(name)))
-		);
-	} catch (err) {
-		// weird edge case: if a new SystemSettings is deployed and generate-solidity is on then
-		// this fails cause the resolver is not cached, so imitate this empty response to keep
-		// generating solidity code
-		catchMissingResolverWhenGeneratingSolidity({
-			contract: 'SystemSettings',
-			err,
-			generateSolidity,
-		});
-	}
+	// Now ensure all the fee rates are set for various synths (this must be done after the AddressResolver
+	// has populated all references).
+	// Note: this populates rates for new synths regardless of the addNewSynths flag
+	synthRates = await Promise.all(
+		synths.map(({ name }) =>
+			(previousSystemSettings || SystemSettings).exchangeFeeRate(toBytes32(name))
+		)
+	);
+
 	const exchangeFeeRates = await getDeployParameter('EXCHANGE_FEE_RATES');
 
 	// update all synths with 0 current rate
@@ -63,89 +70,6 @@
 			)
 		)
 		.filter(({ currentRate }) => currentRate === '0');
-
-	console.log(gray(`Found ${synthsRatesToUpdate.length} synths needs exchange rate pricing`));
-
-	if (synthsRatesToUpdate.length) {
-		console.log(
-			gray(
-				'Setting the following:',
-				synthsRatesToUpdate
-					.map(
-						({ name, targetRate, currentRate }) =>
-							`\t${name} from ${currentRate * 100}% to ${formatUnits(targetRate) * 100}%`
-					)
-					.join('\n')
-			)
-		);
-
-		await runStep({
-			gasLimit: Math.max(methodCallGasLimit, 150e3 * synthsRatesToUpdate.length), // higher gas required, 150k per synth is sufficient (in OVM)
-			contract: 'SystemSettings',
-			target: SystemSettings,
-			write: 'setExchangeFeeRateForSynths',
-			writeArg: [
-				synthsRatesToUpdate.map(({ name }) => toBytes32(name)),
-				synthsRatesToUpdate.map(({ targetRate }) => targetRate),
-			],
-			comment: 'Set the exchange rates for various synths',
-		});
-	}
-
-	// setup initial values if they are unset
-	try {
-		const waitingPeriodSecs = await getDeployParameter('WAITING_PERIOD_SECS');
-		await runStep({
-			contract: 'SystemSettings',
-			target: SystemSettings,
-			read: 'waitingPeriodSecs',
-			expected: input => waitingPeriodSecs === '0' || input !== '0', // only change if setting to non-zero from zero
-			write: 'setWaitingPeriodSecs',
-			writeArg: waitingPeriodSecs,
-			comment: 'Set the fee reclamation (SIP-37) waiting period',
-		});
-=======
-	let previousSystemSettings = deployer.getExistingContract({ contract: 'SystemSettings' });
-
-	// when there is no new system settings, than just read from ourself
-	if (SystemSettings.address === previousSystemSettings.address) {
-		previousSystemSettings = undefined;
-	} else {
-		// otherwise when there's a new system setting, we want to be reading from the old
-		// this is useful when generatingSolidity so we can understand what needs to be added in solidity
-		// when upgrading SystemSettings
-		console.log(
-			gray(
-				`New SystemSettings detected. Using the existing one at ${previousSystemSettings.address} to read from`
-			)
-		);
-	}
-
-	let synthRates = [];
-	// Now ensure all the fee rates are set for various synths (this must be done after the AddressResolver
-	// has populated all references).
-	// Note: this populates rates for new synths regardless of the addNewSynths flag
-	synthRates = await Promise.all(
-		synths.map(({ name }) =>
-			(previousSystemSettings || SystemSettings).exchangeFeeRate(toBytes32(name))
-		)
-	);
-
-	const exchangeFeeRates = await getDeployParameter('EXCHANGE_FEE_RATES');
-
-	// update all synths with 0 current rate
-	const synthsRatesToUpdate = synths
-		.map((synth, i) =>
-			Object.assign(
-				{
-					currentRate: parseUnits((synthRates[i] || '').toString() || '0').toString(),
-					targetRate: exchangeFeeRates[synth.category],
-				},
-				synth
-			)
-		)
-		.filter(({ currentRate }) => currentRate === '0');
->>>>>>> 4aa81295
 
 	console.log(gray(`Found ${synthsRatesToUpdate.length} synths needs exchange rate pricing`));
 
@@ -556,14 +480,10 @@
 			writeArg: [CollateralShort.address, interactionDelay],
 			comment: 'Ensure the CollateralShort contract has an interaction delay of zero on the OVM',
 		});
-<<<<<<< HEAD
-
-=======
 	}
 
 	if (SystemSettings.collapseFeeRate) {
 		const collapseFeeRate = (await getDeployParameter('COLLATERAL_SHORT'))['COLLAPSE_FEE_RATE'];
->>>>>>> 4aa81295
 		await runStep({
 			contract: 'SystemSettings',
 			target: SystemSettings,
@@ -576,159 +496,5 @@
 			comment:
 				'Ensure the CollateralShort contract has its service fee set for collapsing loans (SIP-135)',
 		});
-
-		// SIP-120 Atomic swap settings
-		if (SystemSettings.atomicMaxVolumePerBlock) {
-			// TODO (SIP-120): finish configuring new atomic exchange system settings
-			const atomicMaxVolumePerBlock = await getDeployParameter('ATOMIC_MAX_VOLUME_PER_BLOCK');
-			await runStep({
-				contract: 'SystemSettings',
-				target: SystemSettings,
-				read: 'atomicMaxVolumePerBlock',
-				expected: input => atomicMaxVolumePerBlock === '0' || input !== '0', // only change if setting to non-zero from zero
-				write: 'setAtomicMaxVolumePerBlock',
-				writeArg: atomicMaxVolumePerBlock,
-			});
-		}
-
-		if (SystemSettings.atomicTwapWindow) {
-			await runStep({
-				contract: 'SystemSettings',
-				target: SystemSettings,
-				read: 'atomicTwapWindow',
-				expected: input => input !== '0', // only change if zero
-				write: 'setAtomicTwapWindow',
-				writeArg: await getDeployParameter('ATOMIC_TWAP_WINDOW'),
-			});
-		}
-
-		const dexEquivalents = await getDeployParameter('ATOMIC_EQUIVALENTS_ON_DEX');
-		if (SystemSettings.atomicEquivalentForDexPricing && dexEquivalents) {
-			for (const { currencyKey, equivalent } of Object.values(dexEquivalents)) {
-				await runStep({
-					contract: 'SystemSettings',
-					target: SystemSettings,
-					read: 'atomicEquivalentForDexPricing',
-					readArg: toBytes32(currencyKey),
-					expected: input => input !== ZERO_ADDRESS, // only change if zero
-					write: 'setAtomicEquivalentForDexPricing',
-					writeArg: [toBytes32(currencyKey), equivalent],
-				});
-			}
-		}
-
-		const atomicExchangeFeeRates = await getDeployParameter('ATOMIC_EXCHANGE_FEE_RATES');
-		if (SystemSettings.atomicExchangeFeeRates && atomicExchangeFeeRates) {
-			for (const [currencyKey, rate] of Object.entries(atomicExchangeFeeRates)) {
-				await runStep({
-					contract: 'SystemSettings',
-					target: SystemSettings,
-					read: 'atomicExchangeFeeRate',
-					readArg: toBytes32(currencyKey),
-					expected: input => input !== 0, // only change if zero
-					write: 'setAtomicExchangeFeeRate',
-					writeArg: [toBytes32(currencyKey), rate],
-				});
-			}
-		}
-
-		const atomicPriceBuffer = await getDeployParameter('ATOMIC_PRICE_BUFFER');
-		if (SystemSettings.atomicPriceBuffer && atomicPriceBuffer) {
-			for (const [currencyKey, buffer] of Object.entries(atomicPriceBuffer)) {
-				await runStep({
-					contract: 'SystemSettings',
-					target: SystemSettings,
-					read: 'atomicPriceBuffer',
-					readArg: toBytes32(currencyKey),
-					expected: input => input !== 0, // only change if zero
-					write: 'setAtomicPriceBuffer',
-					writeArg: [toBytes32(currencyKey), buffer],
-				});
-			}
-		}
-
-		const atomicVolatilityConsiderationWindow = await getDeployParameter(
-			'ATOMIC_VOLATILITY_CONSIDERATION_WINDOW'
-		);
-		if (SystemSettings.atomicVolatilityConsiderationWindow && atomicVolatilityConsiderationWindow) {
-			for (const [currencyKey, seconds] of Object.entries(atomicVolatilityConsiderationWindow)) {
-				await runStep({
-					contract: 'SystemSettings',
-					target: SystemSettings,
-					read: 'atomicVolatilityConsiderationWindow',
-					readArg: toBytes32(currencyKey),
-					expected: input => input !== 0, // only change if zero
-					write: 'setAtomicVolatilityConsiderationWindow',
-					writeArg: [toBytes32(currencyKey), seconds],
-				});
-			}
-		}
-
-		const atomicVolatilityUpdateThreshold = await getDeployParameter(
-			'ATOMIC_VOLATILITY_UPDATE_THRESHOLD'
-		);
-		if (SystemSettings.atomicVolatilityUpdateThreshold && atomicVolatilityUpdateThreshold) {
-			for (const [currencyKey, threshold] of Object.entries(atomicVolatilityUpdateThreshold)) {
-				await runStep({
-					contract: 'SystemSettings',
-					target: SystemSettings,
-					read: 'atomicVolatilityUpdateThreshold',
-					readArg: toBytes32(currencyKey),
-					expected: input => input !== 0, // only change if zero
-					write: 'setAtomicVolatilityUpdateThreshold',
-					writeArg: [toBytes32(currencyKey), threshold],
-				});
-			}
-		}
-
-		const dexPriceAggregator = await getDeployParameter('DEX_PRICE_AGGREGATOR');
-		if (ExchangeRates.dexPriceAggregator && dexPriceAggregator) {
-			// set up DEX price oracle for exchange rates
-			await runStep({
-				contract: `ExchangeRates`,
-				target: ExchangeRates,
-				read: 'dexPriceAggregator',
-				expected: input => input === dexPriceAggregator,
-				write: 'setDexPriceAggregator',
-				writeArg: dexPriceAggregator,
-			});
-		}
-
-		// SIP-135 Shorting settings
-
-		if (SystemSettings.interactionDelay) {
-			const interactionDelay = (await getDeployParameter('COLLATERAL_SHORT'))['INTERACTION_DELAY'];
-			await runStep({
-				contract: 'SystemSettings',
-				target: SystemSettings,
-				read: 'interactionDelay',
-				readArg: addressOf(CollateralShort),
-				expected: input => (interactionDelay === '0' ? true : input !== '0'),
-				write: 'setInteractionDelay',
-				writeArg: [CollateralShort.address, interactionDelay],
-				comment: 'Ensure the CollateralShort contract has an interaction delay of zero on the OVM',
-			});
-		}
-
-		if (SystemSettings.collapseFeeRate) {
-			const collapseFeeRate = (await getDeployParameter('COLLATERAL_SHORT'))['COLLAPSE_FEE_RATE'];
-			await runStep({
-				contract: 'SystemSettings',
-				target: SystemSettings,
-				read: 'collapseFeeRate',
-				readArg: addressOf(CollateralShort),
-				expected: input => (collapseFeeRate === '0' ? true : input !== '0'),
-				write: 'setCollapseFeeRate',
-				writeArg: [CollateralShort.address, collapseFeeRate],
-				comment:
-					'Ensure the CollateralShort contract has its service fee set for collapsing loans (SIP-135)',
-			});
-		}
-	} catch (err) {
-		catchMissingResolverWhenGeneratingSolidity({
-			contract: 'SystemSettings',
-			err,
-			generateSolidity,
-		});
 	}
 };