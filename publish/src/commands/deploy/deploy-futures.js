--- conflicted
+++ resolved
@@ -48,10 +48,6 @@
 		args: [account, addressOf(ReadProxyAddressResolver)],
 	});
 
-<<<<<<< HEAD
-	const futuresAssets = (await getDeployParameter('FUTURES'))['ASSETS'];
-	const deployedFuturesMarkets = [];
-=======
 	// This belongs in dapp-utils, but since we are only deploying futures on L2,
 	// I've colocated it here for now.
 	await deployer.deployContract({
@@ -59,7 +55,6 @@
 		args: [addressOf(ReadProxyAddressResolver)],
 		deps: ['AddressResolver'],
 	});
->>>>>>> 4863b890
 
 	// TODO: Perform this programmatically per-market
 	const futuresAssets = ['BTC', 'ETH', 'LINK'];
